[master]
<<<<<<< HEAD
	- Fixed a bug in the IEEEXploreFetcher
=======
    - Added more characters to HTML/Unicode converter
>>>>>>> f3746783
    - Feature: Add an option to the FileList context menu to delete an associated file from the file system
    - Breaking API change: String[] is replaced by List<String> in BibtexEntryType
    - Feature: Field names "Doi", "Ee", and "Url" are now written as "DOI", "EE", and "URL"
    - The default language is now automatically set to the system's locale.
    - Use correct encoding names (#155) and replace old encoding names in bibtex files. This changes the file header.
    - Feature: When pasting a Google search URL, meta data will be automatically stripped before insertion.
    - No longer write JabRef version to BibTex file header.
    - No longer add blank lines inside a bibtex entry
    - Perform syntax improvements enabled by Java 1.7+ (diamond operator, try-with-resources)
    - List of authors is now auto generated `scripts/generate-authors.sh` and inserted into L10N About.html
    - Remove Mr.DLib support as MR.DLib will be shut down in 2015
    - Streamline logging API: Replace usages of java.util.logging with commons.logging
    - BREAKING: Remove plugin functionality.
    - Fixes Bug#1297: No console message on closing.
    - Fix bug #1285: Editing position is not lost on saving
    - Remove support for custom icon themes. The user has to use the default one.
    - Bugfix: Tooltips are now shown for the #-field when the bibtex entry is incomplete.
    - Solved feature request #767: New subdatabase based on AUX file (biblatex)
    - Fixes GH Bug #173: Personal journal abbreviation list is not loaded twice
    - Bugfix: Preview of external journal abbreviation list now displays the correct list
[dev_2.11]
    - Backports from 2.80: Fixes #103: JDialog for auto set links is openend and closed correctly
2.11 beta 4
    - Add of Persian localization (by Behrouz Javanmardi)
    - Backport from 2.80: Fixes #115: Remove whitespaces in serialization
    - Backport from 2.80: Fixes Bug#1297: No console message on closing.
    - Backport from 2.80: Fixes Bug#1290: Spanish localization was not displayed correctly.
    - Backport from 2.80: Fixes #144: Unreadable text in Russian installer
    - Fix for bugs #1221 and #1261 (also partly #1243): order of fields in customized entry types no longer gets destroyed by the entry editor 
    - "ISBN to BibTeX" fetcher now uses eBook.de's API (fixes bug #1241)
    - BREAKING: Search groups now use same search logic as UI --> avoids confusion when converting a UI search into a search group. Behaviour before: contains/regex check of whole search string; behaviour after: contains/regex check of every word of the search string. The new search is more powerful and con simulate the old behaviour: enclose everything in double quotes, e.g., process language --> "process language".
    - Fix for bug #1276: OO styles do not consider editor fields anymore for sorting
    - Fix for bug #1288: Emacs keybindings: Rebinding of C-f can now be configured
    - Special fields: .bib files edited with 2.11 beta 3 are not compatible with this release. Other versions are not affected.
    - JabRef metadata ("jabref-meta") @comments are now always written in alphabetical order
    - Changed HTML description of search expressions, expressing the conditional logic more explicitly with brackets.
    - Fixed INSPIRE searches compatibility problem (by Stefano Gariazzo).
    - Change default of "use IEEE abbreviations" from TRUE to FALSE
    - Fix for bug #1293: "Star" for modified database is correctly shown again.
    - Journal abbreviation lists: In case entries are defined more than once, a message is output on the console
    - Antialiasing is now enabled and set to LCD
    - Update dependencies: jersey, commons.logging, pdfbox, JGoodies, glazedlists, JDBC connectors
    - Remove local JGoodies dependency: replace SimpleInteralFrame with SwingX JXTitledPanel and UIFSplitPane by JSplitPane
    - Switch from antlr2 grammar to antlr4 for capturing the search expressions. Should be backwards compatible.
    - Streamline logging API: Replace usages of java.util.logging with commons.logging
    - Refactored preferences
    - Fix several FindBugs warnings
2.11 beta 3
    - New MacOSX integration
    - Two releases for MacOSX: OSX-Java6 for Apple Java 1.6 and OSX for Oracle Java 1.7+
    - Fix for bug #1278 Crash after changing LookAndFeel (showing a proper error message if L&F is not available)
    - Adds some predefined look and feels in preference window (lists only available L&Fs)
    - Fixes #1131: MacOSX: JabRef minimizes when clicking on x
    - Dropped jayatana version 1.2.4 as version 2.x superseeds it
    - Feature: Trim journal names before looking up the abbreviation
    - Minor fixes regarding the status output of marking/unmarking entries
    - Internal default key bindings are honored again
    - Default key bindings for "Find unlinked files" (shift F7), "Open folder" (ctrl shift O), and "Hide/show toolbar" (ctrl alt t)
    - Opening a file using the CLI works again. Just use the filename as parameter, without any command.
    - Emacs keybindings: CTRL+f is not rebound as CTRL+f is more often used for "search"
    - Performance Improvement: Saving of large databases is dramatically faster
    - When a syntax error in the BibTeX source panel is made, the error cause is now always output
    - Jars that are available in maven are now downloaded and used in both ant and gradle
    - Replaced option parsing library ritopt with apache commons-cli which is in maven repository
    - BREAKING passing an option file to the cli command no longer works due to change of internal cli library!
    - Fix for bug #1283: Month fields like {8,} no longer cause exceptions
    - Disabled ISBNtoBibTeX fetcher (see bug #1241)
2.11 beta 2
    - Feature: Option to clean URLs generated by Google (patch #204)
    - Fix for bug #1272: JabRef now launches on Mac OS X
    - Updated DBLPfetcher to new DBLP functionality
    - Feature: Ability to reorder the panels in the side pane
    - Feature: Option to save selected entries as plain BibTex without JabRef metadata
2.11 beta
    - Some UI updates (mainly removing unnecessary boundaries)
    - Feature: Gridlines are now optional (and disabled by default)
    - Fix for bug #1248: Key bindings not modified
    - Fix for bug #876: Windows 7/8/10 - Pinning Jabref to the taskbar
    - Feature: Option to change the table row height padding
    - Feature: Make it possible to hide the toolbar
    - Fix for bug #1270: Cleanup entries error 3
    - Fix for bug #919: Accents don't export to RTF (by ruy.takata)
    - Change the CrossRef content negotiation for bibtex DOI import (by sheffien)
    - Fix for bug #1253: Cleanup entries error 2 (by ruy.takata)
    - Fix for bug 1213 (sourceforge): Fix encoding for DOI import
    - Feature #809: import pubmed central id (pmc) field from medline
    - Fix undoing Cleanup/Convert to Biblatex
    - Adapted pattern to parse DBLP entries
    - Partial fix for bug 913: fixed export for .ods and .sxc (by yaragg)
    - Fix for bug 1240: Accepting string with length of one character (by lhaddad).
    - Fix for bug 958: ArrayIndexOutOfBoundsException on "Content Selector Dialog"
    - Fix for bug 949: Exception properly logged
    - Fix for bug 950: NullPointerException on "Manage custom imports"
    - Feature 850: Keyboard shortcut for 'Cleanup entries' (by eduardogreco)
    - Change default behaviour to be more non-invasive: timestamps and owners are NOT set by default per entry.
    - "Open Folder" works again
    - newline separator can now be configured globally
    - Feature 847: Adds title case as a case changer
    - Feature 841: Support for multiple file columns (by noravanq)
    - Fix for bug 1176: automatic bibtexkey generation for authors containing/ending with and in their name
    - Saving order of entries can now be configured per database
    - Improved XMP Privacy (pull request #8)
    - Support FindFullText with ACS DOIs (pull request #9)
    - Fixes groups and adds optional 2.9.2 save ordering (pull request #10)
    - Fixes bug 880 "PubMed Import broken" (pull request #11 by vegeziel)
    - Fixes bug #959 "StringIndexOutOfBoundsException with invalid Preview text" (pull request #13 by IngvarJackal)
    - Fixes bug #960 "FileNotFoundException in Journal abbreviations window" (pull request #13 by IngvarJackal)
    - Make (un)abbreviating journal titles also work on the journaltitle field
    - Fix edits getting lost in Biblatex mode
    - Fix error when setting a previously unset field via the source panel of the entry editor
    - Improved BibLatex support (alias fields, option to convert old entries to the new format via the cleanup menu)
        - Fixes bug #1087 "jabref does not follow biblatex specification"
        - Fixes bug #1014 'journal' not recognized as alias for 'journaltitle''
        - Fixes bug #874 Support of biblatex "date" field
        - Fixes bug that prevented the secondary optional fields to update properly in the "Customize entry fields" dialog (in BibLatex mode)
    - Added special fields 'Printed' and 'Read status', thereby implementing (at least partially):
        - Feature #762 Printed attribute
        - Feature #692 Marking of new entries and often read entries
        - Feature #685 Highlight new entries that were "forgotten"
        - Feature #602 could add the mark as read feature
        - Feature #225 read? checkbox
    - Take aliased fields into account when sorting entries
2.10
    - Made IEEEXploreFetcher author parsing work again.
    - Added a few more characters in the HTML/Unicode to LaTeX conversion.
    - Find unlinked files tool doesn't always use PDF content importer any more,
      but the dialog opened when a file is dropped into JabRef
    - Uninstaller doesn't delete whole directory any more. Fixes bugs 1142, 1175, 1212.
2.10 beta 3
    - Fix GoogleScholarFetcher (patch 207)
    - Line breaks in BibTeX fields (e.g., abstract and review) are now kept.
    - Fixed completeness indicator in main table for entries with crossrefs and either/or required fields.
    - Fixed [shorttitle] and [veryshorttitle] key generator markers, so they remove punctuation as described
      in the documentation.
2.10 beta 2
    - Patched Windows install script to avoid wrong placement of Start menu items.
    - Reintroduced right-click on type label in entry editor to change entry type.
    - Fixed compatibility issue with OpenOffice plugin
    - Added Russian as language
    - Fix for bug 1160: Certain DOI references with "<" characters are not processed correctly (by Jonathan Powell)
    - Fix for bug 1153: Bug in user-specific file paths stored in @comment (by  Thomas Arildsen)
2.10 beta
    - Applied fix for JStor fetcher (patch 202 by Nicolas Brouard)
    - Added Settings menu item "Clear connection settings" in OpenOffice/LibreOffice panel.
    - Added support for specifying a BibTeX file at "--importToOpen". This allows a usage in browsers
      to directly append downloaded entries to the currently opened database.
    - Added Unicode to LaTeX conversion for Medline imports (feature 721)
    - Added Unicode to LaTeX conversion cleanup action (feature 721)
    - Added countries, weekdays and months to the case keeper
    - Added support for Emacs key bindings at the entry editor.
      To avoid collisions of common key bindings, Page up and page down (C-v) are not supported as C-v is "paste" in Windows key bindings.
    - Added a formatter for units which keeps the case and adds non-breaking separators
    - Added a Merge entries functionality
    - Added a setting to choose either a DOI link or a URL to be standard (feature 710)
    - Added button to change entry type. Removed this functionality from the type label, and
      reduced the font size.
    - Added Iso690 export including two new formatters: Iso690FormatDate and Iso690NamesAuthors
      (patch 123 by Laura Hernández Gómez)
    - Added menu option "Automatically set file links for selected entries".
    - Added new BibTeX label pattern authEtAl
    - Added new BibTeX label pattern authForeIne, authorLastForeIni, edtrForeIni, and editorLastForeIni
      (patch 199)
    - The folder of attachments can now be opened (feature 726, patch by Douglas Nassif Roma Junior).
    - New translation: Spanish. By Jorge Tornero et al.
    - Adapted the required and optional fields of entry types according to
      http://en.wikipedia.org/wiki/BibTeX#Entry_types
    - After a search has been done, the first entry of the entry table is selected (feature 656).
    - Entries contained in an .aux file can now be selected (feature 644).
    - Number of entries in a group is now displayed in brackets (patch 124).
      Feature has to be enabled at the group settings as calculating the numbers takes a long time at huge databases.
    - New entries are now always be added to a group. Fixes bug 1093.
    - Configurable: Timestamp is now automatically updated on a change of an entry (feature 799)
    - Re-enabled customization of shortcut keys
    - Changed serialization of BibTeX entries:
      * First, the required, then the optional and then all other fields are written.
        Thereby, fields are now ordered by name. Except the title, which is written first.
      * The second word in of the BibTeX type is capitalized. E.g., Inproceedings got InProceedings
      * Configurable: Start field contents in same column. Enabled by default.
      * Configurable: Use camel case for field names (e.g., "HowPublished" instead of "howpublished"). Enabled by default.
      * If no field name is given, then "UNKNOWN" is used. For instance, " = {X}" gets " UNKNOWN = {X}".
    - Saving a part of the database now also writes entries with a crossref field first.
    - Author field is now resolved using @String data.
    - A custom proxy can be specified (patch 198 by Michael).
    - Default key binding for Write XMP is now "CTRL+F7" instead of "CTRL+F4"
      as the latter conflicts with "Synchronize files" (by Adrian Daerr)
    - WriteXMPAction now uses database to resolve strings even for selected entries (by Adrian Daerr)
    - Extend XMP privacy filtering to Dublin Core Schema (by Adrian Daerr)
    - IEEE search should include author field again (patch 201 by Christopher S. Lester, fixes bug 1137)
2.9.2
    - Fixed handling of empty author parts in rare cases. Fixes bug 1124.
    - Fetchers work again: Import inspection dialog is not modal any more.
2.9.1
    - Command line option --importToOpen now also adds to an open tab when JabRef is launched.
    - Importing of entries works again. Fixes bug 1121.
    - Import inspection dialog is now modal.
    - Replaced Java launcher by launch4j. Fixes bugs 1100, 1103, 1123.
    - Menu font size can now be changed again. Help contents are also enlarged accordingly. Fixes bug 1122.
2.9
    - Fixed bug: in OO/LO reference lists, entries may fall out when multiple entries with same
      author and year are cited.
    - Added support for converting HTML combining accents to LaTeX
    - When generating subdatabase from AUX file, preamble and strings are now included from
      the source database.
    - Added cleanup action for removing redundant $, {, and }
    - Fix for removing starting and ending spaces in the page number cleanup action
    - Fix for a more liberal detection in the month cleanup action
2.9 beta 2
    - Added DiVA fetcher
    - Can control if the HTML converter should create subscripts and superscripts
      as text or an equation via the preferences
    - Added initial support for adding curly brackets {} for certain
      key words to keep the character case independent of .bst, e.g., for
      names and abbreviations (use via "Cleanup entries") and can be controlled
      via preferences if it should be used at searches
    - Fixed author and DOI import from IEEE Xplore
    - Improved import of equations in IEEE Xplore titles handling images, (sub) and /spl / representations
    - Rewrote the HTML import in a more general way. A few characters need to be added.
    - IEEE Xplore abstract fetching should now be working again.
    - Added DOI to BibTex entry fetcher.
    - Added ADS (The SAO/NASA Astrophysics Data System) fetcher by Ryo Igarashi (patch #120).
    - Reintroduced Google Scholar and ACM portal fetcher with entry preview to reduce server load.
    - Added alternate entry fetcher type where a preview can be displayed so the user can choose
      which entries to download. This can reduce server load significantly and prevent users from
      getting locked out of search services.
    - Fix for exception and minor bugs in HTML import parsing (patch 3575998 by Daniel Svärd)
    - HTML import handles more characters. Cleanup can also do HTML cleanup. (Patch 3582375 by Oscar Gustafsson)
    - During file renaming: More illegal characters are removed (idea by Sarel Botha)
    - Rudimentary support for IEEEtranBSTCTL added (patch 3582376 by Oscar Gustafsson)
    - ":" is not filtered from the BibTeX keys any more (patch 3582376 by Oscar Gustafsson)
    - Changed internal look&feel setting (based on patch 3580605)
    - Custom importers nested in jars should be supported now (bug 3582838)
    - PDFContentImporter uses the DOI fetcher to fetch the BibTeX for the entry (if a DOI exists at the first page).
    - Moved migration of legacy PDF/PS fields from legacy tools to clean up dialog.
    - MHT files can now also be linked by drag'n'drop without the need to configure "external file types".
    - Adds support for Ubunut's global menu and HUD integration by using java-swing-ayatana (feature #796).
    - Updates PostgreSQL support to PostgreSQL 9.2
    - New Mac OS X icon (patch #61)
2.9 beta
    - Replaced notification dialog after moving/renaming linked file by status message.
    - Replaced dialog warnings about empty/duplicate key in entry editor by status line messages,
      to prevent lockup if Save button is pressed directly.
    - Replaced window icon with 48x48 image.
    - [experimental] Added local undo/redo handling for entry editor text fields.
    - Added special field functionality for ranking, marking as relevant,
      marking as quality assured, and prioritizing. Can be enabled by "Entry table columns".
      Based on the work by Igor Chernyavsky, Florian Straßer, and Marius Kleiner.
    - Added PDF preview functionality to the preview panel. Configurable via "Entry preview" settings.
    - Group edit dialog now closes when Escape is pressed.
    - Fixed MS bib import, month was lost on import.
    - Generate key action in entry editor now honors key overwrite settings.
    - Fixed bug when importing XMP data from PDF, file will now be linked from the new entry.
    - Fixed bug in layout processing - quoted formatter argments are now handled correctly.
    - Fixed bug 3545394: null and curly brackets in custom export filter.
    - Added "Manage keywords" popup menu to manage common keywords of selected entries.
    - Added support for pushing citations to TeXstudio (requires TeXstudio >=2.4)
    - Text-based citations can now be imported using FreeCite by Brown University
      (http://freecite.library.brown.edu). By Kai Mindermann and Daniel Maurer.
    - JabRef supports synchronization of unlinked PDFs. Feature request "[2163626] Scan database - find unlinked files".
      Based on patch 3122104.
    - Added command line argument -d/-prdef for resetting preferences to default values. Can
      reset a comma-separated list of preference values, or all values.
    - Added small right-click popup menu at each tab
    - A PDF can also be dropped to the preview panel to trigger linking it
    - Drag'n'drop of text from the preview panel to other applications is now working
    - Added highlighting in preview area for search text (based on patch 3121914 by
      Maximilian Lengsfeld).
    - New context menu option "Switch preview layout" in the preview panel.
    - BibTeX key generator patterns can now be stored in per database (implements feature 3495993)
    - Braces around author names are now dropped internally. They remain in the .bib though
      Effects (incomplete list): Authors in the main window are shown without braces,
      autocompletion does not show these braces
    - Autocompletion: ";" is now also a delimiter allowing "keyword1; keyword2" in the keyword fields
    - Autocompletion: the amount of characters to trigger autocompletion may now be configured
      (default is 2)
    - Autocompletion: in case lower case letters are used, the search is case-insenstive,
      otherwise the search is case sensitive.
    - Autocompletion: new preference to choose how to deal with first names
      (always full/always abbreviated/both full and abbreviated)
    - Added functionality "clean up entries"
      - Includes clean up DOI functionality by Florian Straßer and Marius Kleiner
        (move of DOIs from ee, note, and url field is supported)
      - Option to rename PDF of entry according to configured PDF-naming-scheme
        (by Florian Straßer and Marius Kleiner)
      - make file paths relative
      - clean up month (functionality based on patch 3470076 by Mathias Walter)
      - clean up pages
      - fix superscripts
    - New "ISBN to BibTeX" fetcher. Uses the online "ISBN to BibTeX Converter" service by Manas Tungare.
    - Added support for drag'n'drop of tabs by Florian Straßer and Marius Kleiner.
    - PDF import dialog now always stores settings: checkbox removed
    - float search now also jumps to first entry if entry editor is opened
    - usability improvements of "content selectors"
2.8.1
    - New DBLP fetcher. Patch 3462232 by Sascha Hunold.
    - Disabled ACM portal fetcher to avoid users of getting banned.
    - Fixed bug in PostgreSQL export/import.
    - Improved handling of file fields written in the style exported from Zotero.
2.8
    - Applied Oscar Gustafsson's fix for IEEEXplore fetcher.
    - Added capability to remove databases from SQL database.
    - Fixed customization of entries in Biblatex mode.
2.8 beta 2
    - Improvements to SQL export and import. Fixed bug where subsequent exports to same
      database would fail. Can now save multiple bib bases to a single SQL database.
    - "abbr" modifier in BibTeX key generator now skips parentheses.
    - Minor change to FirstPage formatter. Now splits at spaces as well as hyphens,
      and returns original field content if only one page number is found.
    - When using the preferences import command line option, preferences are now imported
      before load/import/export operations are handled.
    - Applied Nicolas Pavillon's patch for proper keystroke handling on Mac OS X.
    - Applied Ivanilton Polato's patch for handling multi-line fields in CSV export.
    - Fixed bug: "Send as Email" did not handle absolute paths correctly.
    - Fixed bug 3472991: Search: "Highlight Words" inconsistent
    - Fixed bug 2933201: Exporting InProceedings to Word 2007
    - Fixed bug 3146059: Error in translating author field to MS Office
    - Fixed bug: entering field names containing capital letters in table columns tab
      in Preferences makes the columns empty.
2.8 beta
    - Fixed issues with ACM portal fetcher using Benjamin Langmann's patch, plus an
      additional minor fix.
    - A large list of journal abbreviations is now loaded by default.
    - Added global option to allow file links relative to the bib file location, in addition
      to the global or database- or user-specific file directory.
    - Fixed bug 3434674: Reviewing changes overwrites groups.
    - Integrated the plugin for interaction with OpenOffice/LibreOffice as a standard part
      of JabRef.
    - Added keyboard shortcuts Ctrl-Up and Ctrl-Down to move file links up and down in a list
      of external links in the entry editor.
    - Applied "bjoerntm"'s patch for making the loading of group information less sensitive
      to white space, in order to prevent trouble loading files written by other tools.
    - Added optional autocompletion of author/editor last names in search field.
    - Changed entry fetcher system so all fetchers are accessed from a single side pane
      component with a selector.
    - Added INSPIRE fetcher by Sheer El-Showk.
    - Improved error handling when importing in specific format.
    - Prevented crash when calling invalid import format on startup.
    - Improved duplicate detection.
    - Added markers \filename and \filepath for ".begin.layout" and ".end.layout" files
      in order to output the name or full path of the bib file of the exported database.
    - Fixed possible array index exception in LastPage formatter.
    - Improved author/editor normalization in entry editor.
    - Added metadata extraction from text when PDFs are dragged into JabRef.
    - The filename pattern for renaming a file when dropping a PDF can now be
      configured at "Options"/"Preferences"/"Import"/"File name format pattern".
    - The defaults of the ImportDialog shown when PDFs are dragged into JabRef
      can now be configured at "Options"/"Preferences"/"Import". It is possible to
      override showing the ImportDialog.
    - An entry can be sent by a right click on an entry and select "Send as Email"
      (patch 3306271).
    - Added option to "copy BibTeX key and title" (patch 3370471).
    - The command for pushing to emacs can be configured now. New command for Emacs 23.
      New default for Windows: emacsclient.
    - Added export support for DIN1505 style (based on patch 1874662).
    - Added support for PostgreSQL import/export (patch 3368760 by Fred Stevens).
    - Added formatter "JournalAbbreviator" (patch 3013311 by Meigel).
    - RTFExport: Replaces ligatures `` and '' with RTF control sequences {\ldblquote} and {\rdblquote}.
      (patch 2905383 by Russell Almond).
    - Bugfix for NullPointerException in Biblatex mode (patch 3222388 by Matthias Erll).
    - ToggleButton added to GroupSelector to ease adding/removing references to/from groups
      (based on patch 3313564 updated by Andreas Schlicker).
    - Export filter "tablerefsandbib" updated to contain links to files and notes
      (patch 2787096 by Thomas Arildsen).
    - "of" added to the list of skip words (patch 2781830).
    - Added cli-function for exporting entries filtered by a search term
      (patch 1817093 by Silberer, Zirn)
    - Added highlighting in textarea for search text (patch 3117881 by Ben).
      Slightly modified to cope with words[]={""}, support for "BibTeX source" tab, and that
      "Clear" also clears the highlighting.
    - Switched from PDFBox 0.7.3 to PDFBox 1.6.0.
2.7.2
    - Fixed bug that prevented search functions from working under Java 7.
2.7.1
    - Fixed problem with search function under Java 7.
    - Made Database properties dialog modal to prevent database from being closed
      while properties window is open.
    - Fixed error handling in custom import dialog when invalid jar files or class
      files are specified.
    - Added OR operator for conditional export formatting.
    - DocBook export format switched to 4.4 (based on patch 3313898).
    - Fixed bug that made the key generator combination [shorttitle:abbr] return
      only a single letter.
    - "of" added to the list of skip words (patch 2781830).
    - Bugfix for NullPointerException in Biblatex mode (patch 3222388 by Matthias Erll).
    - RTFExport: Replaces ligatures `` and '' with RTF control sequences {\ldblquote} and {\rdblquote}.
      (patch 2905383 by Russell Almond).
    - Fixed bug that made menu items for marking in specific colors invisible
      under Windows 7.
    - In case a new entry is added, this entry is highlighted and the editor is opened
      if configured in the settings (patch 3370466). The UI behavior of adding an entry
      at "new entry from plain text" is now similar to "new entry".
    - Fixed bug in focus handling that affected some actions.
    - Running JabRef under the Oracle JVM will no longer give a warning.
2.7
    - Medline importer now wraps multipart last names in braces.
    - RIS importer now handles multiple title fields by concatenation.
    - Disallowed "comment" as entry type name, since this conflicts with the BibTeX format.
    - Fixed handling of suffix name parts (Jr, etc.) in Medline importer.
    - Added optional second numeric argument to Authors formatter, which determines
      how many authors are shown if the maximum number is exceeded.
    - Added content selector for "review" field in entry editor.
    - Improved detection of file type when adding new link. Can now recognize double
      extensions such as ".ps.gz".
    - Improved autocompletion of author names. Added options to complete either in
      'Firstname Lastname' or 'Lastname, Firstname' formats, or in both.
    - Fixed bug in import function if no suitable import filter is found.
2.7 beta 2
    - Added support for MrdLib lookup or metadata extraction when PDFs are dragged into
      JabRef.
    - Added option under "External programs" for disabling the automatic opening of the
      Browse dialog when creating a new file link.
    - Fixed shortcut key collision. Shortcut for Import to new database is now Ctrl-Alt-I.
    - The "Open URL or DOI" action now uses URL links in the "file" field as fallback if
      no links are found in the "url" or "doi" fields.
    - Restricted remote listener port numbers to interval 1025-65535.
    - Added Japanese translation by Koji Yokota.
    - Added scrollbar to entry editor when it is too high to fit in its panel. Patch
      by Matthias Erll
    - Made it possible to copy entries from the search dialog.
    - Added proper error message when trying to search with invalid regular expression.
    - Added error dialog on startup if custom look and feel cannot be loaded.
    - Applied Alexander Hug's patch for correctly importing doi from ScienceDirect RIS files.
    - Removed potential NullPointerException in SearchExpressionTreeParser.
2.7 beta
    - Some improvements to MS Office export filter.
    - Introduced three choices for ensuring unique generated keys. The default one (marking
      with a, b, etc.), a modified one (marking with b, c, etc.) and always adding a letter
      (a, b, etc.).
    - Font and background colors are now customizable in the entry editor (Options ->
      Preferences -> Appearance).
    - Window title now includes the full path to the current file.
    - Entries can now be marked in a series of different colors. Automarking of imported
      entries is now done in separate color without affecting other marked entries.
    - Added new feature (Tools -> Scan database... -> Resolve duplicate BibTeX keys) to
      search for duplicate keys and offer to generate new keys to resolve the duplicates.
      Instead of being listed in a warning dialog after opening a bib file, duplicate keys
      now trigger a dialog asking whether the user wants to resolve the duplicates.
    - Added check that ensures that application doesn't quit while a large save operation
      is still in progress. Shows wait message with cancel button.
    - Added apostrophe (') as illegal character in BibTeX keys.
    - BibTeX strings that refer each other are now sorted correctly when saving bib file.
    - Fixed bug in merging external changes - file would still be reported as modified
      externally after merging changes.
    - Fixed bug in Move/rename file link feature that could cause the wrong link to be
      stored for certain directory structures.
    - Fixed bug: curly braces can now be used in arguments to formatters.
    - Fixed lockup bug when generating key for entries with crossref fields.
    - BibTeX strings are now resolved before attempting to (un)abbreviate journal names.
    - Modified [shorttitle] and [veryshorttitle] key generator markers so they consider
      a hyphen a word boundary, and remove punctuation characters (keep only numbers and
      letters).
    - deprecate various export formatters with new Authors formatter, which provides flexible
      formatting options.
2.6
    - Fixed IEEExplorer and ACM fetchers to adapt to web site changes.
    - Active preview (1 or 2) is now remembered.
    - Applied patch by Igor L. Chernyavsky. to prevent loss of entry selection after
      generating key.
    - Changed OpenDocument Spreadsheet export so the mimetype file is written correctly
      at the start of the zip file.
    - Fixed bug when importing preferences: custom export filters would not be updated
      after import.
    - Changed help page loading procedure so help pages can be loaded for plugin entry
      fetchers.
    - Made it possible to define customized entry types with either-or conditions on
      required fields, e.g. using a pseudo-field called "author/editor" will indicate
      that the entry requires either the "author" or the "editor" field set.
    - Fixed bug: entries of a customized type could be indicated as complete even if
      BibTeX key was not set.
    - Changed deletion process for some temporary files to avoid leftover files.
2.6b3
    - Added ScienceDirect entry fetcher that utilizes the BibSonomy scraper.
    - Changed non-native file dialog setting so files cannot be renamed. This prevents
      accidentally entering rename mode when trying to enter directory. Can be enabled
      again in Options -> Preferences -> Advanced.
    - Added new JStor fetcher that utilizes the BibSonomy scraper to obtain BibTeX data.
    - Fixed bug in CookieHandlerImpl.
    - Fixed bug; when dragging a file into JabRef and asking to move it to the file
      directory, warning will now be given if the destination file already exists. Patch
      by Alastair Mailer.
    - When dragging a file into JabRef and asking to copy or move it to the file directory,
      it is now possible to rename to an arbitrary name. Patch by Alastair Mailer.
    - Added "review" field to BibTeXML export.
    - Added Reset button to entry fetchers. Patch by Dennis Hartrampf and Ines Moosdorf.
    - Changed Microsoft Office XML export so "number" rather than "issue" is exported
      as <b:Issue>, which conforms with import format.
    - Added confirmation dialog that allows saving without backup in cases when
      backup creation fails.
    - Fixed bug 2938562: using the move/rename feature on a file link could give an
      absolute link even if the file was put below the main file directory.
    - Fixed bug 2931293: error generating key with [authorsAlpha] for short names.
    - When checking for external modifications, file size is now checked in addition
      to the time stamp.
    - Fixed handling of maximised state when shutting down and starting up JabRef.
      Patch by Igor L. Chernyavsky.
    - Fixed bug that prevented correct handling of DOS short file names. Patch
      by Igor L. Chernyavsky.
    - Added support for KOI8_R character set.
    - Removed DocumentPrinter class, using standard API functions instead. Patch by
      Tony Mancill.
    - Removed HightlightFilter class, using standard API functions instead. Patch by
      Tony Mancill.
    - Changed keyboard shortcut for IEEXplorer search to Alt-F8.
    - Disabled JStor search, which doesn't work due to API changes.
    - External file type manager now removes "." prefix in file type extension if the user
      has typed it that way.
    - Preview panel now defaults to preview layout 1 instead of 2. Switched default layouts.
    - Added IfPlural formatter by Russell Almond. The formatter outputs its first argument
      if the input field contains " and " and the second one otherwise.
    - Applied patch by Philipp Cordes and Björn Kahlert for improved handling of names by
      autocompleter. The patch also reorganizes the autocompleter classes.
    - Table will now scroll to keep the currently edited entry visible if an edit leads to
      the entry getting sorted to a different position.
    - Reworked author and editor handling in Docbook export. Added Docbook XML header.
    - Database will no longer be marked as changed after accepting external changes, unless one or
      more changes were not accepted before merging, and unless database was already marked as
      changed.
    - Fixed bug: undesired autocompletion when saving file.
    - Fixed bug: entry editor doesn't appear when new entry is added while a filtering search or
      group selection is active.
    - Fixed bug in writing of metadata on Windows. For certain metadata lengths newlines would be
      messed up after the metadata comment in a bib file.
    - Search dialog now automatically previews first hit, and hides preview if there are no hits.
2.6b2
    - Added export formatter "Default" which takes a single argument. Outputs the string to format
      unchanged if it is non-empty, otherwise outputs the argument.
    - Added option under Options -> Preferences -> General for disabling the strict enforcing of
      correct BibTeX keys. Disabling this makes it possible to use e.g. umlaut characters in keys.
    - Modified launcher script for Windows installer to give higher heap size limit.
    - Improved autocompletion. All fields with autocompletion which have content selectors will now
      autocomplete on content selector values. For the "journal" field, the autocompleter will now
      additionally use entries from the current journal abbreviations list, and will also complete
      on the entire field up to the cursor rather than just looking at the last word only.
    - Added support for postformatter in Layout. The postformatter will be run after
      the formatters called from a layout.
    - Improved group autogeneration. Added option to generate groups based on author or editor
      last names. Autogenerated groups are now alphabetized.
    - Modified Endnote export filter so "--" gets converted to "-" in the "pages" field.
    - Changed keyword groups so they will match on whole words only. E.g. a keyword group for the
      keyword "can" will no longer match the keyword "scanner".
    - Improved entry type determination and author parsing for some varieties of CSA files.
    - Minor change to Harvard RTF export. Added space after "ed.", and added editor to output for
      inbook entries.
    - Set limit to the number of displayed characters in group names in groups tree in order to
      avoid group panel width problems.
    - Changed file link handling so all remote links classified as URL can be opened through
      the browser. Setting a different file type manually makes JabRef call a remote link using
      the handler application instead.
    - Modified Endnote/refer import filter to strip "doi:" from the %R field.
    - Modified HTML conversion so single newline is displayed in the preview (and HTML exports) as
      <br>, while multiple newlines are displayed as <p>.
    - Fixed bug: switching entry editor between entries of different type may result in switching
      of entry editor tabs.
    - Fixed bug: adding external file link leads to relative path from root directory if file
      directory is set to an empty string.
    - Fixed error message when a # in a BibTeX string prevents saving. No longer states that the
      problem is in an entry, but specifies that it is in a string.
    - Fixed bug: ODS export doesn't resolve BibTeX strings.
    - Fixed bug: content selector for "editor" field uses "," instead of " and " as delimiter.
    - Fixed bug: editing source doesn't allow change of entry type.
    - RTFChars formatter now converts --- to \emdash and -- to \endash.

2.6b
    - Added pages information to several entry types in Endnote export.
    - Modified LastPage formatter so it returns the number when only the number of pages is given.
    - Modified search algorithms so LaTeX commands are removed before search. For instance, this
      means that the value "test \textit{case}" now matches the search string "test case".
    - Changed default table font family to "SansSerif".
    - Can now create lock file while writing a bib file. The lock file is checked before
      saving, and before scanning an externally changed file, in order to avoid reading an
      unfinished file.
    - Added support for dragging a file link from the file column to another application.
    - Added toolbar button and shortcut (Alt-F) in entry editor for autosetting file links.
    - Improved ISI import filter so DOI information is included.
    - Fixed bug: metadata changes would not be detected as external changes to a database.
    - Fixed bug: when accepting external changes and not saving before new changes are
      detected, the previously accepted changes would also be listed.
    - Fixed bug in Scifinder import where an empty Inventor field could overwrite the
      author field.
    - Fixed bug in autocompleter. Current suggested completion would be added to the field
      if the user closed the entry editor or mouse clicked on another field.
    - Fixed problem with exporting to some MySql versions. Patch by François Dorin.
    - Fixed bug in handling of LaTeX character sequences - now sequences with = as command
      character (e.g. "\={A}") are recognized.
    - Fixed bug: gray out / hide setting in groups panel is overridden on startup
      by search mode selection. Added separate prefs key for the groups setting.
      Fix suggested by Igor L. Chernyavsky.
    - Fixed bug: cookie manager installed by Download button in file field editor throws
      an exception when trying to fetch from Medline.
    - Fixed bug: temporary files don't get deleted on shutdown.
    - Disabled table column reordering in import inspection window, since a user reported
      problems when using this.
    - Changed years from 2008 to 2009 in splash image.
2.5
    - Modified export layout procedure so missing formatters can be reported in the error
      output. Export now succeeds with warnings added where formatters are missing.
    - Conditional blocks (\begin{field}...\end{field}) in layout files can now be given a
      semicolon-separated list of fields as argument. All fields must then be set for output
      to be given.
    - Changed RIS import so multiple abstract fields in an entry are concatenated.
    - Added quoting of some special characters in SQL export, based on Kyle Crabtree's patch.
    - Fixed bug in MS Office 2007 XML export - editor names missing.
    - Fixed bug in plugin manager that prevented the "Download plugin" button from working.
    - Fixed bug in plugin manager routine that checks for installed versions of a plugin.
    - Fixed bug in startup that could show warnings multiple times when loading
      from autosave files.
2.5b2
    - Plugin manager now handles plugin versions correctly based on the version number in their
      plugin.xml file.
    - Added formatter "Number" that outputs a sequence number for the current entry in the current
      export operation. This formatter can be used to produce a numbered list of entries.
    - Added autosave feature.
    - Fixed bug in file link handling in BibTeXML export.
    - Improved handling of patents in Scifinder import.
2.5b
    - Added Simplified Chinese translation.
    - Added simple plugin manager.
    - Added ~/.jabref/plugins as user-specific plugin directory.
    - Added \r marker to WrapFileLinks formatter that outputs file links without expanding
      relative links.
    - Added [authorsAlpha] key marker that formats authors according to the "alpha" BibTeX style.
      Patch submitted by Oliver Kopp.
    - Table sort order set by clicking and Ctrl-clicking table columns is now immediately set
      as default sort order in preferences.
    - Changed LyX pipe setting so it works whether ".in" is included or omitted.
    - Modified ISI importer so the words "of", "and" and "the" will not be capitalized in the title,
      journal or publisher fields.
    - When adding new local file link, browse dialog now appears immediately when opening file link
      editor, saving one mouse click.
    - Added "Remove all broken links" option in the resolver dialog for broken links when
      synchronizing file links.
    - Added rename option to Set/clear field dialog, to move contents from one field to another.
    - Added Back and Forward actions, for switching between recently edited BibTeX entries.
    - Added option under "Entry table" to designate fields as numeric for sorting purposes.
    - Added possibility for custom export filters to define their own name formatters.
      This is done by adding a file named "<filtername>.formatters". This file defines
      one formatter on each line, with each line containing the name of the formatter and
      the formatter definition, separated by a colon (:).
    - Added menu items for increasing/decreasing table font size, with shortcut keys Ctrl-plus and
      Ctrl-minus.
    - Added options to automatically mark entries imported into an existing database, and to unmark
      previously marked entries when importing.
    - Added ":(x)" modifier to key generator, specifying that the arbitrary string x
      should be used as a fallback value if the value returned by the field marker is empty.
    - Added ":upper" modifier to key generator, to force uppercase for a field marker.
    - Added buttons in External programs tab in Preferences for modifying settings for
      "Push to"-features, and removed obsolete fields.
    - Added support for DOI field in Endnote importer.
    - Added support for language and publication status fields in Medline import (publication status
      stored in "medline-pst" field).
    - Enabled cookie handling for downloading full-text articles.
    - Improved handling of invalid BibTeX keys containing white space. Parser will now try to
      piece together the key and avoid disturbing the continued parsing. Patch submitted by
      Stephan Lau.
    - Cosmetic change to the entry type label to the left in the entry editor.
    - Changed name handling so a single-entry name without a capital initial letter, such as
      "unknown", will be treated as a solitary last name rather than a von particle.
    - Changed table selection coloring so entries that are grayed out or marked can be
      distinguished from normal entries when selected.
    - Changed handling of "affiliation" in Medline import - now makes sure to escape
      # characters before storing.
    - Modified ACM portal fetcher due to web site changes.
    - Improvements to IEEEXplore fetcher - better handling of month and page fields.
    - Changed behaviour of source panel when an entry contains imbalanced # characters -
      the panel can now show the entry in its invalid form, allowing the user to fix the problem.
    - Improved handling of PDF files without XMP metadata - other metadata will now be retained.
      Patch submitted by Felix Langner.
    - Fixed bug in parsing file field - double spaces in file names would be reduced to single
      spaces, breaking the file link. Fix submitted by Uwe Kuehn.
    - Fixed NullPointerException when downloading external file and file directory is undefined.
    - Fixed bug in HTMLConverter.
    - Fixed NullPointerException in key generator for incomplete names.
    - Fixed bug in removing custom export filters.
    - Fixed bug 2225371: restart is no longer required after adding a new custom export filter.
    - Fixed bug in "Move/rename file" feature in file field editor with regard to undefined
      file directory.
    - Fixed bug in Ris importer.
    - Fixed NullPointerException in Endnote importer.
2.4.2
    - Added missing layout formatters FirstPage and LastPage.
    - Fixed a bug regarding ParamLayoutFormatter loaded from plugin.
    - Fixed crash during initalization of journal abbreviation list.
    - Added option to have JabRef search for external file when "Open file" function is chosen
      for an entry without any linked files. This is similar to what was always done in
      JabRef 2.3.1 and earlier.
    - Improved regular expression file search, so the regular expression can contain field
      markers as used for BibTeX key generation in addition to just regular fields. It is
      no longer possible to call arbitrary layout formatters, but the modifiers "upper",
      "lower" and "abbr" (for case conversion and abbreviation) can be used.
    - Ris importer now imports PB as "school" instead of "publisher" for THES entries.
    - Fixed bug 2157664: Current edit is now treated as an undoable edit in itself.
2.4.1
    - Fixed bug: layout formatter arguments were not set when using a ParamLayoutFormatter
      loaded from plugin.
    - Fixed bug: when abbreviating first names, for authors with first names connected
      with "-", only the first letter is shown.
    - Enhanced ExportFormatTemplate plugins with an optional property "encoding" which
      overrides the default encoding with the given one.
    - Fixed menu colors under Windows Vista.
    - Fixed bug 2137771: Missing file extension when downloading.
    - Fixed bug 2105329: Ensure that newly added entry is visible in table.
    - Fixed bug 1908222: Preference "Fit table horizontally on screen" doesn't work
    - Fixed bug 2119059: Handling of the A1 tag in the RIS format.
    - Added missing help file for ACM digital library fetcher.
    - Added option for whether to use IEEE LaTeX journal abbreviation list.
    - Added tooltip to menu items in push-to-application popup menu.
2.4
    - Added mappings for some special characters that need to be sanitized when generating
      BibTeX keys.
    - Added ACM Digital Library fetcher by Aaron Chen.
    - Added new entry types (conference, patent, standard, electronic).
    - Improvements to IEEEXplore fetcher.
    - Added explanatory text to indicate that "ps" and "pdf" files are legacy features.
    - Fixed unexpected behaviour of "Open PDF or PS" menu item - now looks in "file" field,
      and does not launch search for external files.
    - Fixed bug 1827568: 'Save database' might not store current edit in entry editor.
    - Fixed bug 2027944: updating custom export definitions requires restart.
2.4b2
    - Opening external files on Linux now uses "xdg-open" as application if no other is specified
      for the file type. xdg-open should be available to call the appropriate application according
      to the user's settings on all freedesktop compliant Linux distributions.
    - Download external file now attempts to determine file type based on MIME type, using
      file extension as fallback.
    - Changed the way names are handled under autocompletion. Last and first names are
      now indexed separately.
    - A table column can now be set up with fallback fields used if the main field is
      empty. Fallback fields are set in Options -> Preferences -> Main table columns by
      setting a column to "field1/field2/...". The fields will be checked in succession
      until a non-empty value has been found or al fields have been checked. For instance,
      specifying "author/editor" will result in a column displaying the author field where,
      set, and the editor field for entries with an empty author field.
    - Added special handling of autocompletion for the "crossref" field - now indexes
      words from the BibTeX key field instead of the "crossref" field. Added crossref
      to the default fields using autocompletion.
    - Added menu item and shortcut (ctrl shift E) to shift focus to the entry table.
    - Main window now remembers maximisation state from last time.
    - Improved SQL export feature so the complete information about groups, strings and preamble
      is included. Added SQL import feature supporting the same database schema.
    - Added new implementation of regular expression file search that can handler multiple files
      and file types. Added regexp search as a third option for autolink feature.
    - Added support for BibO RDF format, contributed by Egon Willighagen.
    - Fixed bug in autocompletion; continuing writing the suggested word after cycling
      through alternatives would give wrong result in editor.
    - Fixed bug where selection would jump back if an entry of different type was selected
      by mouse click while editing a field of the current entry.
    - Fixed missing name formatting in search dialog. Now uses same formatting as main table.
2.4b
    - Added Export to SQL database feature. Supports MySQL.
    - Added "protection" flag in Database properties. When this flag is set, JabRef will
      refuse to save the database when the file has been externally modified, until the
      changes have been reviewed and partly or completely accepted.
    - Fixed bug where the external update notification in the side pane would remain
      even if the referred database was closed.
    - Added two new search modes - display search results in a dialog, and global search.
    - Support for fetching from the command line using --fetch (contributed by
      Jan F. Boldt and David Kaltschmidt).
    - Support for fetching from Spires (contributed by Fedor Bezrukov).
    - Support for fetching from JSTOR (contributed by Tobias Langner, Juliane
      Doege, Sebastian de Hoog and Christoph Jacob)
    - Added context menu for file list editor with options to move/rename linked file
      as well as to automatically move the file to file directory and optionally rename
      after BibTeX key.
    - JabRef can now be extended by plugins (using the Java Plugin Framework
      JPF as the underlying technology). Currently extension points exist for:
        - ImportFormat
        - ExportFormat based on Templates
        - ExportFormat based on IExportFormat (contributed by Kariem Hussein)
        - LayoutFormatter
        - EntryFetcher
        - PushToApplication
      JabRef uses JPFCodeGenerator (which was written just for JabRef) to
      generate helper classes for making JPF easier. Current version used: 0.4
      http://forge.spline.inf.fu-berlin.de/projects/jpfcodegen/
    - Print warnings if insufficient Java version is used or if JRE is not from Sun.
    - Memory Stick Mode: JabRef automatically loads configuration settings from
      jabref.xml and also writes them there if enabled.
    - Improved handling of crossrefs. Fields are now resolved in preview and export.
    - Updated dependencies, now using: JempBox-0.2
    - Improved handling of ArXiv URIs.
    - Changed default preference value: now using import inspection dialog also
      when just a single entry is imported.
    - Parsing of field lists for non-wrappable fields and fields for which to automatically
      add braces around capitals now ignores whitespace between entries.
    - [ 1620792 ] Fixed: JabRef randomly hangs during Medline fetch
    - [ 1738920 ] Fixed: Windows Position in Multi-Monitor environment
    - [ 1795355 ] Fixed: LatexFieldFormatter omits "{" on beginning of optional field
    - [ 1297576 ] New feature: Printing of entry preview (use right-click menu)
    - [ 1717849 ] Fixed: Bug in aux import (contributed by Kai Eckert)
    - [ 1749613 ] Fixed: About translation
    - [ 1709449 ] Fixed: Clicking a DOI from context menu fails
    - [ 1869331 ] Fixed: Uninstall after silent install removes Windows start menu
    - [ 1723219 ] Fixed: Strange message (LyX) while installing
2.3
    - Added handling of unknown file types when synchronizing the file field.
    - Changed the way customized external file types are stored. Types are now stored in a
      way analogous to a diff from the default types. This allows default types added in later
      versions to appear immediately, even if the user has customized the list.
    - Moved file preferences from General tab to new File tab.
    - Reduced horizontal size of preferences dialog.
    - Fixed handling of quotes when using the "abbr" modifier for key generator (Debian bug
      #448917).
    - Download file procedure now strips query string in order to find correct file extension
      (Debian bug #448027).
2.3b3
    - Export formats that output the character encoding now use common names for encodings
      instead of Java-specific names.
    - Added "Open" button in external link dialog box to test or use the link.
    - Added formatter WrapFileLinks which iterates over file links, producing a formatted
      string for each containing any desired information about the file link.
    - Applied Fedor Bezrukov patch (setting User-Agent in URLDownload to solve ArXiv problem).
    - Applied Aaron Chen's patch for fixing bugs in IEEExplore fetcher.
    - Applied Edward Valeev's patch for handling article numbers replacing pages in Refer/Endnote
      import.
    - Added toolbar button to entry editor for writing XMP-metadata.
    - Added paste and drag & drop support to file list editor.
    - Added "authorLast" and "editorLast" markers for using last author's last name in BibTeX keys.
    - Added support for file field in Write XMP action.
    - Numeric fields (year, volume, number, pmid, citeseercitationcount) are now sorted as numbers
      when possible.
    - Improvements to the Ovid import filter.
    - Modified AuthorLastFirstAbbreviator and AuthorAbbreviator to accept names in both last-first
      and first-first format, but always return in last-first format. These two formatters are
      identical.
    - [ 1648789 ] Fixed: Problem on writing XMP when option to leave out some fields was active.
    - [ 1561990 ] Fixed: Exporting to WinEdt - apostrophe.
    - Fixed bug in entry editor: source panel edits were not properly stored when clicking a
      different entry in the main table.
    - Fixed problem with "Synchronize file links" not honouring database specific file directory.
    - Fixed problem with file type selection in external file link editor not being up-to-date.
    - Fixed problem with wrong enable/disable behaviour of Clear search button when switching
      between tabs.
    - Fixed argument parsing in AbstractParamLayoutFormatter so \t and \n can be used for
      tabs and newlines.
2.3b2
    - Added % at start of signature text in BibTeX output. Parser now reads both
      old and new style.
    - When user chooses to save to an existing file, and answers that the file should not be
      overwritten, a new file dialog now appears instead of the operation cancelling.
    - Removed antialias setting for main table, because it interferes with proper rendering
      on LCDs when running under JRE 6. Removed non-optional antialias settings for entry
      editor for the same reason.
    - Changed external link handling so remote (http) links can be sent to the external
      application. Applications like Evince and Gimp can open remote links.
    - Replaced Simle HTML export filter with improved version by Mark Schenk.
    - Introduced ParamLayoutFormatter interface for layout formatters that can take an
      argument by the following syntax: \format[MyFormatter(argument)]{\field}
      Implementing classes contain a setArgument(String) method that receives the argument
      (if any) before the format() method is called.
    - Timestamp and owner fields are now set also when appending a bib file, and new options
      have been introduced to control whether imported/appended/pasted entries should have
      these fields overwritten if already set.
    - Added operations for adding file links in import inspection window, and made file
      and URL icons in the table clickable.
    - Removed PDF and PS columns and operations in import inspection window (replaced by
      operations on the "file" field).
    - File field column in main table now shows file type icon instead of generic icon.
    - Modified Endnote export to take "file" field into account, and to resolve full
      paths to PDF files.
    - Added "Auto" button to automatically set "owner" field to the default username.
    - Added \encoding tag for begin/end layouts in export filters to print the name of the
      character encoding used for the export. The tag is not available in entry layouts.
    - Added \% as a supported LaTeX command, producing '%'.
    - Fixed bug in HTMLChars: commands like {\aa} and {\o} were not processed properly, even
      though defined in Globals.HTMLCHARS.
    - Fixed bug that made it possible to accidentally close database without saving, when error
      occurs during the save operation.
2.3b
    - Added MIS Quarterly export format.
    - Added support for COPAC file format.
    - Added RemoveTilde LayoutFormatter to deal with Bibtex non-breakable spaces.
    - Added autocompletion feature for author/editors and other fields.
    - Added feature to save all open databases.
    - Added support for pushing citations to Vim when Vim server is enabled.
    - Added missing option for specifying the path to LEd.exe.
    - Added -s/--nosplash command line option for disabling the splash screen.
    - Added new field marker [auth.etal] for key generation.
    - Added support in XMP metadata handling for bibtex string resolution.
    - When opening databases, already open files are now skipped.
    - Option to use native instead of Swing file dialogs is now available on all OSes.
    - Synchronize external links now searches entire database, not selected entries.
    - Medline import now adds <Affiliation> information into the "institution" field.
    - Improved handling of external links. The 'file' field can now specify a list
      of external links, and arbitrary file types are supported. Old-style PDF and
      PS links can be moved automatically into the 'file' field.
    - Fixed minor bug in importing preferences. General fields for entry editors are
      now updated without restarting JabRef.
    - Fixed bug in RIS and Refer/Endnote imports. Entries with editors but no authors
      are now imported properly.
    - Fixed missing export formatter AuthorFirstFirstCommas.
    - Fixed minor bug in Harvard export with missing space between year and title.
    - Fixed bug that caused lockup when connection to IEEExplore fails.
    - Fixed wrong dependency in OAI2/ArXiv Fetcher.
    - Fixed problem with foreign characters in OAI2/ArXiv Fetcher.
    - Fixed problem with key generation in OAI2/ArXiv Fetcher.
    - Fixed bug in duplicate search that made misc entries never get
      detected as duplicates.
    - Fixed bug in XMP reimport from DublinCore related to month strings.
2.2      - Added progress bar to indicate progress when synchronizing PS/PDF links.
        - Option to autogenerate key for imported entries now also affects entries imported
          without using the import inspection window.
        - Modified quick jump behaviour so sequences of letters can be found. Timeout or
          ESC resets the search.
        - Width of side pane is now remembered.
        - Improved XMP support:
          - JabRef now reads and write DublinCore and Legacy Document Properties
            Caution needs to be used though since, JabRef does overwrite existing values.
          - XMP privacy filter can be used to prevent sensitive fields to be exported.
        - Support for OAI2 identifiers with subcategories, e.g. math.RA/0601001
        - Fixed bug that made explicit groups appear empty after updating group tree from external
          change.
        - New windows installer thanks to Uwe Stöhr.
        - [ 1641247 ] Fixed: No update of preview after generating bibtex key
        - [ 1631548 ] Fixed: Absolute paths should be stored for last open files.
        - [ 1598777 ] Fixed: Month sorting
        - [ 1570570 ] New Feature: Deselect all duplicates on import
        - [ 1574773 ] Fixed: sanitizeUrl() breaks ftp:// and file:///
        - [ 1609991 ] Fixed: Silverplatter Import: Publisher and Year confused
        - [ 1608391 ] Fixed: Medline Search Editbox size gets to big
2.2b2   - Redesigned export functions to simplify GUI and provide "Export selected
          entries" functionality. Export filter is now chosen using the file type
          dropdown menu in the file dialog.
        - Fixed bug that caused UnsupportedEncodingException on Windows when saving.
        - Added warning dialog when exporting failed.
        - Added fix for exporting special chars in RTF like ï¿½ï¿½ï¿½...
        - Added NameFormat LayoutFormatter based on Bibtex method name.format$
        - Added Fetch from ArXiv.org to Web Search
          [ 1587342 ] Quering ArXiv (and any OAI2 Repository)
        - [ 1594123 ] Fixed: Failure to import big numbers in Bibtex
        - [ 1594169 ] Fixed: Entry editor navigation between panels faulty
        - [ 1588028 ] Fixed: Export HTML table has relative DOI URL
        - [ 1601651 ] Fixed: PDF subdirectory - missing first character
2.2b    - Added Mark Schenk's advanced HTML export filter.
        - Added options to copy/move/link to dragged linkable file (pdf, ps, etc.).
        - Removed unnecessary output text when scanning for external file changes.
        - Changed layout of entry editor to solve problem with collapsing text fields.
        - Added first version of support for XMP-metadata in PDFs.
          - "Import into..."
          - Integrate with copy/move/link.
          - Added option to write all/selected PDFs in database
        - Added tooltips to database tabs showing the file's full path.
        - Added function for setting or clearing specific fields in selected or
          all entries.
        - Setting a relative PDF/PS path in Database Properties now makes JabRef
          look for the directory relative to the bib file's location.
        - Removed Oxford comma from AuthorList...Comma-LayoutFormatters.
        - Added LayoutFormatters that print the Oxford comma.
        - Added missing space between abbreviated author first names:
          William Andrew Paul => W. A. Paul (used to be W.A. Paul)
        - Added LayoutFormatter for HTML paragraphs.
        - Changing Database Properties now causes the database to be marked as changed.
        - Improved simple search. Words are now treated as separate search terms,
          and phrases can be indicated with "double quotes".
        - When a letter key is pressed in the table, the first entry starting with the
          same letter (in the current sort column) is selected.
        - Bib files dragged into JabRef now appear in the Recent files menu.
        - Fixed bug in import dialog.
        - Better support for ISI files in general (should basically be better than INSPEC) including IEEE parsing.
        - Added regular expression search for auto-linking. Search is now more flexible by default.
        - Search operation also now search relative to the JabRef directory.
        - General improvements in Inspec ISI handling.
        - New LayoutFormatter: AuthorOrgSci - first author is in "last, first"
          all others in "first last". First names are abbreviated.
        - New LayoutFormatter: NoSpaceBetweenAbbreviations - spaces between multiple
          abbreviated first names are removed.
        - Improved PDF link resolver to produce proper URIs.                                                 s
        - [ 1503956 ] Fixed: Help text instead of Help icon.
        - [ 1542552 ] Fixed: Wrong author import from ISI file.
        - [ 1534537 ] Fixed: resize groups interface
        - [ 1465610 ] Fixed: (Double-)Names containing hyphen (-) not handled correctly
        - [ 1436014 ] Fixed: No comma added to separate keywords
        - [ 1548875 ] Fixed: download pdf produces unsupported filename
        - [ 1545601 ] Fixed: downloading pdf corrupts pdf field text
        - [ 1285977 ] Fixed: Impossible to properly sort a numeric field
        - [ 1535044 ] Fixed: Month sorting
        - [ 1540646 ] Fixed: Default sort order: bibtexkey
        - [ 1553552 ] Fixed: Not properly detecting changes to flag as changed
2.1     - Added capability to drag files and WWW links into JabRef. BibTeX files will be
          opened normally, other files imported, and WWW links downloaded and imported.
        - The -v command line option now makes the application only print version number
          and quit immediately.
        - Duplicates within a set of imported entries are now found and shown in the
          import inspection window.
        - Mac users can now choose between native and Swing file chooser under
          Preferences -> Advanced.
        - Fixed missing duplicate warning when importing without import inspection window.
        - Fixed error in ISI import which allowed empty fields to be set, causing errors
          when saving and reloading entries.
        - Fixed missing time and owner stamps when importing entries (only in 2.1b/2.1b2).
        - Fixed erroneous updates in entry editor if user switches to a different entry
          while downloading PDF/PS file.
        - Fixed bug (only in 2.1b2) in calling file open/save dialog on Mac OS X.
        - Fixed bug that made duplicate resolver dialog pop under import inspection dialog.
        - Fixed bug in windows-installer which prevented running JabRef from the
          command-line with arguments.
        - Added windows-installer-option to associate JabRef with .bib files.
2.1b2   - Added option to toggle floating of marked entries to the top of the table.
        - Added option to open, append and import multiple BibTeX files.
        - Improved support for LaTeX special characters in HTML and RTF representations.
        - Improved generation of subdatabase from AUX file. Crossreferenced entries are
          now included automatically.
        - Fixed bug that made entry selection get lost when an edit modifies the entry's
          position in the main table.
        - Fixed bug in BibTeXML export (entry type name missing in tag).
        - Fixed name handling in (non-compliant) Endnote files giving all author names
          on the same line.
        - Fixed problem with keyword handling in Medline import.
        - Fixed (harmless) NullPointerException when medline fetch is cancelled.
        - Fixed bug in parser that made {"} illegal in fields quoted with ".
2.1b    - Known issue: font sizes cannot be changed, but should follow OS settings on
          Windows and Mac.
        - Known issue: some HTML may be handled inappropriately when downloading from
          IEEEXplore.
        - Changed Paste function so timestamp and owner fields are updated.
        - Added "Other" item to the "New entry ..." menu.
        - Changed sorting order so marked entries are displayed at the top of the table.
        - Added IEEEXplore search and download feature.
        - Added option to store entries in their original order. Unsorted table view now
          shows entries in their original order.
        - Added option to autogenerate keys for entries with missing keys before each save.
        - Improved handling of external URLs to prevent problems with special characters.
        - Medline and Endnote imports no longer automatically add curly braces around capital
          letters in title.
        - Float search now scrolls table to the top.
        - Fixed lockup problem in preview with uneven number of # characters in fields.
        - Fixed problem with default content selector fields reappearing after removal.
        - Fixed problem with unsupported character encodings being selectable and causing
          unreported save errors.
        - Fixed bug that blocked last line in table columns setup from being removed.
        - Fixed missing export formats from command line.
        - Fixed bug that made Review tab impossible to remove from entry editor.
        - Fixed bug in Medline XML import that assigned wrong PMID for some entries.
        - Fixed bug in custom export that collapsed sequences of two or more backslashes
          into a single backslash in output.
        - Fixed bug (misspelled formatter name) in Harvard RTF export.
2.0.1:  - Fixed bug that made a hidden entry editor under some circumstances store a
          field value to the wrong entry.
        - Fixed synchronization bug that made the opening of a new database sometimes fail.
        - Fixed bug in setting external journal lists when no personal list is set.
2.0:    - Changed sorting selection interface for main table for more intuitive
          operation.
        - Made import operation update "working directory".
        - Removed hard-coded author/editor name rearrangement in OpenOffice and
          OpenDocument exports.
        - Fixed hangup when parsing RIS files from Nature.
        - Fixed NullPointerException when generating database from AUX file on Mac OS X.
        - Fixed bug in routine for adding braces around capital letters.
        - Fixed bug in switching preview layouts.
        - Fixed bug in link handling in entry preview.
2.0b2:  - Changed field order in OpenDocument export to comply with bibliography requirement.
        - Added support for inserting citations into Emacs using gnuserv/gnuclient.
        - Added option to set a regular expression replace operation on generated bibtex keys.
        - Added support for custom importers inside a jar file.
        - Fixed bug in opening URLs containing '&' on Windows.
2.0b:   - Added a system for registering custom import formats in the form of Java classes.
        - Added export option for OpenDocument spreadsheet.
        - Added new options for name formatting in main table.
        - Added REPEC-NEP import filter.
        - Added option for non-field parameters for export formatters. If the parameters does not start with the
          backslash character, it will be passed unchanged to the formatter in place of any field value.
        - Added export formatter CurrentDate, which returns the current date, and takes a format string as
          parameter.
        - Added customization of table colors, accessible from Tools -> Preferences -> Entry table.
        - Added new Appearance tab to preferences dialog to gather appearance related options.
        - Added toggling of abbreviated and full journal names. The list of journals is realized as
           an external file, but editable from a Manage Journal Abbreviations panel. Secondary lists can also
           be linked, but not edited. There is a download option to quickly get a list available on the internet,
           and we will provide one or more lists for download from the SourceForge web server.
        - Added functionality for new JabRef instances to detect a running instance, and send
          command line parameters to the running instance for processing.
        - Added handling of HTML links in preview panel.
        - Added confirmation dialog when database is saved and the chosen encoding doesn't support all characters.
          Gives options to save, cancel or try a different encoding.
        - The encoding used when opening a database is now remembered, and used when database is stored.
        - Added review field for research comments, paper reviews, etc.
        - Added option to disable wrapping for certain fields. Wrapping of pdf, ps, doi and url is disabled by
          default.
        - Antialiasing option now affects entry editor text fields as well as table text.
        - Changed to monospaced font in source editor field.
        - Removed option to put double braces around BibTeX fields, but retained option to remove double braces
          when loading. Added option to put braces around capital letters of a chosen set of fields.
        - Improved Ovid import.
        - Fixed problem with ordering of BibTeX strings that are referred to by other strings.
        - Fixed problem with loading 16-bit encoded bib files with 8-bit encoding as default, and vice versa.
        - Fixed multiplying authors bug when author/editor field appears both in Required and Optional tabs.
        - Fixed startup freeze when trying to load certain malformed bib files.
        - Fixed bug related to multi-line fields in RIS import.
        - Fixed bug related to looking up a fully qualified DOI
        - Included review field to preview panel 1, which shows the abstract
        - Fixed bug where booktitle field was not displayed in preview
          for conference proceedings, similar to journal field
        - By default preserve capitalization on the following fields: title;journal;booktitle;review;abstract
1.8.1:  - Added automatic timestamp with configurable format for entries.
        - Added new key generator modifier ":abbr" to abbreviate field contents.
        - Added Help button in Preferences -> Entry preview
        - Added Big5, Big5_HKSCS and GBK encodings for Chinese.
        - Improved marking feature. Username is now used for marking, so different users can mark
          entries separately without interference.
        - Improved handling of names such as "Firstname de la Lastname jr.", with different handling
          for presentation and sorting purposes. Key generation now should always use the genuine last
          name, and not produce keys like "de2001".
        - Removed duplicate warning from inspection dialog for non-selected entries.
        - Fixed setting of sheet name in OpenOffice.org Calc export.
        - Fixed bug that prevented PDF/PS opening by F4 from automatically finding files in
          subdirectories below the main PDF/PS dir.
        - Fixed BibTeX parser bug that made it choke on short comment strings.
        - Fixed bug that made regexp search fail for fields containing newline characters.
        - Fixed platform-dependent handling of newline characters.
        - Fixed bug that prevented command line import with explicit format.
        - Fixed bug that made it impossible to disable table antialiasing.
        - Fixed AuthorAndsCommaReplacer.
1.8:    - Search panel now starts visible if it was visible at last shutdown.
        - Added option to disable import inspection window when only one entry is being imported.
        - Fixed parser bug that caused problems for bib files containing extra characters after the
          last entry.
        - Fixed missing month in JStor import.
        - Fixed some bugs in "new from plain-text" wizard
1.8b2:  - Changed handling of external updates so the notification is suppressed when there are
          no actual changes.
        - Changed autodetecting import so BibTeX files are handled more similarly to other formats.
        - Enabled sorting by icon columns.
        - Added option to remove BibTeX source panel from entry editor.
        - Added command line option to not load any files at startup. Will override any autoloading
          or other command line options that normally load or import files.
        - Added handling of duplicates to import inspection window.
        - Made entry preview be updated whenever the selection is expanded by one row, to make
          it more useful while selecting a set of entries.
        - Changed BibTeX field parsing to avoid inserting line breaks at wrong places.
        - Improved handling of page numbers in Medline import.
        - Fixed import of file links when importing SixPack files.
        - Fixed bug that prevented closing of search interface when no databases are open.
        - Fixed OpenOffice Calc export to be compatible with OpenOffice.org 2.0 beta.
        - Fixed bugs in Refer/Endnote import filter.
        - Fixed bug that caused changes to be lost in some cases when the same field is present
          in multiple entry editor tabs.
        - Fixed bug that prevented command line autodetecting import from working with BibTeX files.
        - Fixed minor bug in routine for removing double braces.
1.8b:   - Added option to store bib file with double braces.
        - Follow @input tags in aux files to indicate nested aux files for
          generating subdatabases.
        - Improved wrapping and formatting of bib files, to preserve paragraph separator (empty line).
        - Added test buttons for customization of preview layouts.
        - Added inspection dialog for previewing and generating keys for imported entries,
          and deciding which ones to keep and discard. The dialog allows inspection during long import
          processes such as Medline search.
        - Restructured layout to use a common side pane with all tabs.
        - Added import filter for Cambridge Scientific Abstracts (CSA) format.
        - Added PS directory with similar options as PDF.
        - Added [authshort] and [edtrshort] key field markers. Patch submitted by
          Kolja Brix.
        - Made the program remember preview enable setting.
        - Improved handling of illegal regular expressions in search.
        - Removed options to search only Required, Optional and/or General fields,
          in order to simplify search interface.
        - Changed keys for Next and Previous tab to CTRL-PGDN and CTRL-PGUP to match shortcuts in a
          certain popular web browser.
        - Minor change to Preferences -> Table columns to enable insertion of column in position 2.
        - Fixed parser bug that caused problems for files with >10000 entries.
        - Fixed bug in entry editor that caused the source edit panel to remove marking from entries.
        - Fixed export bug that made "\begin" tags fail if encountered immediately after an "\end" tag.
        - Fixed export bug that made whitespace disappear after empty field values.
        - Fixed ISI import bug that handled SO fields with line breaks wrong.
        - Fixed bug occuring when choosing not to import duplicate imported entry.
        - Fixed problem with detecting popup trigger on Mac OSX with one button mouse.
        - Fixed erroneous relative paths for PDF files when PDF directory is not set.
        - Fixed entry preview to resolve string references.
1.7.1   - Removed unnecessary stack traces when opening external viewer.
        - Fixed bug that made Ctrl-E destroy current edit in entry editor.
        - Fixed problem when copying modified BibTeX key gave old value.
        - Fixed missing 'booktitle' import in CONF entries in RIS import.
        - Fixed bug that made group tree disappear for certain keyword expressions.
        - Fixed bug that made standard BibTeX fields be saved without line wrapping.
1.7     - When fetching from Medline or CiteSeer, fetched entry is now opened in editor.
        - Added French translations of help files.
        - Added color highlighting of focused text field in entry editor.
        - Added option in context menu of entry editor for changing capitalization
              of field contents.
            - Added name conversion "Smith, RA" -> "Smith, R. A." to Medline import.
            - Fixed bug that left some search settings items disabled when they shouldn't be.
        - Fixed bug that caused requirement for restart to register change in default
          key pattern.
        - Fixed bug that caused crash some times after adding/removing field content selectors.
        - Fixed bug in recognizing custom entry types when reading bib files.
        - Fixed bug that allowed a deleted entry to stay visible in the entry editor.
1.7b2:  - Made side pane resizable.
        - Replaced entry customization dialog with improved interface.
        - Added standard entry type "conference", similar to "inproceedings".
        - Added default key pattern to avoid the need to set similar patterns manually.
        - Added line wrapping to metadata in saved .bib file to avoid long lines.
        - Added "bibtexkey" as implicit fourth sort criterion, to minimize problem with almost
          similar entries swapping places.
        - Added OpenOffice.org Calc export filter that exports spreadsheet compatible with the
          OpenOffice.org bibliography feature.
        - Added a couple of previously unsupported publication types in SciFinder.
        - Added extra shortcuts CTRL-+ and CTRL-- for switching tabs in entry editor, since
          original shortcuts CTRL[-SHIFT]-TAB is used by some window managers.
        - Updated Endnote export filter.
        - Fixed focus and key binding problems for switching tabs/entries in entry editor
        - Fixed bug that prevented required fields tab from appearing for entries with only bibtex key
          as required field.
        - Fixed bug that prevented the user from changing the default encoding.
        - Fixed bugs in RIS import.
        - Fixed bug 1112050; freeze when reading certain author fields with mismatched braces.
1.7b:   - Changed routine for rearranging author names (Lastname, Firstname) so bracketed
            expressions are treated as units.
        - Grouping controls now allow group hierarchies, and now allow explicit and search
          expression groups as well as keyword groups.
        - Added full customization of general fields tabs
        - Added option to preserve formatting for non-BibTeX fields.
        - Added integrity check for database.
        - Added export filters EndNote and Harvard RTF.
        - Added automatic import format chooser for import (same as wildcard import below).
        - Added wildcard (*) option for command-line import, to try to automatically
          determine the correct format.
        - Improved layout of Preferences dialog.
        - Improved several import filters.
        - Added authIniN/edtrIniN key formatters.
        - Marked entries now float to the top when no searching or grouping reordering is active.
        - Fixed problem with opening file dialog on Win NT - AWT dialog is now opened if
          Swing dialog fails.
1.6:    - Improved handling of entry selection in various ways. E.g. selected entry is now scrolled
          into view when opening entry editor and entry is kept selected when importing CiteSeer
          fields.
        - Fixed update bug between autogenerated bibtex key and source panel.
        - Fixed missing . at the end of last author name in RIS import.
        - Fixed NullPointerException on certain special characters when exporting to BibTeXML.
        - Fixed bug that sometimes prevented the unmarking of entries.
        - Fixed problem with formatting one-name authors.
1.6b:   - Added mnemonic keys to menus and menu items.
        - Added MODS and tab-separated file export
        - Added facility for detecting and handling external changes to open bib files.
        - Added scan option for exact duplicates with automatic removal.
        - Bibtex strings are now sorted automatically.
        - Bibtex strings are now resolved when exporting database.
        - Fixed problem with field content selector getting too wide. Limited width.
        - Fixed PDF/PS view routine to remove problems with filenames
          containing spaces.
        - Fixed bug that interfered with Fetch Medline by ID, and fixed
          parsing problem with certain Medline entries.
        - Fixed bug that interfered with Push to WinEdt.
        - Fixed HTML output so \c{c} is handled correctly.
        - command line option for generating a sub-database from LaTex aux file
          entries
        - simple copy/paste menu in entry editor
        - experimental: text-input-area with underlying infotext in plaintext import dialog
1.55:   - Made method for opening PDF files robust with regard to file separators (/ and \),
          so bib files can easier be used across platforms.
        - Improved Medline fetcher. Can now fetch entries based on a search expression.
        - Added features for fetching fields and referring publications from the CiteSeer
          database.
        - Added option to always save database ordered by author/editor/year, and made this
          the default setting.
        - When a single entry is selected, right-click menu now shows a checkbox menu for group
          memberships instead of the regular "Add to" and "Remove from" menus.
        - Improved [shorttitle] and [veryshorttitle] special key pattern fields.
        - Added dialog box for conveniently setting the fields of an entry from a
          plain text description.
        - Added formatter "ResolvePDF" to create correct PDF/PS links in HTML export when
          relative file names are used.
        - Added Abstract panel in entry editor.
        - Added alternate preview with abstract, and made both previews configurable.
        - Added the option to create a subset of a database based on an .aux file.
        - Added 'Cancel' button to duplicate resolver dialog, so the process can be stopped.
        - Added check for spaces in custom entry type names.
        - Added several new key pattern markers.
        - Added toolbar buttons for Mark/Unmark to improve discoverability.
        - Fixed bug that made export filters ignore the chosen character encoding.
        - Fixed bug that interfered with author name formatting.
        - Fixed various bugs in import filters.
        - Fixed bug that prevented confirmation dialog when deleting entry from the entry editor.
        - Fixed bug that made the next entry be opened instead of the current, when pressing
          Enter in table.
        - Fixed bug that made it possible to leave a source edit when the source didn't validate
          properly. Also made it impossible to change table selection until source validates.
1.5:    - Enabled selection of default encoding, and started storing encoding information in
          saved .bib files, which is used when reopening.
        - Added Highlight and select options to the group interface, and made it possible
            to change the number of visible lines in the list.
              - Added option to allow or disallow direct table editing.
        - Added optional confirmation dialog for deleting entries.
              - Added optional warning dialog for duplicate BibTeX keys.
        - Added warnings to bibtex parser, and prevented failure to load files with
          duplicate string definitions.
              - Added JStor import filter.
        - Changed the look and feel to JGoodies Forms on non-Macintosh platforms.
        - Optimized performance in several areas.
        - Numerous usability improvements.
        - Fixed RIS import bug caused by short lines.
              - Fixed bug in SciFinder import.
              - Fixed bug that made entire field get cleared when removing from group.
1.4:    - Added advanced search feature.
        - Added facility for using custom export formats.
        - Added command line options for importing/exporting files, importing/exporting
          user preferences, loading session and for suppressing the GUI (using RitOpt for
          parsing options).
        - Added automatic stripping of \url{} when opening url.
        - Improved export filters.
        - Fixed focus bug which sometimes interfered with cut/copy/paste.
1.3.1:  - Bugfix.
1.3:    - Added entry preview.
        - Added detection of duplicate entries.
              - Added possibility to mark entries persistently.
        - Added import filter for Sixpack and Biblioscape Tag files.
              - Added option to use a standard directory for PDFs. PDFs placed in or below this directory
          and named after an entry's BibTeX key can be automatically found.
            - Added optional columns showing clickable icons for pdf/ps and url/doi links.
        - Added menu and toolbar actions for open pdf/ps and url/doi.
        - Added web lookup of DOI.
        - Added several new special field markers to the key autogenerator.
              - Added BibTeXML and simple HTML export.
              - Changed browsing of entries. Entry editor now shows the selected entry.
              - Improved HTML export for several entry types.
              - Improved compatibility with Mac OS X.
        - Made it possible to set custom secondary and tertiary sort fields.
        - Made the entry number column width customizable.
              - Fixed bug that caused database to always be marked as changed after viewing source.
               - Fixed bug in selector word removal.
               - Fixed bug that made the file chooser unable to interpret Mac OS X aliases.
1.2:    - Replaced the icon set.
        - Added support for French language.
        - Added customization of key generation.
        - Improved HTML export.
        - Added Replace string feature.
            - Made a couple of adaptations for Mac OS X users.
        - Added option in Table Preferences to set current column widths as default.
            - Added import filter for BibTeXML.
        - Fixed bug that allowed non-lowercase grouping field, leading to problems.
        - Fixed bug that made selector words added in the dialog to be lowercased.
        - Fixed bug relating to translated help files.
1.19:   - Entry editor is now opened for an entry that causes an error when saving.
        - Added options to display names in harmonised format in the main table.
        - Added Docbook and (experimental) HTML export.
        - Enabled 'doi' and 'pii' fields for Medline import.
        - Enabled antialiasing fonts.
        - Added the Kunststoff look&feel to give a more pleasant user interface.
        - Added font selector for the main table.
        - Improved table column customization.
        - Added word selector feature for selected fields (keywords, journal).
        - Added support for German and Norwegian language.
        - Generalized copy cite key features for multiple entries.
        - Added quick load/save session feature.
        - Fixed issue/number bug in ISI import.
        - Added "Open pdf/ps" item in right-click menu.
        - Fixed bug causing external viewer to only work in General fields.
        - Added functionality for using Browse buttons for file-related fields
          (ps, pdf, etc.).
        - Added Browse buttons to External programs tab in Preferences.
        - Fixed bug related to Save database and Source field which caused changes
          to disappear.
1.1:    - Added bibtex key uniqueness checking, and prevented autogeneration
          from generating non-unique keys.
        - Added command line option to load file on startup.
        - Fixed problem with autogeneration creating invalid keys.
        - Improved Refer/Endnote import.
        - Added feature for importing entries and/or strings and/or group
          definitions from another BibTeX database.
        - Added menu choices to import into open database.
              - Added toolbar button for closing current database.
              - Fixed shortcut key for "Store field" in entry editor, and fixed
                problem that made shortcut for "Save database" unavailable from
          entry editor.
        - Added option to fetch Medline entries automatically by
          ID, based on a patch submitted by Mike Smoot.
        - Fixed bug in RIS import.
        - Added options to copy key and copy "\cite{key}" to right-click menu.
        - Fixed bug that caused some General fields not to get displayed.
        - Enabled customization of General fields.
        - Enabled customization of existing entry types, and definition of
          new types.
1.0:    First release.<|MERGE_RESOLUTION|>--- conflicted
+++ resolved
@@ -1,9 +1,6 @@
 [master]
-<<<<<<< HEAD
 	- Fixed a bug in the IEEEXploreFetcher
-=======
     - Added more characters to HTML/Unicode converter
->>>>>>> f3746783
     - Feature: Add an option to the FileList context menu to delete an associated file from the file system
     - Breaking API change: String[] is replaced by List<String> in BibtexEntryType
     - Feature: Field names "Doi", "Ee", and "Url" are now written as "DOI", "EE", and "URL"
