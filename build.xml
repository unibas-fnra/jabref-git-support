--- conflicted
+++ resolved
@@ -35,15 +35,9 @@
      +++++++++++++++++++++++++++++++++++++++++++++++++++++++++++++++++++++++++++++-->
 
 	<!-- some version information -->
-<<<<<<< HEAD
 	<property name="jabref.version" value="2.10dev" />
 	<property name="jabref.version.full" value="2.10.0.0" /> <!-- a version number with 4 places. Required by launch4j -->
-	<property name="jabref.year" value="2012" />
-=======
-	<property name="jabref.version" value="2.9.1" />
-	<property name="jabref.version.full" value="2.9.1.1" /> <!-- a version number with 4 places. Required by launch4j -->
 	<property name="jabref.year" value="2013" />
->>>>>>> 51cd185f
 	<property name="jabref.placeholder.version" value="@version@" />
 	<property name="jabref.placeholder.year" value="@year@" />
 	<!-- used by replace task -->
