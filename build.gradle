import groovy.json.JsonSlurper
import org.gradle.internal.os.OperatingSystem

// to update the gradle wrapper, execute
// ./gradlew wrapper --gradle-version=4.4.1 --distribution-type=bin

buildscript {
    repositories {
        mavenLocal()
        jcenter()
        maven {
            url 'https://oss.sonatype.org/content/groups/public'
        }
    }
    dependencies {
        classpath 'org.junit.platform:junit-platform-gradle-plugin:1.2.0-M1'
    }
}

plugins {
    id 'com.gradle.build-scan' version '1.11'
    id 'com.install4j.gradle' version '7.0.3'
    id 'com.github.johnrengelman.shadow' version '2.0.2'
    id "de.sebastianboegl.shadow.transformer.log4j" version "2.1.1"
    id "com.simonharrer.modernizer" version '1.6.0-1'
    id 'me.champeau.gradle.jmh' version '0.4.3'
    id 'net.ltgt.errorprone' version '0.0.13'
    id 'com.github.ben-manes.versions' version '0.17.0'
}

// use the gradle build scan feature: https://scans.gradle.com/get-started
buildScan {
    licenseAgreementUrl = 'https://gradle.com/terms-of-service'
    licenseAgree = 'yes'
}

apply plugin: 'java'
apply plugin: 'application'
apply plugin: 'project-report'
apply plugin: 'jacoco'
apply plugin: 'install4j'
apply plugin: 'me.champeau.gradle.jmh'
apply plugin: 'checkstyle'
apply plugin: 'org.junit.platform.gradle.plugin'

apply from: 'eclipse.gradle'
apply from: 'localization.gradle'
apply from: 'xjc.gradle'

group = "org.jabref"
version = "4.2-dev"
project.ext.threeDotVersion = "4.1.0.1"
project.ext.install4jDir = hasProperty("install4jDir") ? getProperty("install4jDir") : (OperatingSystem.current().isWindows() ? 'C:/Program Files/install4j6' : 'install4j6')
sourceCompatibility = 1.8
targetCompatibility = 1.8
mainClassName = "org.jabref.JabRefMain"

// These are the Java version requirements we will check on each start of JabRef
ext.minRequiredJavaVersion = "1.8.0_144"
ext.allowJava9 = false

sourceSets {
    main {
        java {
            srcDirs = ["src/main/java", "src/main/gen"]
        }

        resources {
            srcDirs = ["src/main/java", "src/main/resources"]
        }
    }
}

repositories {
    mavenLocal()
    jcenter()
    maven {
        url 'https://oss.sonatype.org/content/groups/public'
    }
}

configurations {
    antlr3
    antlr4
}

dependencies {
    // Include all jar-files in the 'lib' folder as dependencies
    compile fileTree(dir: 'lib', includes: ['*.jar'])

    compile 'com.jgoodies:jgoodies-common:1.8.1'
    compile 'com.jgoodies:jgoodies-forms:1.9.0'

    compile 'org.apache.pdfbox:pdfbox:2.0.9'
    compile 'org.apache.pdfbox:fontbox:2.0.9'
    compile 'org.apache.pdfbox:xmpbox:2.0.9'

    // required for reading write-protected PDFs - see https://github.com/JabRef/jabref/pull/942#issuecomment-209252635
    compile 'org.bouncycastle:bcprov-jdk15on:1.59'

    compile 'commons-cli:commons-cli:1.4'

    compile "org.libreoffice:juh:5.4.2"
    compile "org.libreoffice:jurt:5.4.2"
    compile "org.libreoffice:ridl:5.4.2"
    compile "org.libreoffice:unoil:5.4.2"

    compile 'com.github.bkromhout:java-diff-utils:2.1.1'
    compile 'info.debatty:java-string-similarity:1.1.0'

    antlr3 'org.antlr:antlr:3.5.2'
    compile 'org.antlr:antlr-runtime:3.5.2'

    antlr4 'org.antlr:antlr4:4.7.1'
    compile 'org.antlr:antlr4-runtime:4.7.1'

    // VersionEye states that 6.0.5 is the most recent version, but http://dev.mysql.com/downloads/connector/j/ shows that as "Development Release"
    compile 'mysql:mysql-connector-java:5.1.46'

    compile 'com.impossibl.pgjdbc-ng:pgjdbc-ng:0.7.1'

    compile 'net.java.dev.glazedlists:glazedlists_java15:1.9.1'

    compile 'com.google.guava:guava:24.1-jre'

    // JavaFX stuff
    compile 'de.codecentric.centerdevice:javafxsvg:1.3.0'
    compile 'de.jensd:fontawesomefx-materialdesignfont:1.7.22-4'
    compile 'de.saxsys:mvvmfx-validation:1.7.0'
    compile 'de.saxsys:mvvmfx:1.7.0'
    compile 'org.fxmisc.easybind:easybind:1.0.3'
<<<<<<< HEAD
    compile 'org.fxmisc.flowless:flowless:0.6'
    compile 'org.fxmisc.richtext:richtextfx:0.8.2'
    compile 'com.sibvisions.external.jvxfx:dndtabpane:0.1'
    compile 'javax.inject:javax.inject:1'

=======
    compile 'org.fxmisc.flowless:flowless:0.6.1'
    compile 'org.fxmisc.richtext:richtextfx:0.9.0'
>>>>>>> e690d439

    // Cannot be updated to 9.*.* until Jabref works with Java 9
    compile 'org.controlsfx:controlsfx:8.40.15-SNAPSHOT'

    compile 'org.jsoup:jsoup:1.11.3'
    compile 'com.mashape.unirest:unirest-java:1.4.9'

    // >1.8.0-beta is required for java 9 compatibility
    compile 'org.slf4j:slf4j-api:1.8.0-beta2'
    compile 'org.apache.logging.log4j:log4j-slf4j-impl:2.11.0'
    compile 'org.apache.logging.log4j:log4j-jcl:2.11.0'
    compile 'org.apache.logging.log4j:log4j-api:2.11.0'
    compile 'org.apache.logging.log4j:log4j-core:2.11.0'

    // need to use snapshots as the stable version is from 2013 and doesn't support v1.0.1 CitationStyles
    compile 'org.citationstyles:styles:1.0.1-SNAPSHOT'
    compile 'org.citationstyles:locales:1.0.1-SNAPSHOT'
    compile 'de.undercouch:citeproc-java:1.0.1'

    compile 'com.github.tomtung:latex2unicode_2.12:0.2.2'

    compile group: 'com.microsoft.azure', name: 'applicationinsights-core', version: '2.0.2'
    compile group: 'com.microsoft.azure', name: 'applicationinsights-logging-log4j2', version: '2.0.2'

    testCompile 'org.junit.jupiter:junit-jupiter-api:5.2.0-RC1'
    testCompile 'org.junit.jupiter:junit-jupiter-params:5.2.0-RC1'
    testRuntime 'org.junit.jupiter:junit-jupiter-engine:5.2.0-RC1'
    testRuntime 'org.junit.vintage:junit-vintage-engine:5.2.0-RC1'
    testCompile 'org.junit.platform:junit-platform-launcher:1.2.0-RC1'
    testRuntime 'org.apache.logging.log4j:log4j-core:2.11.0'
    testRuntime 'org.apache.logging.log4j:log4j-jul:2.11.0'
    testCompile 'org.mockito:mockito-core:2.18.3'
    testCompile 'com.github.tomakehurst:wiremock:2.17.0'
    testCompile 'org.assertj:assertj-swing-junit:3.8.0'
    testCompile 'org.reflections:reflections:0.9.11'
    testCompile 'org.xmlunit:xmlunit-core:2.6.0'
    testCompile 'org.xmlunit:xmlunit-matchers:2.6.0'
    testCompile 'com.tngtech.archunit:archunit-junit:0.5.0'
    testCompile "org.testfx:testfx-core:4.0.+"
    testCompile "org.testfx:testfx-junit5:4.0.+"

    checkstyle 'com.puppycrawl.tools:checkstyle:8.9'
}

jacoco {
    toolVersion = '0.8.1'
}

dependencyUpdates {
    outputFormatter = "json"
}

// We have some dependencies which cannot be updated due to various reasons.
dependencyUpdates.resolutionStrategy = {
    componentSelection {
        withModule("org.controlsfx:controlsfx") { ComponentSelection selection ->
            if (selection.candidate.version ==~ /9.*/) { // Reject version 9 or higher
                selection.reject("Cannot be updated to 9.*.* until Jabref works with Java 9")
            }
        }
        withModule("de.jensd:fontawesomefx-materialdesignfont") { ComponentSelection selection ->
            if (selection.candidate.version ==~ /2.*/) {
                selection.reject("Cannot be upgraded to version 2")
            }
        }
        withModule("mysql:mysql-connector-java") { ComponentSelection selection ->
            if (selection.candidate.version ==~ /[6-9].*/) {
                selection.reject("http://dev.mysql.com/downloads/connector/j/ lists the version 5.* as last stable version.")
            }
        }
        withModule("org.jacoco:org.jacoco.agent") { ComponentSelection selection ->
            if (selection.candidate.version ==~ /0.8.*/) {
                selection.reject("As a native plugin we cannot control the actual version of jacoco. This dependency should be hidden.")
            }
        }
        withModule("org.jacoco:org.jacoco.ant") { ComponentSelection selection ->
            if (selection.candidate.version ==~ /0.8.*/) {
                selection.reject("As a native plugin we cannot control the actual version of jacoco. This dependency should be hidden.")
            }
        }
    }
}

task checkOutdatedDependencies(dependsOn: dependencyUpdates) {
    doLast {
        def dependencyReport = new JsonSlurper().parseText(new File("build/dependencyUpdates/report.json").text)
        assert dependencyReport.outdated.count == 0: "There are outdated dependencies in build.gradle!\n Run ./gradlew dependencyUpdates to see which"
    }
}

clean {
    delete "src/main/gen"
}

processResources {
    filteringCharset = 'UTF-8'

    filesMatching("build.properties") {
        expand(version: project.version,
                "year": String.valueOf(Calendar.getInstance().get(Calendar.YEAR)),
                "authors": new File('AUTHORS').readLines().findAll { !it.startsWith("#") }.join(", "),
                "developers": new File('DEVELOPERS').readLines().findAll { !it.startsWith("#") }.join(", "),
                "azureInstrumentationKey": System.getenv('AzureInstrumentationKey'),
                "minRequiredJavaVersion": minRequiredJavaVersion,
                "allowJava9": allowJava9

        )
        filteringCharset = 'UTF-8'
    }

    filesMatching("resource/**/meta.xml") {
        expand version: project.version
    }
}


task generateSource(dependsOn: ["generateBstGrammarSource", "generateSearchGrammarSource"]) {
    group = 'JabRef'
    description 'Generates all Java source files.'
}

task generateBstGrammarSource(type: JavaExec) {
    group 'JabRef'
    description 'Generates BstLexer.java and BstParser.java from the Bst.g grammar file using antlr3.'

    File antlrSource = file('src/main/antlr3/org/jabref/bst/Bst.g')

    inputs.file antlrSource
    outputs.file file('src/main/gen/org/jabref/logic/bst/BstLexer.java')
    outputs.file file('src/main/gen/org/jabref/logic/bst/BstParser.java')

    main = 'org.antlr.Tool'
    classpath = configurations.antlr3
    args = ["-o", file('src/main/gen/org/jabref/logic/bst/'), antlrSource]
}

task generateSearchGrammarSource(type: JavaExec) {
    String grammarFile = "Search"

    group 'JabRef'
    description "Generates java files for ${grammarFile}.g antlr4."

    String packagePath = "org/jabref/search"
    File antlrPath = file("src/main/antlr4")
    File genPath = file("src/main/gen")

    File antlrSource = file("$antlrPath/$packagePath/${grammarFile}.g4")
    File destinationDir = file("$genPath/$packagePath")

    inputs.file antlrSource
    outputs.file file("$destinationDir/${grammarFile}Parser.java")
    outputs.file file("$destinationDir/${grammarFile}Lexer.java")
    outputs.file file("$destinationDir/${grammarFile}Visitor.java")
    outputs.file file("$destinationDir/${grammarFile}BaseVisitor.java")
    outputs.file file("$destinationDir/${grammarFile}.tokens")
    outputs.file file("$destinationDir/${grammarFile}Lexer.tokens")

    main = 'org.antlr.v4.Tool'
    classpath = configurations.antlr4
    args = ["-o", destinationDir, "-visitor", "-no-listener", "-package", "org.jabref.search", antlrSource]
}

compileJava {
    options.encoding = 'UTF-8'
    options.compilerArgs << "-Xlint:none"
}
compileJava.dependsOn "generateSource"

compileTestJava {
    options.encoding = 'UTF-8'
}

javadoc {
    options {
        encoding = 'UTF-8'
        version = true
        author = true
    }
}

// Test tasks
junitPlatform {
    filters {
        tags {
            exclude 'DatabaseTest', 'FetcherTest', 'GUITest', 'org.jabref.testutils.category.FetcherTest', 'org.jabref.testutils.category.GUITest'
        }
    }

    logManager 'org.apache.logging.log4j.jul.LogManager'
}

task databaseTest(type: Test) {
    useJUnit {
        includeCategories 'org.jabref.testutils.category.DatabaseTest'
    }
}

task fetcherTest(type: Test) {
    useJUnit {
        includeCategories 'org.jabref.testutils.category.FetcherTest'
    }
}

task guiTest(type: Test) {
    useJUnit {
        includeCategories 'org.jabref.testutils.category.GUITest'
    }
}

// Test result tasks
task copyTestResources(type: Copy) {
    from "${projectDir}/src/test/resources"
    into "${buildDir}/classes/test"
}
processTestResources.dependsOn copyTestResources

tasks.withType(Test) {
    reports.html.destination = file("${reporting.baseDir}/${name}")

    jacoco {
        append = true
    }
}

task jacocoMerge(type: JacocoMerge) {
    executionData file("$buildDir/jacoco/junitPlatformTest.exec"), file("$buildDir/jacoco/databaseTest.exec"), file("$buildDir/jacoco/fetcherTest.exec")
    dependsOn junitPlatformTest, databaseTest, fetcherTest
}

jacocoTestReport {
    executionData jacocoMerge.destinationFile
    dependsOn jacocoMerge

    reports {
        xml.enabled = true // coveralls plugin depends on xml format report
        html.enabled = true
    }
}

afterEvaluate {
    def junitPlatformTest = tasks.junitPlatformTest

    jacoco {
        applyTo(junitPlatformTest)
    }

    task jacocoJunit5TestReport(type: JacocoReport) {
        executionData jacocoMerge.destinationFile
        dependsOn jacocoMerge
        sourceSets sourceSets.main
        sourceDirectories = files(sourceSets.main.allSource.srcDirs)
        classDirectories = files(sourceSets.main.output)

        reports {
            xml.enabled true
            html.enabled true
        }
    }
}

// Code quality tasks
checkstyle {
    // do not use other packages for checkstyle, excluding gen(erated) sources
    checkstyleMain.source = "src/main/java"
    toolVersion = '8.5'
}

checkstyleMain.shouldRunAfter test
checkstyleTest.shouldRunAfter test

modernizer {
    // We have more than 20 issues, which are not fixed yet. Nevertheless, we produce the modernizer output.
    // See https://github.com/andrewgaul/modernizer-maven-plugin for more information on modernizer
    failOnViolations = false
}

// Release tasks
shadowJar {
    classifier 'fat'
}

/*
 * Changes project.version to VERSION--snapshot--DATE--GIT_HASH
 */
if (hasProperty('dev')) {
    String command = "git log --pretty=format:%cd--%h -n 1 --date=short"
    String commitInfo = ""
    if (OperatingSystem.current().isWindows()) {
        commitInfo = "cmd /c $command".execute().in.text
    } else {
        commitInfo = command.execute().in.text
    }

    // determine branch
    command = "git symbolic-ref -q --short HEAD"
    String branchName = ""
    if (OperatingSystem.current().isWindows()) {
        branchName = "cmd /c $command".execute().in.text
    } else {
        branchName = command.execute().in.text
    }
    // A newline is returned. Remove it. (trim())
    // In the context of github, the branch name could be something like "pull/277"
    // "/" is an illegal character. To be safe, all illegal filename characters are replaced by "_"
    // http://stackoverflow.com/a/15075907/873282 describes the used pattern.
    branchName = branchName.trim().replaceAll("[^a-zA-Z0-9.-]", "_")

    // hack string
    // first the date (%cd), then the branch name, and finally the commit id (%h)
    String infoString = commitInfo.substring(0, 10) + "--" + branchName + "--" + commitInfo.substring(12)

    project.version += "--snapshot--" + infoString
}

install4j {
    installDir = file(project.ext.install4jDir)
}

// has to be defined AFTER 'dev' things to have the correct project.version
task media(type: com.install4j.gradle.Install4jTask, dependsOn: "releaseJar") {
    projectFile = file('jabref.install4j')
    release = project.version
    winKeystorePassword = System.getenv('CERTIFICATE_PW')
    macKeystorePassword = System.getenv('CERTIFICATE_PW')
    variables = [
            versionFourDots: project.ext.threeDotVersion,
            buildFileName  : jar.archiveName,
            version        : project.version
    ]

    doLast {
        copy {
            from "build/install4j"
            into "build/releases"
        }
    }
}


task release(dependsOn: ["media", "releaseJar"]) {
    group = 'JabRef - Release'
    description 'Creates a release for all target platforms.'
}

task releaseJar(dependsOn: "shadowJar") {
    group = 'JabRef - Release'
    description "Creates a Jar release."
    doLast {
        copy {
            from("$buildDir/libs/JabRef-${project.version}-fat.jar")
            into("$buildDir/releases")
            rename { String fileName ->
                fileName.replace('-fat', '')
            }
        }
        // set executable with read permissions (first true) and for all (false)
        file("$buildDir/releases/JabRef-${project.version}.jar").setExecutable(true, false)
    }
}

task snapJar(dependsOn: "releaseJar", type: Delete) {
    delete fileTree(dir: "$buildDir/releases/", exclude: "JabRef-${project.version}.jar")
}

jmh {
    warmupIterations = 5
    iterations = 10
    fork = 2
}<|MERGE_RESOLUTION|>--- conflicted
+++ resolved
@@ -129,16 +129,10 @@
     compile 'de.saxsys:mvvmfx-validation:1.7.0'
     compile 'de.saxsys:mvvmfx:1.7.0'
     compile 'org.fxmisc.easybind:easybind:1.0.3'
-<<<<<<< HEAD
-    compile 'org.fxmisc.flowless:flowless:0.6'
-    compile 'org.fxmisc.richtext:richtextfx:0.8.2'
+    compile 'org.fxmisc.flowless:flowless:0.6.1'
+    compile 'org.fxmisc.richtext:richtextfx:0.9.0'
     compile 'com.sibvisions.external.jvxfx:dndtabpane:0.1'
     compile 'javax.inject:javax.inject:1'
-
-=======
-    compile 'org.fxmisc.flowless:flowless:0.6.1'
-    compile 'org.fxmisc.richtext:richtextfx:0.9.0'
->>>>>>> e690d439
 
     // Cannot be updated to 9.*.* until Jabref works with Java 9
     compile 'org.controlsfx:controlsfx:8.40.15-SNAPSHOT'
