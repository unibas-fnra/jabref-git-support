package org.jabref.architecture;

import java.io.IOException;
import java.nio.charset.StandardCharsets;
import java.nio.file.Files;
import java.nio.file.Path;
import java.nio.file.Paths;
import java.util.ArrayList;
import java.util.Arrays;
import java.util.Collections;
import java.util.List;
import java.util.function.Predicate;
import java.util.stream.Collectors;
import java.util.stream.Stream;

import org.junit.Assert;
import org.junit.Test;
import org.junit.runner.RunWith;
import org.junit.runners.Parameterized;

import static org.jabref.architecture.MainArchitectureTests.CLASS_ORG_JABREF_GLOBALS;

@RunWith(Parameterized.class)
public class TestArchitectureTests {

    private static final String CLASS_ORG_JABREF_PREFERENCES = "org.jabref.preferences.JabRefPreferences";
    private static final String CLASS_ORG_JABREF_PREFERENCES_TEST = "JabRefPreferencesTest";
    private static final String CLASS_ORG_JABREF_PREFERENCES_MIGRATIONS_TEST = "PreferencesMigrationsTest";
    private static final String CLASS_ORG_JABREF_UPDATE_TIMESTAMP_LISTENER_TEST = "UpdateTimestampListenerTest";
<<<<<<< HEAD
    private static final String CLASS_ORG_JABREF_ENTRY_EDITOR_TEST = "SourceTabTest";
=======
    private static final String CLASS_ORG_JABREF_ENTRY_EDITOR_TEST = "EntryEditorTest";
    private static final String CLASS_ORG_JABREF_LINKED_FILE_VIEW_MODEL_TEST = "LinkedFileViewModelTest";
>>>>>>> 2cdf085c

    private final String forbiddenPackage;

    private List<String> exceptions;

    public TestArchitectureTests(String forbiddenPackage) {
        this.forbiddenPackage = forbiddenPackage;

        // Add exceptions for the architectural test here
        // Note that bending the architectural constraints should not be done inconsiderately
        exceptions = new ArrayList<>();
        exceptions.add(CLASS_ORG_JABREF_PREFERENCES_TEST);
        exceptions.add(CLASS_ORG_JABREF_PREFERENCES_MIGRATIONS_TEST);
        exceptions.add(CLASS_ORG_JABREF_UPDATE_TIMESTAMP_LISTENER_TEST);
        exceptions.add(CLASS_ORG_JABREF_ENTRY_EDITOR_TEST);
        exceptions.add(CLASS_ORG_JABREF_LINKED_FILE_VIEW_MODEL_TEST);
    }

    @Parameterized.Parameters(name = "tests independent of {0}?")
    public static Iterable<Object[]> data() {
        return Arrays.asList(
                new Object[][]{
                        {CLASS_ORG_JABREF_PREFERENCES},
                        {CLASS_ORG_JABREF_GLOBALS}
                }
        );
    }

    @Test
    public void testsAreIndependent() throws IOException {
        Predicate<String> isForbiddenPackage = (s) -> s.startsWith("import " + forbiddenPackage);
        Predicate<String> isExceptionClass = (s) -> exceptions.stream().anyMatch(exception -> s.startsWith("public class " + exception));

        try (Stream<Path> pathStream = Files.walk(Paths.get("src/test/"))) {
            List<Path> files = pathStream
                    .filter(p -> p.toString().endsWith(".java"))
                    .filter(p -> {
                        try {
                            return Files.readAllLines(p, StandardCharsets.UTF_8).stream().noneMatch(isExceptionClass);
                        } catch (IOException e) {
                            return false;
                        }
                    })
                    .filter(p -> {
                        try {
                            return Files.readAllLines(p, StandardCharsets.UTF_8).stream().anyMatch(isForbiddenPackage);
                        } catch (IOException e) {
                            return false;
                        }
                    }).collect(Collectors.toList());

            Assert.assertEquals("The following classes are not allowed to depend on " + forbiddenPackage,
                    Collections.emptyList(), files);
        }
    }
}<|MERGE_RESOLUTION|>--- conflicted
+++ resolved
@@ -27,12 +27,9 @@
     private static final String CLASS_ORG_JABREF_PREFERENCES_TEST = "JabRefPreferencesTest";
     private static final String CLASS_ORG_JABREF_PREFERENCES_MIGRATIONS_TEST = "PreferencesMigrationsTest";
     private static final String CLASS_ORG_JABREF_UPDATE_TIMESTAMP_LISTENER_TEST = "UpdateTimestampListenerTest";
-<<<<<<< HEAD
     private static final String CLASS_ORG_JABREF_ENTRY_EDITOR_TEST = "SourceTabTest";
-=======
     private static final String CLASS_ORG_JABREF_ENTRY_EDITOR_TEST = "EntryEditorTest";
     private static final String CLASS_ORG_JABREF_LINKED_FILE_VIEW_MODEL_TEST = "LinkedFileViewModelTest";
->>>>>>> 2cdf085c
 
     private final String forbiddenPackage;
 
