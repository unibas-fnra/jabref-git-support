--- conflicted
+++ resolved
@@ -46,6 +46,7 @@
 
 import net.sf.jabref.*;
 import net.sf.jabref.bibtex.BibtexEntryWriter;
+import net.sf.jabref.exporter.SaveDatabaseAction;
 import net.sf.jabref.gui.actions.Actions;
 import net.sf.jabref.gui.fieldeditors.*;
 import net.sf.jabref.gui.keyboard.KeyBinds;
@@ -1206,11 +1207,7 @@
                 }
 
                 // Make sure the key is legal:
-<<<<<<< HEAD
-                String cleaned = Util.checkLegalKey(newValue);
-=======
                 String cleaned = net.sf.jabref.util.Util.checkLegalKey(newValue);
->>>>>>> 4f3c9e4a
                 if ((cleaned != null) && !cleaned.equals(newValue)) {
                     JOptionPane.showMessageDialog(frame, Localization.lang("Invalid BibTeX key"),
                             Localization.lang("Error setting field"), JOptionPane.ERROR_MESSAGE);
@@ -1290,7 +1287,7 @@
                         fieldEditor.setValidBackgroundColor();
 
                         // See if we need to update an AutoCompleter instance:
-                        AutoCompleter aComp = panel.getAutoCompleters().get(fieldEditor.getFieldName());
+                        AutoCompleter<String> aComp = panel.getAutoCompleters().get(fieldEditor.getFieldName());
                         if (aComp != null) {
                             aComp.addBibtexEntry(entry);
                         }
@@ -1395,11 +1392,7 @@
             int thisRow = panel.mainTable.findEntry(entry);
             int newRow;
 
-<<<<<<< HEAD
-            if ((thisRow + 1) < panel.database.getEntryCount()) {
-=======
             if ((thisRow + 1) < panel.getDatabase().getEntryCount()) {
->>>>>>> 4f3c9e4a
                 newRow = thisRow + 1;
             } else if (thisRow > 0) {
                 newRow = 0;
@@ -1431,13 +1424,8 @@
 
             if ((thisRow - 1) >= 0) {
                 newRow = thisRow - 1;
-<<<<<<< HEAD
-            } else if (thisRow != (panel.database.getEntryCount() - 1)) {
-                newRow = panel.database.getEntryCount() - 1;
-=======
             } else if (thisRow != (panel.getDatabase().getEntryCount() - 1)) {
                 newRow = panel.getDatabase().getEntryCount() - 1;
->>>>>>> 4f3c9e4a
             } else {
                 return; // newRow is still -1, so we can assume the database has
                 // only one entry.
