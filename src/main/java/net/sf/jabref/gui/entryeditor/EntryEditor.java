package net.sf.jabref.gui.entryeditor;

import java.awt.AWTKeyStroke;
import java.awt.BorderLayout;
import java.awt.Component;
import java.awt.Font;
import java.awt.Graphics;
import java.awt.Graphics2D;
import java.awt.Insets;
import java.awt.KeyboardFocusManager;
import java.awt.RenderingHints;
import java.awt.event.ActionEvent;
import java.awt.event.FocusAdapter;
import java.awt.event.FocusEvent;
import java.awt.event.MouseAdapter;
import java.awt.event.MouseEvent;
import java.io.IOException;
import java.io.StringReader;
import java.io.StringWriter;
import java.time.LocalDateTime;
import java.time.format.DateTimeFormatter;
import java.util.ArrayList;
import java.util.HashSet;
import java.util.List;
import java.util.Map.Entry;
import java.util.Objects;
import java.util.Optional;
import java.util.Set;
import java.util.stream.Collectors;

import javax.swing.AbstractAction;
import javax.swing.Action;
import javax.swing.ActionMap;
import javax.swing.InputMap;
import javax.swing.JButton;
import javax.swing.JComponent;
import javax.swing.JLabel;
import javax.swing.JMenuItem;
import javax.swing.JOptionPane;
import javax.swing.JPanel;
import javax.swing.JPopupMenu;
import javax.swing.JScrollPane;
import javax.swing.JTabbedPane;
import javax.swing.JTextArea;
import javax.swing.JToolBar;
import javax.swing.KeyStroke;
import javax.swing.ScrollPaneConstants;
import javax.swing.SwingConstants;
import javax.swing.SwingUtilities;
import javax.swing.event.ChangeEvent;
import javax.swing.event.ChangeListener;
import javax.swing.text.JTextComponent;

import javafx.application.Platform;
import javafx.embed.swing.JFXPanel;
import javafx.scene.Scene;
import javafx.scene.layout.StackPane;

import net.sf.jabref.Globals;

import net.sf.jabref.gui.BasePanel;
import net.sf.jabref.gui.EntryContainer;
import net.sf.jabref.gui.GUIGlobals;
import net.sf.jabref.gui.IconTheme;
import net.sf.jabref.gui.JabRefFrame;
import net.sf.jabref.gui.OSXCompatibleToolbar;
import net.sf.jabref.gui.actions.Actions;
import net.sf.jabref.gui.contentselector.FieldContentSelector;
import net.sf.jabref.gui.externalfiles.WriteXMPEntryEditorAction;
import net.sf.jabref.gui.fieldeditors.FieldEditor;
import net.sf.jabref.gui.fieldeditors.FieldEditorFocusListener;
import net.sf.jabref.gui.fieldeditors.FileListEditor;
import net.sf.jabref.gui.fieldeditors.JTextAreaWithHighlighting;
import net.sf.jabref.gui.fieldeditors.TextField;
import net.sf.jabref.gui.help.HelpAction;
import net.sf.jabref.gui.importer.fetcher.EntryFetchers;
import net.sf.jabref.gui.keyboard.KeyBinding;
import net.sf.jabref.gui.menus.ChangeEntryTypeMenu;
import net.sf.jabref.gui.mergeentries.EntryFetchAndMergeWorker;
import net.sf.jabref.gui.specialfields.SpecialFieldUpdateListener;
import net.sf.jabref.gui.undo.NamedCompound;
import net.sf.jabref.gui.undo.UndoableChangeType;
import net.sf.jabref.gui.undo.UndoableFieldChange;
import net.sf.jabref.gui.undo.UndoableKeyChange;
import net.sf.jabref.gui.undo.UndoableRemoveEntry;
import net.sf.jabref.gui.util.component.CheckBoxMessage;
import net.sf.jabref.gui.util.component.VerticalLabelUI;
import net.sf.jabref.logic.TypedBibEntry;
import net.sf.jabref.logic.autocompleter.AutoCompleter;
import net.sf.jabref.logic.bibtex.BibEntryWriter;
import net.sf.jabref.logic.bibtex.LatexFieldFormatter;
import net.sf.jabref.logic.bibtexkeypattern.BibtexKeyPatternUtil;
import net.sf.jabref.logic.help.HelpFile;
import net.sf.jabref.logic.importer.EntryBasedFetcher;
import net.sf.jabref.logic.importer.ParserResult;
import net.sf.jabref.logic.importer.fileformat.BibtexParser;
import net.sf.jabref.logic.l10n.Localization;
import net.sf.jabref.logic.search.SearchQueryHighlightListener;
import net.sf.jabref.logic.util.UpdateField;
import net.sf.jabref.model.EntryTypes;
import net.sf.jabref.model.FieldChange;
import net.sf.jabref.model.database.BibDatabase;
import net.sf.jabref.model.database.BibDatabaseMode;
import net.sf.jabref.model.entry.BibEntry;
import net.sf.jabref.model.entry.EntryConverter;
import net.sf.jabref.model.entry.EntryType;
import net.sf.jabref.model.entry.FieldName;
import net.sf.jabref.model.entry.FieldProperty;
import net.sf.jabref.model.entry.InternalBibtexFields;
import net.sf.jabref.model.entry.MathSciNetId;
import net.sf.jabref.model.entry.event.FieldChangedEvent;
import net.sf.jabref.preferences.JabRefPreferences;

import com.google.common.eventbus.Subscribe;
import org.apache.commons.logging.Log;
import org.apache.commons.logging.LogFactory;


/**
 * GUI component that allows editing of the fields of a BibEntry (i.e. the
 * one that shows up, when you double click on an entry in the table)
 * <p>
 * It hosts the tabs (required, general, optional) and the buttons to the left.
 * <p>
 * EntryEditor also registers itself to the event bus, receiving
 * events whenever a field of the entry changes, enabling the text fields to
 * update themselves if the change is made from somewhere else.
 */
public class EntryEditor extends JPanel implements EntryContainer {
    private static final Log LOGGER = LogFactory.getLog(EntryEditor.class);

    /** A reference to the entry this object works on. */
    private final BibEntry entry;
    /** The currently displayed type */
    private final String displayedBibEntryType;

    /** The action concerned with closing the window. */
    private final CloseAction closeAction = new CloseAction();
    /** The action that deletes the current entry, and closes the editor. */
    private final DeleteAction deleteAction = new DeleteAction();

    /** The action for switching to the next entry. */
    private final AbstractAction nextEntryAction = new NextEntryAction();
    /** The action for switching to the previous entry. */
    private final AbstractAction prevEntryAction = new PrevEntryAction();

    /** The action concerned with storing a field value. */
    private final StoreFieldAction storeFieldAction = new StoreFieldAction();

    /** The action for switching to the next tab */
    private final SwitchLeftAction switchLeftAction = new SwitchLeftAction();
    /** The action for switching to the previous tab */
    private final SwitchRightAction switchRightAction = new SwitchRightAction();

    /** The action which generates a BibTeX key for this entry. */
    private final GenerateKeyAction generateKeyAction = new GenerateKeyAction();

    // UGLY HACK to have a pointer to the fileListEditor to call autoSetLinks()
    private FileListEditor fileListEditor;
    private final AutoLinkAction autoLinkAction = new AutoLinkAction();

    private final AbstractAction writeXmp;

    private final SaveDatabaseAction saveDatabaseAction = new SaveDatabaseAction();

    private final JPanel srcPanel = new JPanel();

    private final JPanel relatedArticlePanel = new JPanel();

    private EntryEditorTabRelatedArticles relatedArticlesTab;

    private JTextArea source;

    private final JTabbedPane tabbed = new JTabbedPane();

    private final JabRefFrame frame;

    private final BasePanel panel;
    private final Set<FieldContentSelector> contentSelectors = new HashSet<>();

    private FileAnnotationTab fileAnnotationTab;

    /**
     * This can be set to false to stop the source text area from getting updated. This is used in cases where the
     * source couldn't be parsed, and the user is given the option to edit it.
     */
    private boolean updateSource = true;
    /** Indicates that we are about to go to the next or previous entry */
    private boolean movingToDifferentEntry;

    private boolean validEntry = true;

    private final List<Object> tabs = new ArrayList<>();

    private boolean lastFieldAccepted = true;

    /**
     *  This indicates whether the last attempt at parsing the source was successful. It is used to determine whether
     *  the dialog should close; it should stay open if the user received an error message about the source,
     *  whatever he or she chose to do about it.
     */
    private boolean lastSourceAccepted = true;

    /** This is used to prevent double updates after editing source. */
    private String lastSourceStringAccepted;

    /** The index the source panel has in tabbed. */
    private int sourceIndex = -1;

    private final HelpAction helpAction = new HelpAction(HelpFile.ENTRY_EDITOR, IconTheme.JabRefIcon.HELP.getIcon());

    private final UndoAction undoAction = new UndoAction();

    private final RedoAction redoAction = new RedoAction();

    private final TabListener tabListener = new TabListener();

    private final List<SearchQueryHighlightListener> searchListeners = new ArrayList<>();


    public EntryEditor(JabRefFrame frame, BasePanel panel, BibEntry entry) {
        this.frame = frame;
        this.panel = panel;
        this.entry = entry;

        entry.registerListener(this);
        entry.registerListener(SpecialFieldUpdateListener.getInstance());

        displayedBibEntryType = entry.getType();

        writeXmp = new WriteXMPEntryEditorAction(panel, this);

        BorderLayout borderLayout = new BorderLayout();
        setLayout(borderLayout);
        setupToolBar();
        setupFieldPanels();
        setupSourcePanel();
        add(tabbed, BorderLayout.CENTER);
        tabbed.addChangeListener(tabListener);
        if (Globals.prefs.getBoolean(JabRefPreferences.DEFAULT_SHOW_SOURCE)) {
            tabbed.setSelectedIndex(sourceIndex);
        }

        updateAllFields();
        if (this.fileListEditor != null){
            this.fileListEditor.adjustColumnWidth();
        }
    }

    private void setupFieldPanels() {
        tabbed.removeAll();
        tabs.clear();
        EntryType type = EntryTypes.getTypeOrDefault(entry.getType(),
                this.frame.getCurrentBasePanel().getBibDatabaseContext().getMode());

        // required fields
        addRequiredTab(type);

        // optional fields
        Set<String> deprecatedFields = new HashSet<>(EntryConverter.FIELD_ALIASES_TEX_TO_LTX.keySet());
        Set<String> usedOptionalFieldsDeprecated = new HashSet<>(deprecatedFields);



        if ((type.getOptionalFields() != null) && !type.getOptionalFields().isEmpty()) {
            if (!frame.getCurrentBasePanel().getBibDatabaseContext().isBiblatexMode()) {
                addOptionalTab(type);
            } else {
                addOptionalTab(type);

                deprecatedFields.add(FieldName.YEAR);
                deprecatedFields.add(FieldName.MONTH);
                List<String> secondaryOptionalFields = type.getSecondaryOptionalFields();
                List<String> optionalFieldsNotPrimaryOrDeprecated = new ArrayList<>(secondaryOptionalFields);
                optionalFieldsNotPrimaryOrDeprecated.removeAll(deprecatedFields);

                // Get list of all optional fields of this entry and their aliases
                Set<String> optionalFieldsAndAliases = new HashSet<>();
                for (String field : type.getOptionalFields()) {
                    optionalFieldsAndAliases.add(field);
                    if (EntryConverter.FIELD_ALIASES_LTX_TO_TEX.containsKey(field)) {
                        optionalFieldsAndAliases.add(EntryConverter.FIELD_ALIASES_LTX_TO_TEX.get(field));
                    }
                }

                // Get all optional fields which are deprecated
                usedOptionalFieldsDeprecated.retainAll(optionalFieldsAndAliases);

                // Get other deprecated fields
                usedOptionalFieldsDeprecated.add(FieldName.MONTH);

                // Add tabs
                EntryEditorTab optPan2 = new EntryEditorTab(frame, panel, optionalFieldsNotPrimaryOrDeprecated, this,
                        false, true, Localization.lang("Optional fields 2"));
                if (optPan2.fileListEditor != null) {
                    fileListEditor = optPan2.fileListEditor;
                }
                tabbed.addTab(Localization.lang("Optional fields 2"), IconTheme.JabRefIcon.OPTIONAL.getSmallIcon(),
                        optPan2.getPane(), Localization.lang("Show optional fields"));
                tabs.add(optPan2);

                if (!usedOptionalFieldsDeprecated.isEmpty()) {
                    EntryEditorTab optPan3;
                    optPan3 = new EntryEditorTab(frame, panel, new ArrayList<>(usedOptionalFieldsDeprecated), this,
                            false, true, Localization.lang("Deprecated fields"));
                    if (optPan3.fileListEditor != null) {
                        fileListEditor = optPan3.fileListEditor;
                    }
                    tabbed.addTab(Localization.lang("Deprecated fields"), IconTheme.JabRefIcon.OPTIONAL.getSmallIcon(),
                            optPan3.getPane(), Localization.lang("Show deprecated BibTeX fields"));
                    tabs.add(optPan3);
                }
            }
        }

        // other fields
        List<String> displayedFields = type.getAllFields().stream().map(String::toLowerCase)
                .collect(Collectors.toList());
        List<String> otherFields = entry.getFieldNames().stream().map(String::toLowerCase)
                .filter(f -> !displayedFields.contains(f)).collect(Collectors.toList());
        if (!usedOptionalFieldsDeprecated.isEmpty()) {
            otherFields.removeAll(usedOptionalFieldsDeprecated);
        }
        otherFields.remove(BibEntry.KEY_FIELD);
        otherFields.removeAll(Globals.prefs.getCustomTabFieldNames());

        if (!otherFields.isEmpty()) {
            addOtherTab(otherFields);
        }

        // general fields from preferences
        addGeneralTabs();
        // special tabs (like MathSciNet Reviews)
        addSpecialTabs();
        // source tab
        addSourceTab();
<<<<<<< HEAD

        if (Globals.prefs.getBoolean(JabRefPreferences.SHOW_RECOMMENDATIONS)) {
            //related articles
            addRelatedArticlesTab();
        }
=======
        // pdf annotations tab
        addPdfTab();
        //related articles
        addRelatedArticlesTab();
>>>>>>> 9e320c3b
    }

    private void addGeneralTabs() {
        EntryEditorTabList tabList = Globals.prefs.getEntryEditorTabList();
        for (int i = 0; i < tabList.getTabCount(); i++) {
            EntryEditorTab newTab = new EntryEditorTab(frame, panel, tabList.getTabFields(i), this, false,
                    false, tabList.getTabName(i));
            if (newTab.fileListEditor != null) {
                fileListEditor = newTab.fileListEditor;
            }
            tabbed.addTab(tabList.getTabName(i), newTab.getPane());
            tabs.add(newTab);
        }
    }

    private void addSpecialTabs() {

        // MathSciNet Review
        entry.getField(FieldName.MR_NUMBER).ifPresent(mrNumberRaw -> {
            MathSciNetId mrNumber = MathSciNetId.fromString(mrNumberRaw);

            JFXPanel reviewPane = new JFXPanel();
            tabbed.addTab(Localization.lang("MathSciNet Review"), reviewPane);
            tabs.add(reviewPane);

            // Execute on JavaFX Application Thread
            Platform.runLater(() -> {
                StackPane root = new MathSciNetPaneView(mrNumber).getPane();
                reviewPane.setScene(new Scene(root));
            });
        });
    }

    private void addSourceTab() {
        String panelName = Localization.lang("%0 source", panel.getBibDatabaseContext().getMode().getFormattedName());
        String toolTip = Localization.lang("Show/edit %0 source", panel.getBibDatabaseContext().getMode().getFormattedName());
        srcPanel.setName(panelName);
        tabbed.addTab(panelName, IconTheme.JabRefIcon.SOURCE.getSmallIcon(), srcPanel, toolTip);
        tabs.add(srcPanel);
        sourceIndex = tabs.size() - 1;
        srcPanel.setFocusCycleRoot(true);
    }

    private void addOtherTab(List<String> otherFields) {
        EntryEditorTab otherPanel = new EntryEditorTab(frame, panel, otherFields, this,
                false, false, Localization.lang("Other fields"));
        if (otherPanel.fileListEditor != null) {
            fileListEditor = otherPanel.fileListEditor;
        }
        tabbed.addTab(Localization.lang("Other fields"), IconTheme.JabRefIcon.OPTIONAL.getSmallIcon(), otherPanel
                .getPane(), Localization.lang("Show remaining fields"));
        tabs.add(otherPanel);
    }

    private List<String> addRequiredTab(EntryType type) {
        List<String> requiredFields = type.getRequiredFieldsFlat();

        EntryEditorTab requiredPanel = new EntryEditorTab(frame, panel, requiredFields, this, true, false, Localization.lang("Required fields"));
        if (requiredPanel.fileListEditor != null) {
            fileListEditor = requiredPanel.fileListEditor;
        }
        tabbed.addTab(Localization.lang("Required fields"), IconTheme.JabRefIcon.REQUIRED.getSmallIcon(), requiredPanel
                .getPane(), Localization.lang("Show required fields"));
        tabs.add(requiredPanel);
        return requiredFields;
    }


    /**
     * Creates the related Article Tab
     */
    private void addRelatedArticlesTab() {
        relatedArticlePanel.setName(Localization.lang("Related articles"));
        relatedArticlePanel.setLayout(new BorderLayout());

        relatedArticlesTab = new EntryEditorTabRelatedArticles(entry);

        JScrollPane relatedArticleScrollPane = new JScrollPane(relatedArticlesTab,
                ScrollPaneConstants.VERTICAL_SCROLLBAR_AS_NEEDED,
                ScrollPaneConstants.HORIZONTAL_SCROLLBAR_NEVER);

        relatedArticlePanel.add(relatedArticleScrollPane, BorderLayout.CENTER);

        tabbed.addTab(Localization.lang("Related articles"), IconTheme.getImage("mdl"),
                relatedArticlePanel,
                Localization.lang("Related articles"));
        tabs.add(relatedArticlePanel);
        relatedArticlePanel.setFocusCycleRoot(true);
    }

    private void addOptionalTab(EntryType type) {
        EntryEditorTab optionalPanel = new EntryEditorTab(frame, panel, type.getPrimaryOptionalFields(), this,
                false, true, Localization.lang("Optional fields"));

        if (optionalPanel.fileListEditor != null) {
            fileListEditor = optionalPanel.fileListEditor;
        }
        tabbed.addTab(Localization.lang("Optional fields"), IconTheme.JabRefIcon.OPTIONAL.getSmallIcon(),
                optionalPanel
                .getPane(), Localization.lang("Show optional fields"));
        tabs.add(optionalPanel);
    }

    /**
     * Add a tab for displaying comments from a PDF
     */
    private void addPdfTab() {
        tabbed.remove(fileAnnotationTab);
        tabs.remove(fileAnnotationTab);
        Optional<String> field = entry.getField(FieldName.FILE);
        if (field.isPresent()) {
            fileAnnotationTab = new FileAnnotationTab(this, panel, tabbed);
            tabbed.addTab(Localization.lang("File annotations"), IconTheme.JabRefIcon.COMMENT.getSmallIcon(), fileAnnotationTab,
                    Localization.lang("Show file annotations"));
            tabs.add(fileAnnotationTab);
        }

    }

    public String getDisplayedBibEntryType() {
        return displayedBibEntryType;
    }

    /**
     * @return reference to the currently edited entry
     */
    @Override
    public BibEntry getEntry() {
        return entry;
    }

    public BibDatabase getDatabase() {
        return panel.getDatabase();
    }

    private void setupToolBar() {
        JPanel leftPan = new JPanel();
        leftPan.setLayout(new BorderLayout());
        JToolBar toolBar = new OSXCompatibleToolbar(SwingConstants.VERTICAL);

        toolBar.setBorder(null);
        toolBar.setRollover(true);

        toolBar.setMargin(new Insets(0, 0, 0, 2));

        // The toolbar carries all the key bindings that are valid for the whole window.
        ActionMap actionMap = toolBar.getActionMap();
        InputMap inputMap = toolBar.getInputMap(JComponent.WHEN_IN_FOCUSED_WINDOW);

        inputMap.put(Globals.getKeyPrefs().getKey(KeyBinding.CLOSE_ENTRY_EDITOR), "close");
        actionMap.put("close", closeAction);
        inputMap.put(Globals.getKeyPrefs().getKey(KeyBinding.ENTRY_EDITOR_STORE_FIELD), "store");
        actionMap.put("store", getStoreFieldAction());
        inputMap.put(Globals.getKeyPrefs().getKey(KeyBinding.AUTOGENERATE_BIBTEX_KEYS), "generateKey");
        actionMap.put("generateKey", getGenerateKeyAction());
        inputMap.put(Globals.getKeyPrefs().getKey(KeyBinding.AUTOMATICALLY_LINK_FILES), "autoLink");
        actionMap.put("autoLink", autoLinkAction);
        inputMap.put(Globals.getKeyPrefs().getKey(KeyBinding.ENTRY_EDITOR_PREVIOUS_ENTRY), "prev");
        actionMap.put("prev", getPrevEntryAction());
        inputMap.put(Globals.getKeyPrefs().getKey(KeyBinding.ENTRY_EDITOR_NEXT_ENTRY), "next");
        actionMap.put("next", getNextEntryAction());
        inputMap.put(Globals.getKeyPrefs().getKey(KeyBinding.UNDO), "undo");
        actionMap.put("undo", undoAction);
        inputMap.put(Globals.getKeyPrefs().getKey(KeyBinding.REDO), "redo");
        actionMap.put("redo", redoAction);
        inputMap.put(Globals.getKeyPrefs().getKey(KeyBinding.HELP), "help");
        actionMap.put("help", getHelpAction());

        toolBar.setFloatable(false);

        // Add actions (and thus buttons)
        JButton closeBut = new JButton(closeAction);
        closeBut.setText(null);
        closeBut.setBorder(null);
        closeBut.setMargin(new Insets(8, 0, 8, 0));
        leftPan.add(closeBut, BorderLayout.NORTH);

        // Create type-label
        TypedBibEntry typedEntry = new TypedBibEntry(entry, panel.getBibDatabaseContext().getMode());
        leftPan.add(new TypeLabel(typedEntry.getTypeForDisplay()), BorderLayout.CENTER);
        TypeButton typeButton = new TypeButton();

        toolBar.add(typeButton);
        toolBar.add(getGenerateKeyAction());
        toolBar.add(autoLinkAction);

        toolBar.add(writeXmp);

        JPopupMenu fetcherPopup = new JPopupMenu();
        for(EntryBasedFetcher fetcher : EntryFetchers.getEntryBasedFetchers(Globals.prefs.getImportFormatPreferences())) {
            fetcherPopup.add(new JMenuItem(new AbstractAction(fetcher.getName()) {

                @Override
                public void actionPerformed(ActionEvent e) {
                    new EntryFetchAndMergeWorker(panel, getEntry(), fetcher).execute();
                }
            }));
        }
        JButton fetcherButton = new JButton(IconTheme.JabRefIcon.REFRESH.getIcon());
        fetcherButton.setToolTipText(Localization.lang("Update with bibliographic information from the web"));
        fetcherButton.addMouseListener(new MouseAdapter() {

            @Override
            public void mousePressed(MouseEvent e) {
                fetcherPopup.show(e.getComponent(), e.getX(), e.getY());
            }
        });
        toolBar.add(fetcherButton);

        toolBar.addSeparator();

        toolBar.add(deleteAction);
        toolBar.add(getPrevEntryAction());
        toolBar.add(getNextEntryAction());

        toolBar.addSeparator();

        toolBar.add(getHelpAction());

        Component[] comps = toolBar.getComponents();

        for (Component comp : comps) {
            ((JComponent) comp).setOpaque(false);
        }

        leftPan.add(toolBar, BorderLayout.SOUTH);
        add(leftPan, BorderLayout.WEST);
    }

    /**
     * Rebuild the field tabs. This is called e.g. when a new content selector
     * has been added.
     */
    public void rebuildPanels() {
        // Remove change listener, because the rebuilding causes meaningless
        // events and trouble:
        tabbed.removeChangeListener(tabListener);
        setupFieldPanels();
        // Add the change listener again:
        tabbed.addChangeListener(tabListener);
        revalidate();
        repaint();
    }

    /**
     * getExtra checks the field name against InternalBibtexFields.getFieldExtras(name).
     * If the name has an entry, the proper component to be shown is created and
     * returned. Otherwise, null is returned. In addition, e.g. listeners can be
     * added to the field editor, even if no component is returned.
     *
     * @param editor Field editor
     * @return Component to show, or null if none.
     */
    public Optional<JComponent> getExtra(final FieldEditor editor) {
        final String fieldName = editor.getFieldName();

        final Set<FieldProperty> fieldExtras = InternalBibtexFields.getFieldProperties(fieldName);

        // timestamp or a other field with datepicker command
        if (Globals.prefs.get(JabRefPreferences.TIME_STAMP_FIELD).equals(fieldName)
                || fieldExtras.contains(FieldProperty.DATE)) {
            // double click AND datefield => insert the current date (today)
            return FieldExtraComponents.getDateTimeExtraComponent(editor,
                    fieldExtras.contains(FieldProperty.DATE), fieldExtras.contains(FieldProperty.ISO_DATE));
        } else if (fieldExtras.contains(FieldProperty.EXTERNAL)) {
            return FieldExtraComponents.getExternalExtraComponent(panel, editor);
        } else if (fieldExtras.contains(FieldProperty.JOURNAL_NAME)) {
            // Add controls for switching between abbreviated and full journal names.
            // If this field also has a FieldContentSelector, we need to combine these.
            return FieldExtraComponents.getJournalExtraComponent(frame, panel, editor, entry, contentSelectors,
                    getStoreFieldAction());
        } else if (!panel.getBibDatabaseContext().getMetaData().getContentSelectorValuesForField(fieldName).isEmpty()) {
            return FieldExtraComponents.getSelectorExtraComponent(frame, panel, editor, contentSelectors,
                    getStoreFieldAction());

        } else if (fieldExtras.contains(FieldProperty.DOI)) {
            return FieldExtraComponents.getDoiExtraComponent(panel, this, editor);
        } else if (fieldExtras.contains(FieldProperty.EPRINT)) {
            return FieldExtraComponents.getEprintExtraComponent(panel, this, editor);
        } else if (fieldExtras.contains(FieldProperty.ISBN)) {
            return FieldExtraComponents.getIsbnExtraComponent(panel, this, editor);
        } else if (fieldExtras.contains(FieldProperty.OWNER)) {
            return FieldExtraComponents.getSetOwnerExtraComponent(editor, getStoreFieldAction());
        } else if (fieldExtras.contains(FieldProperty.YES_NO)) {
            return FieldExtraComponents.getYesNoExtraComponent(editor, this);
        } else if (fieldExtras.contains(FieldProperty.MONTH)) {
            return FieldExtraComponents.getMonthExtraComponent(editor, this, frame.getCurrentBasePanel().getBibDatabaseContext().getMode());
        } else if (fieldExtras.contains(FieldProperty.GENDER)) {
            return FieldExtraComponents.getGenderExtraComponent(editor, this);
        } else if (fieldExtras.contains(FieldProperty.EDITOR_TYPE)) {
            return FieldExtraComponents.getEditorTypeExtraComponent(editor, this);
        } else if (fieldExtras.contains(FieldProperty.PAGINATION)) {
            return FieldExtraComponents.getPaginationExtraComponent(editor, this);
        } else if (fieldExtras.contains(FieldProperty.TYPE)) {
            return FieldExtraComponents.getTypeExtraComponent(editor, this, "patent".equalsIgnoreCase(entry.getType()));
        }
        return Optional.empty();
    }

    private void setupSourcePanel() {
        source = new JTextAreaWithHighlighting();
        addSearchListener((SearchQueryHighlightListener) source);

        source.setEditable(true);
        source.setLineWrap(true);
        source.addFocusListener(new FieldEditorFocusListener());
        // Add the global focus listener, so a menu item can see if this field was focused when an action was called.
        source.addFocusListener(Globals.getFocusListener());
        source.setFont(new Font("Monospaced", Font.PLAIN, Globals.prefs.getInt(JabRefPreferences.FONT_SIZE)));
        setupJTextComponent(source);
        updateSource();

        JScrollPane scrollPane = new JScrollPane(source, ScrollPaneConstants.VERTICAL_SCROLLBAR_AS_NEEDED,
                ScrollPaneConstants.HORIZONTAL_SCROLLBAR_NEVER);

        srcPanel.setLayout(new BorderLayout());
        srcPanel.add(scrollPane, BorderLayout.CENTER);
    }

    void addSearchListener(SearchQueryHighlightListener listener) {
        searchListeners.add(listener);
        panel.frame().getGlobalSearchBar().getSearchQueryHighlightObservable().addSearchListener(listener);
    }

    private void removeSearchListeners() {
        for (SearchQueryHighlightListener listener : searchListeners) {
            panel.frame().getGlobalSearchBar().getSearchQueryHighlightObservable().removeSearchListener(listener);
        }
    }

    public void updateSource() {
        if (updateSource) {

            try {
                String srcString = getSourceString(entry, panel.getBibDatabaseContext().getMode());
                source.setText(srcString);
                lastSourceStringAccepted = srcString;

                // Set the current Entry to be selected.
                // Fixes the bug of losing selection after, e.g. an autogeneration of a BibTeX key.
                panel.highlightEntry(entry);
            } catch (IOException ex) {
                source.setText(ex.getMessage() + "\n\n" +
                        Localization.lang("Correct the entry, and reopen editor to display/edit source."));
                source.setEditable(false);
                LOGGER.debug("Incorrect entry", ex);
            }

        }
    }

    private static String getSourceString(BibEntry entry, BibDatabaseMode type) throws IOException {
        StringWriter stringWriter = new StringWriter(200);
        LatexFieldFormatter formatter = LatexFieldFormatter
                .buildIgnoreHashes(Globals.prefs.getLatexFieldFormatterPreferences());
        new BibEntryWriter(formatter, false).writeWithoutPrependedNewlines(entry, stringWriter, type);

        return stringWriter.getBuffer().toString();
    }

    /**
     * NOTE: This method is only used for the source panel, not for the
     * other tabs. Look at EntryEditorTab for the setup of text components
     * in the other tabs.
     */
    private void setupJTextComponent(JTextComponent textComponent) {
        // Set up key bindings and focus listener for the FieldEditor.
        InputMap inputMap = textComponent.getInputMap(JComponent.WHEN_FOCUSED);
        ActionMap actionMap = textComponent.getActionMap();

        inputMap.put(Globals.getKeyPrefs().getKey(KeyBinding.ENTRY_EDITOR_STORE_FIELD), "store");
        actionMap.put("store", getStoreFieldAction());

        inputMap.put(Globals.getKeyPrefs().getKey(KeyBinding.ENTRY_EDITOR_NEXT_PANEL), "right");
        inputMap.put(Globals.getKeyPrefs().getKey(KeyBinding.ENTRY_EDITOR_NEXT_PANEL_2), "right");
        actionMap.put("right", getSwitchRightAction());

        inputMap.put(Globals.getKeyPrefs().getKey(KeyBinding.ENTRY_EDITOR_PREVIOUS_PANEL), "left");
        inputMap.put(Globals.getKeyPrefs().getKey(KeyBinding.ENTRY_EDITOR_PREVIOUS_PANEL_2), "left");
        actionMap.put("left", getSwitchLeftAction());

        inputMap.put(Globals.getKeyPrefs().getKey(KeyBinding.HELP), "help");
        actionMap.put("help", getHelpAction());

        inputMap.put(Globals.getKeyPrefs().getKey(KeyBinding.NEXT_TAB), "nexttab");
        actionMap.put("nexttab", frame.nextTab);
        inputMap.put(Globals.getKeyPrefs().getKey(KeyBinding.PREVIOUS_TAB), "prevtab");
        actionMap.put("prevtab", frame.prevTab);

        Set<AWTKeyStroke> keys = new HashSet<>(
                textComponent.getFocusTraversalKeys(KeyboardFocusManager.FORWARD_TRAVERSAL_KEYS));
        keys.clear();
        keys.add(AWTKeyStroke.getAWTKeyStroke("pressed TAB"));
        textComponent.setFocusTraversalKeys(KeyboardFocusManager.FORWARD_TRAVERSAL_KEYS, keys);
        keys = new HashSet<>(textComponent
                .getFocusTraversalKeys(KeyboardFocusManager.BACKWARD_TRAVERSAL_KEYS));
        keys.clear();
        keys.add(KeyStroke.getKeyStroke("shift pressed TAB"));
        textComponent.setFocusTraversalKeys(KeyboardFocusManager.BACKWARD_TRAVERSAL_KEYS, keys);

        textComponent.addFocusListener(new FieldListener());
    }

    @Override
    public void requestFocus() {
        activateVisible();
    }

    private void activateVisible() {
        Object activeTab = tabs.get(tabbed.getSelectedIndex());
        if (activeTab instanceof EntryEditorTab) {
            ((EntryEditorTab) activeTab).focus();
        } else if (activeTab instanceof FileAnnotationTab) {
            ((FileAnnotationTab)activeTab).requestFocus();
        } else {
            source.requestFocus();
        }
    }

    /**
     * Reports the enabled status of the editor, as set by setEnabled()
     */
    @Override
    public boolean isEnabled() {
        return source.isEnabled();
    }

    /**
     * Sets the enabled status of all text fields of the entry editor.
     */
    @Override
    public void setEnabled(boolean enabled) {
        for (Object tab : tabs) {
            if (tab instanceof EntryEditorTab) {
                ((EntryEditorTab) tab).setEnabled(enabled);
            }
        }
        source.setEnabled(enabled);

    }

    /**
     * Makes sure the current edit is stored.
     */
    public void storeCurrentEdit() {
        Component comp = Globals.getFocusListener().getFocused();
        if (Objects.equals(comp, source) || ((comp instanceof FieldEditor) && this.isAncestorOf(comp))) {
            if (comp instanceof FieldEditor) {
                ((FieldEditor) comp).clearAutoCompleteSuggestion();
            }
            getStoreFieldAction().actionPerformed(new ActionEvent(comp, 0, ""));
        }
    }

    /**
     * Returns the name of the currently selected component.
     */
    public String getVisiblePanelName() {
        return tabbed.getSelectedComponent().getName();
    }

    public void setVisiblePanel(String name) {
        for (int i = 0; i < tabbed.getTabCount(); ++i) {
            if ((tabbed.getComponent(i).getName() != null) && tabbed.getComponent(i).getName().equals(name)) {
                tabbed.setSelectedIndex(i);
                return;
            }
        }
        if (tabbed.getTabCount() > 0) {
            tabbed.setSelectedIndex(0);
        }
    }

    public void setFocusToField(String fieldName) {
        for (Object tab : tabs) {
            if ((tab instanceof EntryEditorTab) && ((EntryEditorTab) tab).getFields().contains(fieldName)) {
                EntryEditorTab entryEditorTab = (EntryEditorTab) tab;
                setVisiblePanel(entryEditorTab.getTabTitle());
                entryEditorTab.setActive(fieldName);
                entryEditorTab.focus();
            }
        }
    }

    private boolean storeSource() {
        BibtexParser bibtexParser = new BibtexParser(Globals.prefs.getImportFormatPreferences());
        try {
            ParserResult parserResult = bibtexParser.parse(new StringReader(source.getText()));
            BibDatabase database = parserResult.getDatabase();

            if (database.getEntryCount() > 1) {
                throw new IllegalStateException("More than one entry found.");
            }

            if (!database.hasEntries()) {
                if (parserResult.hasWarnings()) {
                    // put the warning into as exception text -> it will be displayed to the user
                    throw new IllegalStateException(parserResult.warnings().get(0));
                } else {
                    throw new IllegalStateException("No entries found.");
                }
            }

            NamedCompound compound = new NamedCompound(Localization.lang("source edit"));
            BibEntry newEntry = database.getEntries().get(0);
            String newKey = newEntry.getCiteKeyOptional().orElse(null);
            boolean entryChanged = false;
            boolean emptyWarning = (newKey == null) || newKey.isEmpty();

            if (newKey != null) {
                entry.setCiteKey(newKey);
            } else {
                entry.clearCiteKey();
            }

            // First, remove fields that the user has removed.
            for (Entry<String, String> field : entry.getFieldMap().entrySet()) {
                String fieldName = field.getKey();
                String fieldValue = field.getValue();

                if (InternalBibtexFields.isDisplayableField(fieldName) && !newEntry.hasField(fieldName)) {
                    compound.addEdit(
                            new UndoableFieldChange(entry, fieldName, fieldValue, null));
                    entry.clearField(fieldName);
                    entryChanged = true;
                }
            }

            // Then set all fields that have been set by the user.
            for (Entry<String, String> field : newEntry.getFieldMap().entrySet()) {
                String fieldName = field.getKey();
                String oldValue = entry.getField(fieldName).orElse(null);
                String newValue = field.getValue();
                if (!Objects.equals(oldValue, newValue)) {
                    // Test if the field is legally set.
                    new LatexFieldFormatter(Globals.prefs.getLatexFieldFormatterPreferences())
                            .format(newValue, fieldName);

                    compound.addEdit(new UndoableFieldChange(entry, fieldName, oldValue, newValue));
                    entry.setField(fieldName, newValue);
                    entryChanged = true;
                }
            }

            // See if the user has changed the entry type:
            if (!Objects.equals(newEntry.getType(), entry.getType())) {
                compound.addEdit(new UndoableChangeType(entry, entry.getType(), newEntry.getType()));
                entry.setType(newEntry.getType());
                entryChanged = true;
            }
            compound.end();

            if (!entryChanged) {
                return true;
            }

            panel.getUndoManager().addEdit(compound);

            if (panel.getDatabase().getDuplicationChecker().isDuplicateCiteKeyExisting(entry)) {
                warnDuplicateBibtexkey();
            } else if (emptyWarning) {
                warnEmptyBibtexkey();
            } else {
                panel.output(Localization.lang("Stored entry") + '.');
            }

            lastSourceStringAccepted = source.getText();
            // Update UI
            // TODO: we need to repaint the entryeditor if fields that are not displayed have been added
            panel.updateEntryEditorIfShowing();
            lastSourceAccepted = true;
            updateSource = true;
            // TODO: does updating work properly after source stored?
            panel.markBaseChanged();

            panel.highlightEntry(entry);

            return true;
        } catch (IllegalStateException | IOException ex) {
            // The source couldn't be parsed, so the user is given an
            // error message, and the choice to keep or revert the contents
            // of the source text field.
            updateSource = false;
            lastSourceAccepted = false;
            tabbed.setSelectedComponent(srcPanel);

            Object[] options = {Localization.lang("Edit"), Localization.lang("Revert to original source")};

            if (!SwingUtilities.isEventDispatchThread()) {
                int answer = JOptionPane.showOptionDialog(frame, Localization.lang("Error") + ": " + ex.getMessage(),
                        Localization.lang("Problem with parsing entry"), JOptionPane.YES_NO_OPTION,
                        JOptionPane.ERROR_MESSAGE, null, options, options[0]);

                if (answer != 0) {
                    updateSource = true;
                    lastSourceAccepted = true;
                    updateSource();
                }
            }

            LOGGER.debug("Incorrect source", ex);

            return false;
        }
    }

    private void setField(String fieldName, String newFieldData) {
        for (Object tab : tabs) {
            if (tab instanceof EntryEditorTab) {
                ((EntryEditorTab) tab).updateField(fieldName, newFieldData);
            }
        }
    }

    /**
     * Sets all the text areas according to the shown entry.
     */
    public void updateAllFields() {
        for (Object tab : tabs) {
            if (tab instanceof EntryEditorTab) {
                ((EntryEditorTab) tab).setEntry(entry);
            }
        }
    }

    public void updateAllContentSelectors() {
        if (!contentSelectors.isEmpty()) {
            for (FieldContentSelector contentSelector : contentSelectors) {
                contentSelector.rebuildComboBox();
            }
            
        }
    }

    /**
     * Update the JTextArea when a field has changed.
     */
    @Subscribe
    @SuppressWarnings("unused")
    public void listen(FieldChangedEvent fieldChangedEvent) {
        String newValue = fieldChangedEvent.getNewValue() == null ? "" : fieldChangedEvent.getNewValue();
        if (SwingUtilities.isEventDispatchThread()) {
            setField(fieldChangedEvent.getFieldName(), newValue);
        } else {
            SwingUtilities.invokeLater(() -> setField(fieldChangedEvent.getFieldName(), newValue));
        }
    }

    public void updateField(final Object sourceObject) {
        getStoreFieldAction().actionPerformed(new ActionEvent(sourceObject, 0, ""));
    }

    public void setMovingToDifferentEntry() {
        movingToDifferentEntry = true;
        unregisterListeners();
    }

    private void unregisterListeners() {
        entry.unregisterListener(this);
        removeSearchListeners();
    }

    private class TypeButton extends JButton {
        public TypeButton() {
            super(IconTheme.JabRefIcon.EDIT.getIcon());
            setToolTipText(Localization.lang("Change entry type"));
            addActionListener(e -> showChangeEntryTypePopupMenu());
        }
    }

    private void showChangeEntryTypePopupMenu() {
        JPopupMenu typeMenu = new ChangeEntryTypeMenu().getChangeentryTypePopupMenu(panel);
        typeMenu.show(this, 0, 0);
    }

    private class TypeLabel extends JLabel {
        public TypeLabel(String type) {
            super(type);
            setUI(new VerticalLabelUI(false));
            setForeground(GUIGlobals.ENTRY_EDITOR_LABEL_COLOR);
            setHorizontalAlignment(SwingConstants.RIGHT);
            setFont(new Font("dialog", Font.ITALIC + Font.BOLD, 18));

            // Add a mouse listener so the user can right-click the type label to change the entry type:
            addMouseListener(new MouseAdapter() {

                @Override
                public void mouseReleased(MouseEvent e) {
                    if (e.isPopupTrigger() || (e.getButton() == MouseEvent.BUTTON3)) {
                        handleTypeChange();
                    }
                }

                @Override
                public void mouseClicked(MouseEvent e) {
                    if (e.isPopupTrigger() || (e.getButton() == MouseEvent.BUTTON3)) {
                        handleTypeChange();
                    }
                }


                private void handleTypeChange() {
                    showChangeEntryTypePopupMenu();
                }
            });
        }


        @Override
        public void paintComponent(Graphics g) {
            Graphics2D g2 = (Graphics2D) g;
            g2.setRenderingHint(RenderingHints.KEY_ANTIALIASING, RenderingHints.VALUE_ANTIALIAS_ON);
            super.paintComponent(g2);
        }
    }

    /**
     * Focus listener that fires the storeFieldAction when a TextArea loses focus.
     */
    private class FieldListener extends FocusAdapter {
        @Override
        public void focusLost(FocusEvent event) {
            if (!event.isTemporary()) {
                updateField(event.getSource());
            }
        }
    }

    private class TabListener implements ChangeListener {
        @Override
        public void stateChanged(ChangeEvent event) {
            // We tell the editor tab to update all its fields. This makes sure they are updated even if the tab we
            // just left contained one or more of the same fields as this one:
            SwingUtilities.invokeLater(() -> {
                Object activeTab = tabs.get(tabbed.getSelectedIndex());
                if (activeTab instanceof FileAnnotationTab && !((FileAnnotationTab) activeTab).isInitialized()) {
                    //Initialize by getting notes from cache if they are cached
                    FileAnnotationTab.initializeTab((FileAnnotationTab) activeTab,
                            panel.getAnnotationCache().getFromCache(Optional.of(entry)));
                    panel.getAnnotationCache().addToCache(entry, ((FileAnnotationTab) activeTab).getAllNotes());
                }

                if (activeTab instanceof EntryEditorTab) {
                    ((EntryEditorTab) activeTab).updateAll();
                    activateVisible();
                }

                // When the tab "Related articles" gets selected, the request to get the recommendations is started.
                if (((JTabbedPane) event.getSource()).getSelectedComponent().getName()
                        .equals(Localization.lang("Related articles"))) {
                    relatedArticlesTab.focus();
                }
            });
        }
    }


    class DeleteAction extends AbstractAction {
        public DeleteAction() {
            super(Localization.lang("Delete"), IconTheme.JabRefIcon.DELETE_ENTRY.getIcon());
            putValue(Action.SHORT_DESCRIPTION, Localization.lang("Delete entry"));
        }

        @Override
        public void actionPerformed(ActionEvent e) {
            // Show confirmation dialog if not disabled:
            boolean goOn = panel.showDeleteConfirmationDialog(1);

            if (!goOn) {
                return;
            }

            panel.entryEditorClosing(EntryEditor.this);
            panel.getDatabase().removeEntry(entry);
            panel.markBaseChanged();
            panel.getUndoManager().addEdit(new UndoableRemoveEntry(panel.getDatabase(), entry, panel));
            panel.output(Localization.lang("Deleted entry"));
        }
    }

    public void close() {
        if (tabbed.getSelectedComponent() == srcPanel) {
            updateField(source);
            if (lastSourceAccepted) {
                panel.entryEditorClosing(EntryEditor.this);
            } else {
                panel.runCommand(Actions.SAVE);
                lastSourceAccepted = true;
            }
        } else {
            if (lastFieldAccepted) {
                panel.entryEditorClosing(EntryEditor.this);
            } else {
                panel.runCommand(Actions.SAVE);
                lastFieldAccepted = true;
            }
        }
    }

    class CloseAction extends AbstractAction {
        public CloseAction() {
            super(Localization.lang("Close window"), IconTheme.JabRefIcon.CLOSE.getSmallIcon());
            putValue(Action.SHORT_DESCRIPTION, Localization.lang("Close window"));
        }

        @Override
        public void actionPerformed(ActionEvent e) {
            close();
        }
    }

    class StoreFieldAction extends AbstractAction {

        public StoreFieldAction() {
            super("Store field value");
            putValue(Action.SHORT_DESCRIPTION, "Store field value");
        }

        @Override
        public void actionPerformed(ActionEvent event) {
            boolean movingAway = movingToDifferentEntry;
            movingToDifferentEntry = false;

            if (event.getSource() instanceof TextField) {
                // Storage from bibtex key field.
                TextField textField = (TextField) event.getSource();
                String oldValue = entry.getCiteKeyOptional().orElse(null);
                String newValue = textField.getText();

                if (newValue.isEmpty()) {
                    newValue = null;
                }

                if (((oldValue == null) && (newValue == null)) || (Objects.equals(oldValue, newValue))) {
                    return; // No change.
                }

                // Make sure the key is legal:
                String cleaned = BibtexKeyPatternUtil.checkLegalKey(newValue,
                        Globals.prefs.getBoolean(JabRefPreferences.ENFORCE_LEGAL_BIBTEX_KEY));
                if ((cleaned == null) || cleaned.equals(newValue)) {
                    textField.setValidBackgroundColor();
                } else {
                    lastFieldAccepted = false;
                    textField.setInvalidBackgroundColor();
                    if (!SwingUtilities.isEventDispatchThread()) {
                        JOptionPane.showMessageDialog(frame, Localization.lang("Invalid BibTeX key"),
                                Localization.lang("Error setting field"), JOptionPane.ERROR_MESSAGE);
                        requestFocus();
                    }
                    return;
                }

                if (newValue == null) {
                    entry.clearCiteKey();
                    warnEmptyBibtexkey();
                } else {
                    entry.setCiteKey(newValue);
                    boolean isDuplicate = panel.getDatabase().getDuplicationChecker().isDuplicateCiteKeyExisting(entry);
                    if (isDuplicate) {
                        warnDuplicateBibtexkey();
                    } else {
                        panel.output(Localization.lang("BibTeX key is unique."));
                    }
                }

                // Add an UndoableKeyChange to the baseframe's undoManager.
                UndoableKeyChange undoableKeyChange = new UndoableKeyChange(entry, oldValue, newValue);
                if (updateTimeStampIsSet()) {
                    NamedCompound ce = new NamedCompound(undoableKeyChange.getPresentationName());
                    ce.addEdit(undoableKeyChange);
                    doUpdateTimeStamp().ifPresent(fieldChange -> ce.addEdit(new UndoableFieldChange(fieldChange)));
                    ce.end();
                    panel.getUndoManager().addEdit(ce);
                } else {
                    panel.getUndoManager().addEdit(undoableKeyChange);
                }

                textField.setValidBackgroundColor();

                if (textField.getTextComponent().hasFocus()) {
                    textField.setActiveBackgroundColor();
                }
                updateSource();
                panel.markBaseChanged();
            } else if (event.getSource() instanceof FieldEditor) {
                String toSet = null;
                FieldEditor fieldEditor = (FieldEditor) event.getSource();
                boolean set;
                // Trim the whitespace off this value
                String currentText = fieldEditor.getText().trim();
                if (!currentText.isEmpty()) {
                    toSet = currentText;
                }

                // We check if the field has changed, since we don't want to
                // mark the base as changed unless we have a real change.
                if (toSet == null) {
                    set = entry.hasField(fieldEditor.getFieldName());
                } else {
                    set = !((entry.hasField(fieldEditor.getFieldName()))
                            && toSet.equals(entry.getField(fieldEditor.getFieldName()).orElse(null)));
                }

                if (!set) {
                    // We set the field and label color.
                    fieldEditor.setValidBackgroundColor();
                } else {
                    try {
                        // The following statement attempts to write the new contents into a StringWriter, and this will
                        // cause an IOException if the field is not properly formatted. If that happens, the field
                        // is not stored and the textarea turns red.
                        if (toSet != null) {
                            new LatexFieldFormatter(Globals.prefs.getLatexFieldFormatterPreferences()).format(toSet,
                                    fieldEditor.getFieldName());
                        }

                        String oldValue = entry.getField(fieldEditor.getFieldName()).orElse(null);

                        if (toSet == null) {
                            entry.clearField(fieldEditor.getFieldName());
                        } else {
                            entry.setField(fieldEditor.getFieldName(), toSet);
                        }

                        fieldEditor.setValidBackgroundColor();

                        // See if we need to update an AutoCompleter instance:
                        AutoCompleter<String> aComp = panel.getAutoCompleters().get(fieldEditor.getFieldName());
                        if (aComp != null) {
                            aComp.addBibtexEntry(entry);
                        }

                        // Add an UndoableFieldChange to the baseframe's undoManager.
                        UndoableFieldChange undoableFieldChange = new UndoableFieldChange(entry,
                                fieldEditor.getFieldName(), oldValue, toSet);
                        if (updateTimeStampIsSet()) {
                            NamedCompound ce = new NamedCompound(undoableFieldChange.getPresentationName());
                            ce.addEdit(undoableFieldChange);

                            doUpdateTimeStamp()
                                    .ifPresent(fieldChange -> ce.addEdit(new UndoableFieldChange(fieldChange)));
                            ce.end();

                            panel.getUndoManager().addEdit(ce);

                        } else {
                            panel.getUndoManager().addEdit(undoableFieldChange);
                        }
                        updateSource();
                        panel.markBaseChanged();
                    } catch (IllegalArgumentException ex) {
                        lastFieldAccepted = false;
                        fieldEditor.setInvalidBackgroundColor();
                        if (!SwingUtilities.isEventDispatchThread()) {
                            JOptionPane.showMessageDialog(frame, Localization.lang("Error") + ": " + ex.getMessage(),
                                    Localization.lang("Error setting field"), JOptionPane.ERROR_MESSAGE);
                            LOGGER.debug("Error setting field", ex);
                            requestFocus();
                        }
                    }
                }
                if (fieldEditor.getTextComponent().hasFocus()) {
                    fieldEditor.setBackground(GUIGlobals.ACTIVE_EDITOR_COLOR);
                }
            } else if (source.isEditable() && !source.getText().equals(lastSourceStringAccepted)) {
                validEntry = storeSource();
            }

            // Make sure we scroll to the entry if it moved in the table.
            // Should only be done if this editor is currently showing:
            if (!movingAway && isShowing()) {
                panel.highlightEntry(entry);
            }
        }
    }

    class SwitchLeftAction extends AbstractAction {
        public SwitchLeftAction() {
            super("Switch to the panel to the left");
        }

        @Override
        public void actionPerformed(ActionEvent e) {
            int i = tabbed.getSelectedIndex();
            tabbed.setSelectedIndex(i > 0 ? i - 1 : tabbed.getTabCount() - 1);

            activateVisible();
        }
    }

    class SwitchRightAction extends AbstractAction {
        public SwitchRightAction() {
            super("Switch to the panel to the right");
        }

        @Override
        public void actionPerformed(ActionEvent e) {
            int i = tabbed.getSelectedIndex();
            tabbed.setSelectedIndex(i < (tabbed.getTabCount() - 1) ? i + 1 : 0);
            activateVisible();

        }
    }

    class NextEntryAction extends AbstractAction {
        public NextEntryAction() {
            super(Localization.lang("Next entry"), IconTheme.JabRefIcon.DOWN.getIcon());

            putValue(Action.SHORT_DESCRIPTION, Localization.lang("Next entry"));
        }

        @Override
        public void actionPerformed(ActionEvent e) {
            panel.selectNextEntry();
        }
    }

    class PrevEntryAction extends AbstractAction {
        public PrevEntryAction() {
            super(Localization.lang("Previous entry"), IconTheme.JabRefIcon.UP.getIcon());

            putValue(Action.SHORT_DESCRIPTION, Localization.lang("Previous entry"));
        }

        @Override
        public void actionPerformed(ActionEvent e) {
            panel.selectPreviousEntry();
        }
    }

    class GenerateKeyAction extends AbstractAction {

        public GenerateKeyAction() {
            super(Localization.lang("Generate BibTeX key"), IconTheme.JabRefIcon.MAKE_KEY.getIcon());

            putValue(Action.SHORT_DESCRIPTION, Localization.lang("Generate BibTeX key"));

        }

        @Override
        public void actionPerformed(ActionEvent e) {
            // 1. get BibEntry for selected index (already have)
            // 2. update label

            // Store the current edit in case this action is called during the editing of a field:
            storeCurrentEdit();

            // This is a partial clone of net.sf.jabref.gui.BasePanel.setupActions().new AbstractWorker() {...}.run()

            // this updates the table automatically, on close, but not within the tab
            Optional<String> oldValue = entry.getCiteKeyOptional();

            if (oldValue.isPresent()) {
                if (Globals.prefs.getBoolean(JabRefPreferences.AVOID_OVERWRITING_KEY)) {
                    panel.output(Localization.lang("Not overwriting existing key. To change this setting, open Options -> Prefererences -> BibTeX key generator"));
                    return;
                } else if (Globals.prefs.getBoolean(JabRefPreferences.WARN_BEFORE_OVERWRITING_KEY)) {
                    CheckBoxMessage cbm = new CheckBoxMessage(Localization.lang("The current BibTeX key will be overwritten. Continue?"),
                            Localization.lang("Disable this confirmation dialog"), false);
                    int answer = JOptionPane.showConfirmDialog(frame, cbm, Localization.lang("Overwrite key"),
                            JOptionPane.YES_NO_OPTION);
                    if (cbm.isSelected()) {
                        Globals.prefs.putBoolean(JabRefPreferences.WARN_BEFORE_OVERWRITING_KEY, false);
                    }
                    if (answer == JOptionPane.NO_OPTION) {
                        // Ok, break off the operation.
                        return;
                    }
                }
            }

            BibtexKeyPatternUtil.makeAndSetLabel(panel.getBibDatabaseContext().getMetaData()
                    .getCiteKeyPattern(Globals.prefs.getBibtexKeyPatternPreferences().getKeyPattern()), panel.getDatabase(), entry,
                    Globals.prefs.getBibtexKeyPatternPreferences());

            // Store undo information:
            panel.getUndoManager().addEdit(
                    new UndoableKeyChange(entry, oldValue.orElse(null),
                            entry.getCiteKeyOptional().get())); // Cite key always set here

            // here we update the field
            String bibtexKeyData = entry.getCiteKeyOptional().get();
            setField(BibEntry.KEY_FIELD, bibtexKeyData);
            updateSource();
            panel.markBaseChanged();
        }
    }

    class UndoAction extends AbstractAction {
        public UndoAction() {
            super("Undo", IconTheme.JabRefIcon.UNDO.getIcon());
            putValue(Action.SHORT_DESCRIPTION, "Undo");
        }

        @Override
        public void actionPerformed(ActionEvent e) {
            panel.runCommand(Actions.UNDO);
        }
    }

    class RedoAction extends AbstractAction {
        public RedoAction() {
            super("Redo", IconTheme.JabRefIcon.REDO.getIcon());
            putValue(Action.SHORT_DESCRIPTION, "Redo");
        }

        @Override
        public void actionPerformed(ActionEvent e) {
            panel.runCommand(Actions.REDO);
        }
    }

    class SaveDatabaseAction extends AbstractAction {
        public SaveDatabaseAction() {
            super("Save database");
        }

        @Override
        public void actionPerformed(ActionEvent e) {
            Object activeTab = tabs.get(tabbed.getSelectedIndex());
            if (activeTab instanceof EntryEditorTab) {
                // Normal panel.
                EntryEditorTab tab = (EntryEditorTab) activeTab;
                FieldEditor fieldEditor = tab.getActive();
                fieldEditor.clearAutoCompleteSuggestion();
                updateField(fieldEditor);
            } else {
                // Source panel.
                updateField(activeTab);
            }

            if (validEntry) {
                panel.runCommand(Actions.SAVE);
            }
        }
    }

    private void warnDuplicateBibtexkey() {
        panel.output(Localization.lang("Duplicate BibTeX key") + ". "
                + Localization.lang("Grouping may not work for this entry."));
    }

    private void warnEmptyBibtexkey() {
        panel.output(Localization.lang("Empty BibTeX key") + ". " + Localization.lang("Grouping may not work for this entry."));
    }


    public AbstractAction getNextEntryAction() {
        return nextEntryAction;
    }


    public AbstractAction getPrevEntryAction() {
        return prevEntryAction;
    }


    public SwitchLeftAction getSwitchLeftAction() {
        return switchLeftAction;
    }


    public SwitchRightAction getSwitchRightAction() {
        return switchRightAction;
    }


    public SaveDatabaseAction getSaveDatabaseAction() {
        return saveDatabaseAction;
    }


    public HelpAction getHelpAction() {
        return helpAction;
    }


    public GenerateKeyAction getGenerateKeyAction() {
        return generateKeyAction;
    }


    public StoreFieldAction getStoreFieldAction() {
        return storeFieldAction;
    }


    private class AutoLinkAction extends AbstractAction {
        public AutoLinkAction() {
            putValue(Action.SMALL_ICON, IconTheme.JabRefIcon.AUTO_FILE_LINK.getIcon());
            putValue(Action.SHORT_DESCRIPTION, Localization.lang("Automatically set file links for this entry") + " (Alt-F)");
        }

        @Override
        public void actionPerformed(ActionEvent event) {
            FileListEditor localFileListEditor = EntryEditor.this.fileListEditor;
            if (localFileListEditor == null) {
                LOGGER.warn("No file list editor found.");
            } else {
                localFileListEditor.autoSetLinks();
            }
        }
    }


    private boolean updateTimeStampIsSet() {
        return Globals.prefs.getBoolean(JabRefPreferences.USE_TIME_STAMP)
                && Globals.prefs.getBoolean(JabRefPreferences.UPDATE_TIMESTAMP);
    }

    /**
     * Updates the timestamp of the given entry and returns the FieldChange
     */
    private Optional<FieldChange> doUpdateTimeStamp() {
        String timeStampField = Globals.prefs.get(JabRefPreferences.TIME_STAMP_FIELD);
        String timeStampFormat = Globals.prefs.get(JabRefPreferences.TIME_STAMP_FORMAT);
        String timestamp = DateTimeFormatter.ofPattern(timeStampFormat).format(LocalDateTime.now());
        return UpdateField.updateField(entry, timeStampField, timestamp);
    }

}<|MERGE_RESOLUTION|>--- conflicted
+++ resolved
@@ -334,18 +334,14 @@
         addSpecialTabs();
         // source tab
         addSourceTab();
-<<<<<<< HEAD
 
         if (Globals.prefs.getBoolean(JabRefPreferences.SHOW_RECOMMENDATIONS)) {
             //related articles
             addRelatedArticlesTab();
         }
-=======
         // pdf annotations tab
         addPdfTab();
-        //related articles
-        addRelatedArticlesTab();
->>>>>>> 9e320c3b
+
     }
 
     private void addGeneralTabs() {
