/*  Copyright (C) 2003-2012 JabRef contributors.
    This program is free software; you can redistribute it and/or modify
    it under the terms of the GNU General Public License as published by
    the Free Software Foundation; either version 2 of the License, or
    (at your option) any later version.

    This program is distributed in the hope that it will be useful,
    but WITHOUT ANY WARRANTY; without even the implied warranty of
    MERCHANTABILITY or FITNESS FOR A PARTICULAR PURPOSE.  See the
    GNU General Public License for more details.

    You should have received a copy of the GNU General Public License along
    with this program; if not, write to the Free Software Foundation, Inc.,
    51 Franklin Street, Fifth Floor, Boston, MA 02110-1301 USA.
*/
package net.sf.jabref.autocompleter;

import net.sf.jabref.BibtexEntry;
import net.sf.jabref.Globals;

import java.util.StringTokenizer;

/**
 * Stores all words which are separated by Globals.SEPARATING_CHARS. This
 * autocompleter only processes the field which is given by the fieldname.
 *
 * @author kahlert, cordes
 */
<<<<<<< HEAD
public class DefaultAutoCompleter extends StringAbstractAutoCompleter {

	public String _fieldName;

	/**
	 * @see AutoCompleterFactory
	 */
	protected DefaultAutoCompleter(String fieldName) {
		_fieldName = fieldName;
	}

	public boolean isSingleUnitField() {
		return false;
	}

	public String[] complete(String s) {
		return super.complete(s);
	}

	@Override
	public void addBibtexEntry(BibtexEntry entry) {
		if (entry != null) {
			String fieldValue = entry.getField(_fieldName);
            if (fieldValue != null) {
				StringTokenizer tok = new StringTokenizer(fieldValue, Globals.SEPARATING_CHARS);
				while (tok.hasMoreTokens()) {
					String word = tok.nextToken();
					addWordToIndex(word);
				}
			}
=======
class DefaultAutoCompleter extends AbstractAutoCompleter {

    private final String fieldName;

    /**
     * @see AutoCompleterFactory
     */
    DefaultAutoCompleter(String fieldName) {
        this.fieldName = fieldName;
    }

    @Override
    public boolean isSingleUnitField() {
        return false;
    }

    @Override
    public void addBibtexEntry(BibtexEntry entry) {
        if (entry == null) {
            return;
        }

        String fieldValue = entry.getField(fieldName);
        if (fieldValue != null) {
            StringTokenizer tok = new StringTokenizer(fieldValue, Globals.SEPARATING_CHARS);
            while (tok.hasMoreTokens()) {
                String word = tok.nextToken();
                addWordToIndex(word);
            }
>>>>>>> 851e0b3b
        }
    }
}<|MERGE_RESOLUTION|>--- conflicted
+++ resolved
@@ -26,38 +26,6 @@
  *
  * @author kahlert, cordes
  */
-<<<<<<< HEAD
-public class DefaultAutoCompleter extends StringAbstractAutoCompleter {
-
-	public String _fieldName;
-
-	/**
-	 * @see AutoCompleterFactory
-	 */
-	protected DefaultAutoCompleter(String fieldName) {
-		_fieldName = fieldName;
-	}
-
-	public boolean isSingleUnitField() {
-		return false;
-	}
-
-	public String[] complete(String s) {
-		return super.complete(s);
-	}
-
-	@Override
-	public void addBibtexEntry(BibtexEntry entry) {
-		if (entry != null) {
-			String fieldValue = entry.getField(_fieldName);
-            if (fieldValue != null) {
-				StringTokenizer tok = new StringTokenizer(fieldValue, Globals.SEPARATING_CHARS);
-				while (tok.hasMoreTokens()) {
-					String word = tok.nextToken();
-					addWordToIndex(word);
-				}
-			}
-=======
 class DefaultAutoCompleter extends AbstractAutoCompleter {
 
     private final String fieldName;
@@ -73,6 +41,11 @@
     public boolean isSingleUnitField() {
         return false;
     }
+    
+    @Override
+    public String[] complete(String s) {
+		return super.complete(s);
+	}
 
     @Override
     public void addBibtexEntry(BibtexEntry entry) {
@@ -87,7 +60,6 @@
                 String word = tok.nextToken();
                 addWordToIndex(word);
             }
->>>>>>> 851e0b3b
         }
     }
 }