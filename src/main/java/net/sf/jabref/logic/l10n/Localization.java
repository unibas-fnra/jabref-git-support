--- conflicted
+++ resolved
@@ -13,14 +13,9 @@
 public class Localization {
     private static final Log LOGGER = LogFactory.getLog(Localization.class);
 
-<<<<<<< HEAD
-    protected static final String RESOURCE_PREFIX = "l10n/JabRef";
-    protected static final String MENU_RESOURCE_PREFIX = "l10n/Menu";
-=======
     public static final String RESOURCE_PREFIX = "l10n/JabRef";
     public static final String MENU_RESOURCE_PREFIX = "l10n/Menu";
     public static final String BIBTEX = "BibTeX";
->>>>>>> e505999e
 
     private static ResourceBundle messages;
     private static ResourceBundle menuTitles;
