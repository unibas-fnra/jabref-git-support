/*  Copyright (C) 2003-2015 JabRef contributors.
    This program is free software; you can redistribute it and/or modify
    it under the terms of the GNU General Public License as published by
    the Free Software Foundation; either version 2 of the License, or
    (at your option) any later version.

    This program is distributed in the hope that it will be useful,
    but WITHOUT ANY WARRANTY; without even the implied warranty of
    MERCHANTABILITY or FITNESS FOR A PARTICULAR PURPOSE.  See the
    GNU General Public License for more details.

    You should have received a copy of the GNU General Public License along
    with this program; if not, write to the Free Software Foundation, Inc.,
    51 Franklin Street, Fifth Floor, Boston, MA 02110-1301 USA.
*/
package net.sf.jabref.model.entry;

import java.util.Arrays;
import java.util.Collections;
import java.util.List;
import java.util.stream.Collectors;

/**
 * This class defines entry types for BibLatex support.
 *
 * @see http://mirrors.concertpass.com/tex-archive/macros/latex/contrib/biblatex/doc/biblatex.pdf
 */
public class BibLatexEntryTypes {

    /*
        "rare" fields?
            "annotator", "commentator", "titleaddon", "editora", "editorb", "editorc",
            "issuetitle", "issuesubtitle", "origlanguage", "version", "addendum"

     */
    public static final BibLatexEntryType ARTICLE = new BibLatexEntryType() {

        private final List<String> primaryOptionalFields = Collections.unmodifiableList(
<<<<<<< HEAD
                Arrays.asList(new String[]{"subtitle", "editor", "series", "volume", "number", "eid", "issue", "pages",
                        "note", "issn", "doi", "eprint", "eprintclass", "eprinttype", "url", "urldate"}));
=======
                Arrays.asList("subtitle", "editor", "series", "volume", "number", "eid", "issue", "pages",
                        "note", "issn", "doi", "eprint", "eprintclass", "eprinttype", "url", "urldate"));
>>>>>>> a13cb99f


        {
            addAllRequired("author", "title", "journaltitle", "date");
            addAllOptional("translator", "annotator", "commentator", "subtitle", "titleaddon", "editor", "editora",
                    "editorb", "editorc", "journalsubtitle", "issuetitle", "issuesubtitle", "language", "origlanguage",
                    "series", "volume", "number", "eid", "issue", "month", "year", "pages", "version", "note", "issn",
                    "addendum", "pubstate", "doi", "eprint", "eprintclass", "eprinttype", "url", "urldate");
        }

        @Override
        public String getName() {
            return "Article";
        }

        // TODO: number vs issue?
        @Override
        public List<String> getPrimaryOptionalFields() {
            return primaryOptionalFields;
        }
    };

    public static final BibLatexEntryType BOOK = new BibLatexEntryType() {

        private final List<String> primaryOptionalFields = Collections
<<<<<<< HEAD
                .unmodifiableList(Arrays.asList(new String[]{"editor", "subtitle", "titleaddon", "maintitle",
=======
                .unmodifiableList(Arrays.asList("editor", "subtitle", "titleaddon", "maintitle",
>>>>>>> a13cb99f
                        "mainsubtitle", "maintitleaddon", "volume", "edition", "publisher", "isbn", "chapter", "pages",
                        "pagetotal", "doi", "eprint", "eprintclass", "eprinttype", "url", "urldate"));


        {
            addAllRequired("author", "title", "date");
            addAllOptional("editor", "editora", "editorb", "editorc", "translator", "annotator", "commentator",
                    "introduction", "foreword", "afterword", "subtitle", "titleaddon", "maintitle", "mainsubtitle",
                    "maintitleaddon", "language", "origlanguage", "volume", "part", "edition", "volumes", "series",
                    "number", "month", "year", "note", "publisher", "location", "isbn", "chapter", "pages", "pagetotal",
                    "addendum", "pubstate", "doi", "eprint", "eprintclass", "eprinttype", "url", "urldate");
        }

        @Override
        public String getName() {
            return "Book";
        }

        @Override
        public List<String> getPrimaryOptionalFields() {
            return primaryOptionalFields;
        }
    };

    public static final BibLatexEntryType INBOOK = new BibLatexEntryType() {

        private final List<String> primaryOptionalFields = Collections.unmodifiableList(Arrays
<<<<<<< HEAD
                .asList(new String[]{"bookauthor", "editor", "subtitle", "titleaddon", "maintitle", "mainsubtitle",
=======
                .asList("bookauthor", "editor", "subtitle", "titleaddon", "maintitle", "mainsubtitle",
>>>>>>> a13cb99f
                        "maintitleaddon", "booksubtitle", "booktitleaddon", "volume", "edition", "publisher", "isbn",
                        "chapter", "pages", "doi", "eprint", "eprintclass", "eprinttype", "url", "urldate"));


        {
            addAllRequired("author", "title", "booktitle", "date");
            addAllOptional("bookauthor", "editor", "editora", "editorb", "editorc", "translator", "annotator",
                    "commentator", "introduction", "foreword", "afterword", "subtitle", "titleaddon", "maintitle",
                    "mainsubtitle", "maintitleaddon", "booksubtitle", "booktitleaddon", "language", "origlanguage",
                    "volume", "part", "edition", "volumes", "series", "number", "note", "publisher", "location", "isbn",
                    "chapter", "pages", "addendum", "pubstate", "doi", "eprint", "eprintclass", "eprinttype", "url",
                    "urldate", "year");
        }

        @Override
        public String getName() {
            return "InBook";
        }

        @Override
        public List<String> getPrimaryOptionalFields() {
            return primaryOptionalFields;
        }
    };

    public static final BibLatexEntryType BOOKINBOOK = new BibLatexEntryType() {

        @Override
        public String getName() {
            return "BookInBook";
        }

        // Same fields as "INBOOK" according to Biblatex 1.0:
        @Override
        public List<String> getRequiredFields() {
            return BibLatexEntryTypes.INBOOK.getRequiredFields();
        }

        @Override
        public List<String> getOptionalFields() {
            return BibLatexEntryTypes.INBOOK.getOptionalFields();
        }

        @Override
        public List<String> getPrimaryOptionalFields() {
            return BibLatexEntryTypes.INBOOK.getPrimaryOptionalFields();
        }
    };

    public static final BibLatexEntryType SUPPBOOK = new BibLatexEntryType() {

        @Override
        public String getName() {
            return "SuppBook";
        }

        // Same fields as "INBOOK" according to Biblatex 1.0:
        @Override
        public List<String> getRequiredFields() {
            return BibLatexEntryTypes.INBOOK.getRequiredFields();
        }

        @Override
        public List<String> getOptionalFields() {
            return BibLatexEntryTypes.INBOOK.getOptionalFields();
        }

        @Override
        public List<String> getPrimaryOptionalFields() {
            return BibLatexEntryTypes.INBOOK.getPrimaryOptionalFields();
        }
    };

    public static final BibLatexEntryType BOOKLET = new BibLatexEntryType() {

        private final List<String> primaryOptionalFields = Collections
<<<<<<< HEAD
                .unmodifiableList(Arrays.asList(new String[]{"subtitle", "titleaddon", "howpublished", "chapter",
                        "pages", "doi", "eprint", "eprintclass", "eprinttype", "url", "urldate"}));
=======
                .unmodifiableList(Arrays.asList("subtitle", "titleaddon", "howpublished", "chapter",
                        "pages", "doi", "eprint", "eprintclass", "eprinttype", "url", "urldate"));
>>>>>>> a13cb99f


        {
            addAllRequired("author", "editor", "title", "date");
            addAllOptional("subtitle", "titleaddon", "language", "howpublished", "type", "note", "location", "chapter",
                    "year", "pages", "pagetotal", "addendum", "pubstate", "doi", "eprint", "eprintclass", "eprinttype",
                    "url", "urldate");
        }

        @Override
        public String getName() {
            return "Booklet";
        }

        @Override
        public List<String> getPrimaryOptionalFields() {
            return primaryOptionalFields;
        }
    };

    public static final BibLatexEntryType COLLECTION = new BibLatexEntryType() {

        private final List<String> primaryOptionalFields = Collections
<<<<<<< HEAD
                .unmodifiableList(Arrays.asList(new String[]{"translator", "subtitle", "titleaddon", "maintitle",
=======
                .unmodifiableList(Arrays.asList("translator", "subtitle", "titleaddon", "maintitle",
>>>>>>> a13cb99f
                        "mainsubtitle", "maintitleaddon", "volume", "edition", "publisher", "isbn", "chapter", "pages",
                        "doi", "eprint", "eprintclass", "eprinttype", "url", "urldate"));


        {
            addAllRequired("editor", "title", "date");
            addAllOptional("editora", "editorb", "editorc", "translator", "annotator", "commentator", "introduction",
                    "foreword", "afterword", "subtitle", "titleaddon", "maintitle", "mainsubtitle", "maintitleaddon",
                    "language", "origlanguage", "volume", "part", "edition", "volumes", "series", "number", "note",
                    "publisher", "location", "isbn", "chapter", "pages", "pagetotal", "addendum", "pubstate", "doi",
                    "eprint", "eprintclass", "eprinttype", "url", "urldate", "year");
        }

        @Override
        public String getName() {
            return "Collection";
        }

        @Override
        public List<String> getPrimaryOptionalFields() {
            return primaryOptionalFields;
        }
    };

    public static final BibLatexEntryType INCOLLECTION = new BibLatexEntryType() {

        private final List<String> primaryOptionalFields = Collections.unmodifiableList(
<<<<<<< HEAD
                Arrays.asList(new String[]{"translator", "subtitle", "titleaddon", "maintitle", "mainsubtitle",
=======
                Arrays.asList("translator", "subtitle", "titleaddon", "maintitle", "mainsubtitle",
>>>>>>> a13cb99f
                        "maintitleaddon", "booksubtitle", "booktitleaddon", "volume", "edition", "publisher", "isbn",
                        "chapter", "pages", "doi", "eprint", "eprintclass", "eprinttype", "url", "urldate"));


        {
            addAllRequired("author", "editor", "title", "booktitle", "date");
            addAllOptional("editora", "editorb", "editorc", "translator", "annotator", "commentator", "introduction",
                    "foreword", "afterword", "subtitle", "titleaddon", "maintitle", "mainsubtitle", "maintitleaddon",
                    "booksubtitle", "booktitleaddon", "language", "origlanguage", "volume", "part", "edition",
                    "volumes", "series", "number", "note", "publisher", "location", "isbn", "chapter", "pages",
                    "addendum", "pubstate", "doi", "eprint", "eprintclass", "eprinttype", "url", "urldate", "year");
        }

        @Override
        public String getName() {
            return "InCollection";
        }

        @Override
        public List<String> getPrimaryOptionalFields() {
            return primaryOptionalFields;
        }
    };

    public static final BibLatexEntryType SUPPCOLLECTION = new BibLatexEntryType() {

        @Override
        public String getName() {
            return "SuppCollection";
        }

        // Treated as alias of "INCOLLECTION" according to Biblatex 1.0:
        @Override
        public List<String> getRequiredFields() {
            return BibLatexEntryTypes.INCOLLECTION.getRequiredFields();
        }

        @Override
        public List<String> getOptionalFields() {
            return BibLatexEntryTypes.INCOLLECTION.getOptionalFields();
        }

        @Override
        public List<String> getPrimaryOptionalFields() {
            return BibLatexEntryTypes.INCOLLECTION.getPrimaryOptionalFields();
        }
    };

    public static final BibLatexEntryType MANUAL = new BibLatexEntryType() {

        private final List<String> primaryOptionalFields = Collections
<<<<<<< HEAD
                .unmodifiableList(Arrays.asList(new String[]{"subtitle", "titleaddon", "edition", "publisher", "isbn",
                        "chapter", "pages", "doi", "eprint", "eprintclass", "eprinttype", "url", "urldate"}));
=======
                .unmodifiableList(Arrays.asList("subtitle", "titleaddon", "edition", "publisher", "isbn",
                        "chapter", "pages", "doi", "eprint", "eprintclass", "eprinttype", "url", "urldate"));
>>>>>>> a13cb99f


        {
            addAllRequired("author", "editor", "title", "date");
            addAllOptional("subtitle", "titleaddon", "language", "edition", "type", "series", "number", "version",
                    "note", "organization", "publisher", "location", "isbn", "chapter", "pages", "pagetotal",
                    "addendum", "pubstate", "doi", "eprint", "eprintclass", "eprinttype", "url", "urldate", "year");
        }

        @Override
        public String getName() {
            return "Manual";
        }

        @Override
        public List<String> getPrimaryOptionalFields() {
            return primaryOptionalFields;
        }
    };

    public static final BibLatexEntryType MISC = new BibLatexEntryType() {

        private final List<String> primaryOptionalFields = Collections
<<<<<<< HEAD
                .unmodifiableList(Arrays.asList(new String[]{"subtitle", "titleaddon", "howpublished", "location",
                        "doi", "eprint", "eprintclass", "eprinttype", "url", "urldate"}));
=======
                .unmodifiableList(Arrays.asList("subtitle", "titleaddon", "howpublished", "location",
                        "doi", "eprint", "eprintclass", "eprinttype", "url", "urldate"));
>>>>>>> a13cb99f


        {
            addAllRequired("author", "editor", "title", "date");
            addAllOptional("subtitle", "titleaddon", "language", "howpublished", "type", "version", "note",
                    "organization", "location", "month", "year", "addendum", "pubstate", "doi", "eprint", "eprintclass",
                    "eprinttype", "url", "urldate");
        }

        @Override
        public String getName() {
            return "Misc";
        }

        @Override
        public List<String> getPrimaryOptionalFields() {
            return primaryOptionalFields;
        }
    };

    public static final BibLatexEntryType ONLINE = new BibLatexEntryType() {

        private final List<String> primaryOptionalFields = Collections.unmodifiableList(
<<<<<<< HEAD
                Arrays.asList(new String[]{"subtitle", "titleaddon", "note", "organization", "urldate"}));
=======
                Arrays.asList("subtitle", "titleaddon", "note", "organization", "urldate"));
>>>>>>> a13cb99f


        {
            addAllRequired("author", "editor", "title", "date", "url");
            addAllOptional("subtitle", "titleaddon", "language", "version", "note", "organization", "month", "year",
                    "addendum", "pubstate", "urldate");
        }

        @Override
        public String getName() {
            return "Online";
        }

        @Override
        public List<String> getPrimaryOptionalFields() {
            return primaryOptionalFields;
        }
    };

    public static final BibLatexEntryType PATENT = new BibLatexEntryType() {

<<<<<<< HEAD
        private final List<String> primaryOptionalFields = Collections.unmodifiableList(Arrays.asList(new String[]{
                "holder",
                "subtitle", "titleaddon", "doi", "eprint", "eprintclass", "eprinttype", "url", "urldate"}));
=======
        private final List<String> primaryOptionalFields = Collections.unmodifiableList(Arrays.asList("holder",
                "subtitle", "titleaddon", "doi", "eprint", "eprintclass", "eprinttype", "url", "urldate"));
>>>>>>> a13cb99f


        {
            addAllRequired("author", "title", "number", "date");
            addAllOptional("holder", "subtitle", "titleaddon", "type", "version", "location", "note", "month", "year",
                    "addendum", "pubstate", "doi", "eprint", "eprintclass", "eprinttype", "url", "urldate");
        }

        @Override
        public String getName() {
            return "Patent";
        }

        @Override
        public List<String> getPrimaryOptionalFields() {
            return primaryOptionalFields;
        }
    };

    public static final BibLatexEntryType PERIODICAL = new BibLatexEntryType() {

        private final List<String> primaryOptionalFields = Collections
<<<<<<< HEAD
                .unmodifiableList(Arrays.asList(new String[]{"subtitle", "issuetitle", "issuesubtitle", "issn", "doi",
                        "eprint", "eprintclass", "eprinttype", "url", "urldate"}));
=======
                .unmodifiableList(Arrays.asList("subtitle", "issuetitle", "issuesubtitle", "issn", "doi",
                        "eprint", "eprintclass", "eprinttype", "url", "urldate"));
>>>>>>> a13cb99f


        {
            addAllRequired("editor", "title", "date");
            addAllOptional("editora", "editorb", "editorc", "subtitle", "issuetitle", "issuesubtitle", "language",
                    "series", "volume", "number", "issue", "month", "year", "note", "issn", "addendum", "pubstate",
                    "doi", "eprint", "eprintclass", "eprinttype", "url", "urldate");
        }

        @Override
        public String getName() {
            return "Periodical";
        }

        @Override
        public List<String> getPrimaryOptionalFields() {
            return primaryOptionalFields;
        }
    };

    public static final BibLatexEntryType SUPPPERIODICAL = new BibLatexEntryType() {

        @Override
        public String getName() {
            return "SuppPeriodical";
        }

        // Treated as alias of "ARTICLE" according to Biblatex 1.0:
        @Override
        public List<String> getRequiredFields() {
            return BibLatexEntryTypes.ARTICLE.getRequiredFields();
        }

        @Override
        public List<String> getOptionalFields() {
            return BibLatexEntryTypes.ARTICLE.getOptionalFields();
        }

        @Override
        public List<String> getPrimaryOptionalFields() {
            return BibLatexEntryTypes.ARTICLE.getPrimaryOptionalFields();
        }
    };

    public static final BibLatexEntryType PROCEEDINGS = new BibLatexEntryType() {

        private final List<String> primaryOptionalFields = Collections
<<<<<<< HEAD
                .unmodifiableList(Arrays.asList(new String[]{"subtitle", "titleaddon", "maintitle", "mainsubtitle",
=======
                .unmodifiableList(Arrays.asList("subtitle", "titleaddon", "maintitle", "mainsubtitle",
>>>>>>> a13cb99f
                        "maintitleaddon", "eventtitle", "volume", "publisher", "isbn", "chapter", "pages", "pagetotal",
                        "doi", "eprint", "eprintclass", "eprinttype", "url", "urldate"));


        {
            addAllRequired("editor", "title", "date");
            addAllOptional("subtitle", "titleaddon", "maintitle", "mainsubtitle", "maintitleaddon", "eventtitle",
                    "eventdate", "venue", "language", "volume", "part", "volumes", "series", "number", "note",
                    "organization", "publisher", "location", "month", "year", "isbn", "chapter", "pages", "pagetotal",
                    "addendum", "pubstate", "doi", "eprint", "eprintclass", "eprinttype", "url", "urldate");
        }

        @Override
        public String getName() {
            return "Proceedings";
        }

        @Override
        public List<String> getPrimaryOptionalFields() {
            return primaryOptionalFields;
        }
    };

    public static final BibLatexEntryType INPROCEEDINGS = new BibLatexEntryType() {

        private final List<String> primaryOptionalFields = Collections
<<<<<<< HEAD
                .unmodifiableList(Arrays.asList(new String[]{"subtitle", "titleaddon", "maintitle", "mainsubtitle",
=======
                .unmodifiableList(Arrays.asList("subtitle", "titleaddon", "maintitle", "mainsubtitle",
>>>>>>> a13cb99f
                        "maintitleaddon", "booksubtitle", "booktitleaddon", "eventtitle", "volume", "publisher", "isbn",
                        "chapter", "pages", "doi", "eprint", "eprintclass", "eprinttype", "url", "urldate"));


        {
            addAllRequired("author", "editor", "title", "booktitle", "date");
            addAllOptional("subtitle", "titleaddon", "maintitle", "mainsubtitle", "maintitleaddon", "booksubtitle",
                    "booktitleaddon", "eventtitle", "eventdate", "venue", "language", "volume", "part", "volumes",
                    "series", "number", "note", "organization", "publisher", "location", "month", "year", "isbn",
                    "chapter", "pages", "addendum", "pubstate", "doi", "eprint", "eprintclass", "eprinttype", "url",
                    "urldate");
        }

        @Override
        public String getName() {
            return "InProceedings";
        }

        @Override
        public List<String> getPrimaryOptionalFields() {
            return primaryOptionalFields;
        }
    };

    public static final BibLatexEntryType REFERENCE = new BibLatexEntryType() {

        @Override
        public String getName() {
            return "Reference";
        }

        // Treated as alias of "COLLECTION" according to Biblatex 1.0:
        @Override
        public List<String> getRequiredFields() {
            return BibLatexEntryTypes.COLLECTION.getRequiredFields();
        }

        @Override
        public List<String> getOptionalFields() {
            return BibLatexEntryTypes.COLLECTION.getOptionalFields();
        }

        @Override
        public List<String> getPrimaryOptionalFields() {
            return BibLatexEntryTypes.COLLECTION.getPrimaryOptionalFields();
        }
    };

    public static final BibLatexEntryType INREFERENCE = new BibLatexEntryType() {

        @Override
        public String getName() {
            return "InReference";
        }

        // Treated as alias of "INCOLLECTION" according to Biblatex 1.0:
        @Override
        public List<String> getRequiredFields() {
            return BibLatexEntryTypes.INCOLLECTION.getRequiredFields();
        }

        @Override
        public List<String> getOptionalFields() {
            return BibLatexEntryTypes.INCOLLECTION.getOptionalFields();
        }

        @Override
        public List<String> getPrimaryOptionalFields() {
            return BibLatexEntryTypes.INCOLLECTION.getPrimaryOptionalFields();
        }
    };

    public static final BibLatexEntryType REPORT = new BibLatexEntryType() {

        private final List<String> primaryOptionalFields = Collections
<<<<<<< HEAD
                .unmodifiableList(Arrays.asList(new String[]{"subtitle", "titleaddon", "number", "isrn", "chapter",
                        "pages", "pagetotal", "doi", "eprint", "eprintclass", "eprinttype", "url", "urldate"}));
=======
                .unmodifiableList(Arrays.asList("subtitle", "titleaddon", "number", "isrn", "chapter",
                        "pages", "pagetotal", "doi", "eprint", "eprintclass", "eprinttype", "url", "urldate"));
>>>>>>> a13cb99f


        {
            addAllRequired("author", "title", "type", "institution", "date");
            addAllOptional("subtitle", "titleaddon", "language", "number", "version", "note", "location", "month",
                    "year", "isrn", "chapter", "pages", "pagetotal", "addendum", "pubstate", "doi", "eprint",
                    "eprintclass", "eprinttype", "url", "urldate");
        }

        @Override
        public String getName() {
            return "Report";
        }

        @Override
        public List<String> getPrimaryOptionalFields() {
            return primaryOptionalFields;
        }
    };

    public static final BibLatexEntryType SET = new BibLatexEntryType() {

        {
            addAllRequired("entryset", "crossref");
        }

        @Override
        public String getName() {
            return "Set";
        }
    };

    public static final BibLatexEntryType THESIS = new BibLatexEntryType() {

        private final List<String> primaryOptionalFields = Collections
<<<<<<< HEAD
                .unmodifiableList(Arrays.asList(new String[]{"subtitle", "titleaddon", "chapter", "pages", "pagetotal",
                        "doi", "eprint", "eprintclass", "eprinttype", "url", "urldate"}));
=======
                .unmodifiableList(Arrays.asList("subtitle", "titleaddon", "chapter", "pages", "pagetotal",
                        "doi", "eprint", "eprintclass", "eprinttype", "url", "urldate"));
>>>>>>> a13cb99f


        {
            addAllRequired("author", "title", "type", "institution", "date");
            addAllOptional("subtitle", "titleaddon", "language", "note", "location", "month", "year", "chapter",
                    "pages", "pagetotal", "addendum", "pubstate", "doi", "eprint", "eprintclass", "eprinttype", "url",
                    "urldate");
        }

        @Override
        public String getName() {
            return "Thesis";
        }

        @Override
        public List<String> getPrimaryOptionalFields() {
            return primaryOptionalFields;
        }
    };

    public static final BibLatexEntryType UNPUBLISHED = new BibLatexEntryType() {

        private final List<String> primaryOptionalFields = Collections.unmodifiableList(
<<<<<<< HEAD
                Arrays.asList(new String[]{"subtitle", "titleaddon", "howpublished", "pubstate", "url", "urldate"}));
=======
                Arrays.asList("subtitle", "titleaddon", "howpublished", "pubstate", "url", "urldate"));
>>>>>>> a13cb99f


        {
            addAllRequired("author", "title", "date");
            addAllOptional("subtitle", "titleaddon", "language", "howpublished", "note", "location", "month", "year",
                    "addendum", "pubstate", "url", "urldate");
        }

        @Override
        public String getName() {
            return "Unpublished";
        }

        @Override
        public List<String> getPrimaryOptionalFields() {
            return primaryOptionalFields;
        }
    };

    // === Type aliases: ===

    public static final BibLatexEntryType CONFERENCE = new BibLatexEntryType() {

        @Override
        public String getName() {
            return "Conference";
        }

        // Treated as alias of "INPROCEEDINGS" according to Biblatex 1.0:
        @Override
        public List<String> getRequiredFields() {
            return BibLatexEntryTypes.INPROCEEDINGS.getRequiredFields();
        }

        @Override
        public List<String> getOptionalFields() {
            return BibLatexEntryTypes.INPROCEEDINGS.getOptionalFields();
        }

        @Override
        public List<String> getPrimaryOptionalFields() {
            return BibLatexEntryTypes.INPROCEEDINGS.getPrimaryOptionalFields();
        }
    };

    public static final BibLatexEntryType ELECTRONIC = new BibLatexEntryType() {

        @Override
        public String getName() {
            return "Electronic";
        }

        // Treated as alias of "ONLINE" according to Biblatex 1.0:
        @Override
        public List<String> getRequiredFields() {
            return BibLatexEntryTypes.ONLINE.getRequiredFields();
        }

        @Override
        public List<String> getOptionalFields() {
            return BibLatexEntryTypes.ONLINE.getOptionalFields();
        }

        @Override
        public List<String> getPrimaryOptionalFields() {
            return BibLatexEntryTypes.ONLINE.getPrimaryOptionalFields();
        }
    };

    public static final BibLatexEntryType MASTERSTHESIS = new BibLatexEntryType() {

        private final List<String> primaryOptionalFields = Collections
<<<<<<< HEAD
                .unmodifiableList(Arrays.asList(new String[]{"subtitle", "titleaddon", "type", "chapter", "pages",
                        "pagetotal", "doi", "eprint", "eprintclass", "eprinttype", "url", "urldate"}));
=======
                .unmodifiableList(Arrays.asList("subtitle", "titleaddon", "type", "chapter", "pages",
                        "pagetotal", "doi", "eprint", "eprintclass", "eprinttype", "url", "urldate"));
>>>>>>> a13cb99f


        {
            // Treated as alias of "THESIS", except "type" field is optional
            addAllRequired("author", "title", "institution", "date");
            addAllOptional("subtitle", "titleaddon", "type", "language", "note", "location", "month", "year", "chapter",
                    "pages", "pagetotal", "addendum", "pubstate", "doi", "eprint", "eprintclass", "eprinttype", "url",
                    "urldate");
        }

        @Override
        public String getName() {
            return "MastersThesis";
        }

        @Override
        public List<String> getPrimaryOptionalFields() {
            return primaryOptionalFields;
        }
    };

    public static final BibLatexEntryType PHDTHESIS = new BibLatexEntryType() {

        private final List<String> primaryOptionalFields = Collections
<<<<<<< HEAD
                .unmodifiableList(Arrays.asList(new String[]{"subtitle", "titleaddon", "type", "chapter", "pages",
                        "pagetotal", "doi", "eprint", "eprintclass", "eprinttype", "url", "urldate"}));
=======
                .unmodifiableList(Arrays.asList("subtitle", "titleaddon", "type", "chapter", "pages",
                        "pagetotal", "doi", "eprint", "eprintclass", "eprinttype", "url", "urldate"));
>>>>>>> a13cb99f


        {
            // Treated as alias of "THESIS", except "type" field is optional
            addAllRequired("author", "title", "institution", "date");
            addAllOptional("subtitle", "titleaddon", "type", "language", "note", "location", "month", "year", "chapter",
                    "pages", "pagetotal", "addendum", "pubstate", "doi", "eprint", "eprintclass", "eprinttype", "url",
                    "urldate");
        }

        @Override
        public String getName() {
            return "PhdThesis";
        }

        @Override
        public List<String> getPrimaryOptionalFields() {
            return primaryOptionalFields;
        }
    };

    public static final BibLatexEntryType TECHREPORT = new BibLatexEntryType() {

        private final List<String> primaryOptionalFields = Collections.unmodifiableList(
<<<<<<< HEAD
                Arrays.asList(new String[]{"subtitle", "titleaddon", "type", "number", "isrn", "chapter", "pages",
                        "pagetotal", "doi", "eprint", "eprintclass", "eprinttype", "url", "urldate"}));
=======
                Arrays.asList("subtitle", "titleaddon", "type", "number", "isrn", "chapter", "pages",
                        "pagetotal", "doi", "eprint", "eprintclass", "eprinttype", "url", "urldate"));
>>>>>>> a13cb99f


        {
            // Treated as alias of "REPORT", except "type" field is optional
            addAllRequired("author", "title", "institution", "date");
            addAllOptional("subtitle", "titleaddon", "type", "language", "number", "version", "note", "location",
                    "month", "year", "isrn", "chapter", "pages", "pagetotal", "addendum", "pubstate", "doi", "eprint",
                    "eprintclass", "eprinttype", "url", "urldate");
        }

        @Override
        public String getName() {
            return "TechReport";
        }

        @Override
        public List<String> getPrimaryOptionalFields() {
            return primaryOptionalFields;
        }
    };

    public static final BibLatexEntryType WWW = new BibLatexEntryType() {

        @Override
        public String getName() {
            return "WWW";
        }

        // Treated as alias of "ONLINE" according to Biblatex 1.0:
        @Override
        public List<String> getRequiredFields() {
            return BibLatexEntryTypes.ONLINE.getRequiredFields();
        }

        @Override
        public List<String> getOptionalFields() {
            return BibLatexEntryTypes.ONLINE.getOptionalFields();
        }

        @Override
        public List<String> getPrimaryOptionalFields() {
            return BibLatexEntryTypes.ONLINE.getPrimaryOptionalFields();
        }
    };

    /**
     * This type is used for IEEEtran.bst to control various
     * be repeated or not. Not a very elegant solution, but it works...
     */
    public static final BibLatexEntryType IEEETRANBSTCTL = new BibLatexEntryType() {

        {
            addAllOptional("ctluse_article_number", "ctluse_paper", "ctluse_forced_etal", "ctluse_url",
                    "ctlmax_names_forced_etal", "ctlnames_show_etal", "ctluse_alt_spacing", "ctlalt_stretch_factor",
                    "ctldash_repeated_names", "ctlname_format_string", "ctlname_latex_cmd", "ctlname_url_prefix");
        }

        @Override
        public String getName() {
            return "IEEEtranBSTCTL";
        }
    };

    public static final List<EntryType> ALL = Arrays.asList(ARTICLE, BOOK, INBOOK, BOOKINBOOK, SUPPBOOK, BOOKLET,
            COLLECTION, INCOLLECTION, SUPPCOLLECTION, MANUAL, MISC, ONLINE, PATENT, PERIODICAL, SUPPPERIODICAL,
            PROCEEDINGS, INPROCEEDINGS, REFERENCE, INREFERENCE, REPORT, SET, THESIS, UNPUBLISHED, CONFERENCE, ELECTRONIC,
            MASTERSTHESIS, PHDTHESIS, TECHREPORT, WWW, IEEETRANBSTCTL);

    public static final List<String> ENTRY_TYPE_NAMES = ALL.stream().map(EntryType::getName).collect(Collectors.toList());
}<|MERGE_RESOLUTION|>--- conflicted
+++ resolved
@@ -18,11 +18,9 @@
 import java.util.Arrays;
 import java.util.Collections;
 import java.util.List;
-import java.util.stream.Collectors;
 
 /**
  * This class defines entry types for BibLatex support.
- *
  * @see http://mirrors.concertpass.com/tex-archive/macros/latex/contrib/biblatex/doc/biblatex.pdf
  */
 public class BibLatexEntryTypes {
@@ -36,13 +34,8 @@
     public static final BibLatexEntryType ARTICLE = new BibLatexEntryType() {
 
         private final List<String> primaryOptionalFields = Collections.unmodifiableList(
-<<<<<<< HEAD
-                Arrays.asList(new String[]{"subtitle", "editor", "series", "volume", "number", "eid", "issue", "pages",
-                        "note", "issn", "doi", "eprint", "eprintclass", "eprinttype", "url", "urldate"}));
-=======
                 Arrays.asList("subtitle", "editor", "series", "volume", "number", "eid", "issue", "pages",
                         "note", "issn", "doi", "eprint", "eprintclass", "eprinttype", "url", "urldate"));
->>>>>>> a13cb99f
 
 
         {
@@ -68,11 +61,7 @@
     public static final BibLatexEntryType BOOK = new BibLatexEntryType() {
 
         private final List<String> primaryOptionalFields = Collections
-<<<<<<< HEAD
-                .unmodifiableList(Arrays.asList(new String[]{"editor", "subtitle", "titleaddon", "maintitle",
-=======
                 .unmodifiableList(Arrays.asList("editor", "subtitle", "titleaddon", "maintitle",
->>>>>>> a13cb99f
                         "mainsubtitle", "maintitleaddon", "volume", "edition", "publisher", "isbn", "chapter", "pages",
                         "pagetotal", "doi", "eprint", "eprintclass", "eprinttype", "url", "urldate"));
 
@@ -100,11 +89,7 @@
     public static final BibLatexEntryType INBOOK = new BibLatexEntryType() {
 
         private final List<String> primaryOptionalFields = Collections.unmodifiableList(Arrays
-<<<<<<< HEAD
-                .asList(new String[]{"bookauthor", "editor", "subtitle", "titleaddon", "maintitle", "mainsubtitle",
-=======
                 .asList("bookauthor", "editor", "subtitle", "titleaddon", "maintitle", "mainsubtitle",
->>>>>>> a13cb99f
                         "maintitleaddon", "booksubtitle", "booktitleaddon", "volume", "edition", "publisher", "isbn",
                         "chapter", "pages", "doi", "eprint", "eprintclass", "eprinttype", "url", "urldate"));
 
@@ -181,13 +166,8 @@
     public static final BibLatexEntryType BOOKLET = new BibLatexEntryType() {
 
         private final List<String> primaryOptionalFields = Collections
-<<<<<<< HEAD
-                .unmodifiableList(Arrays.asList(new String[]{"subtitle", "titleaddon", "howpublished", "chapter",
-                        "pages", "doi", "eprint", "eprintclass", "eprinttype", "url", "urldate"}));
-=======
                 .unmodifiableList(Arrays.asList("subtitle", "titleaddon", "howpublished", "chapter",
                         "pages", "doi", "eprint", "eprintclass", "eprinttype", "url", "urldate"));
->>>>>>> a13cb99f
 
 
         {
@@ -211,11 +191,7 @@
     public static final BibLatexEntryType COLLECTION = new BibLatexEntryType() {
 
         private final List<String> primaryOptionalFields = Collections
-<<<<<<< HEAD
-                .unmodifiableList(Arrays.asList(new String[]{"translator", "subtitle", "titleaddon", "maintitle",
-=======
                 .unmodifiableList(Arrays.asList("translator", "subtitle", "titleaddon", "maintitle",
->>>>>>> a13cb99f
                         "mainsubtitle", "maintitleaddon", "volume", "edition", "publisher", "isbn", "chapter", "pages",
                         "doi", "eprint", "eprintclass", "eprinttype", "url", "urldate"));
 
@@ -243,11 +219,7 @@
     public static final BibLatexEntryType INCOLLECTION = new BibLatexEntryType() {
 
         private final List<String> primaryOptionalFields = Collections.unmodifiableList(
-<<<<<<< HEAD
-                Arrays.asList(new String[]{"translator", "subtitle", "titleaddon", "maintitle", "mainsubtitle",
-=======
                 Arrays.asList("translator", "subtitle", "titleaddon", "maintitle", "mainsubtitle",
->>>>>>> a13cb99f
                         "maintitleaddon", "booksubtitle", "booktitleaddon", "volume", "edition", "publisher", "isbn",
                         "chapter", "pages", "doi", "eprint", "eprintclass", "eprinttype", "url", "urldate"));
 
@@ -299,13 +271,8 @@
     public static final BibLatexEntryType MANUAL = new BibLatexEntryType() {
 
         private final List<String> primaryOptionalFields = Collections
-<<<<<<< HEAD
-                .unmodifiableList(Arrays.asList(new String[]{"subtitle", "titleaddon", "edition", "publisher", "isbn",
-                        "chapter", "pages", "doi", "eprint", "eprintclass", "eprinttype", "url", "urldate"}));
-=======
                 .unmodifiableList(Arrays.asList("subtitle", "titleaddon", "edition", "publisher", "isbn",
                         "chapter", "pages", "doi", "eprint", "eprintclass", "eprinttype", "url", "urldate"));
->>>>>>> a13cb99f
 
 
         {
@@ -329,13 +296,8 @@
     public static final BibLatexEntryType MISC = new BibLatexEntryType() {
 
         private final List<String> primaryOptionalFields = Collections
-<<<<<<< HEAD
-                .unmodifiableList(Arrays.asList(new String[]{"subtitle", "titleaddon", "howpublished", "location",
-                        "doi", "eprint", "eprintclass", "eprinttype", "url", "urldate"}));
-=======
                 .unmodifiableList(Arrays.asList("subtitle", "titleaddon", "howpublished", "location",
                         "doi", "eprint", "eprintclass", "eprinttype", "url", "urldate"));
->>>>>>> a13cb99f
 
 
         {
@@ -359,11 +321,7 @@
     public static final BibLatexEntryType ONLINE = new BibLatexEntryType() {
 
         private final List<String> primaryOptionalFields = Collections.unmodifiableList(
-<<<<<<< HEAD
-                Arrays.asList(new String[]{"subtitle", "titleaddon", "note", "organization", "urldate"}));
-=======
                 Arrays.asList("subtitle", "titleaddon", "note", "organization", "urldate"));
->>>>>>> a13cb99f
 
 
         {
@@ -385,14 +343,8 @@
 
     public static final BibLatexEntryType PATENT = new BibLatexEntryType() {
 
-<<<<<<< HEAD
-        private final List<String> primaryOptionalFields = Collections.unmodifiableList(Arrays.asList(new String[]{
-                "holder",
-                "subtitle", "titleaddon", "doi", "eprint", "eprintclass", "eprinttype", "url", "urldate"}));
-=======
         private final List<String> primaryOptionalFields = Collections.unmodifiableList(Arrays.asList("holder",
                 "subtitle", "titleaddon", "doi", "eprint", "eprintclass", "eprinttype", "url", "urldate"));
->>>>>>> a13cb99f
 
 
         {
@@ -415,13 +367,8 @@
     public static final BibLatexEntryType PERIODICAL = new BibLatexEntryType() {
 
         private final List<String> primaryOptionalFields = Collections
-<<<<<<< HEAD
-                .unmodifiableList(Arrays.asList(new String[]{"subtitle", "issuetitle", "issuesubtitle", "issn", "doi",
-                        "eprint", "eprintclass", "eprinttype", "url", "urldate"}));
-=======
                 .unmodifiableList(Arrays.asList("subtitle", "issuetitle", "issuesubtitle", "issn", "doi",
                         "eprint", "eprintclass", "eprinttype", "url", "urldate"));
->>>>>>> a13cb99f
 
 
         {
@@ -469,11 +416,7 @@
     public static final BibLatexEntryType PROCEEDINGS = new BibLatexEntryType() {
 
         private final List<String> primaryOptionalFields = Collections
-<<<<<<< HEAD
-                .unmodifiableList(Arrays.asList(new String[]{"subtitle", "titleaddon", "maintitle", "mainsubtitle",
-=======
                 .unmodifiableList(Arrays.asList("subtitle", "titleaddon", "maintitle", "mainsubtitle",
->>>>>>> a13cb99f
                         "maintitleaddon", "eventtitle", "volume", "publisher", "isbn", "chapter", "pages", "pagetotal",
                         "doi", "eprint", "eprintclass", "eprinttype", "url", "urldate"));
 
@@ -500,11 +443,7 @@
     public static final BibLatexEntryType INPROCEEDINGS = new BibLatexEntryType() {
 
         private final List<String> primaryOptionalFields = Collections
-<<<<<<< HEAD
-                .unmodifiableList(Arrays.asList(new String[]{"subtitle", "titleaddon", "maintitle", "mainsubtitle",
-=======
                 .unmodifiableList(Arrays.asList("subtitle", "titleaddon", "maintitle", "mainsubtitle",
->>>>>>> a13cb99f
                         "maintitleaddon", "booksubtitle", "booktitleaddon", "eventtitle", "volume", "publisher", "isbn",
                         "chapter", "pages", "doi", "eprint", "eprintclass", "eprinttype", "url", "urldate"));
 
@@ -580,13 +519,8 @@
     public static final BibLatexEntryType REPORT = new BibLatexEntryType() {
 
         private final List<String> primaryOptionalFields = Collections
-<<<<<<< HEAD
-                .unmodifiableList(Arrays.asList(new String[]{"subtitle", "titleaddon", "number", "isrn", "chapter",
-                        "pages", "pagetotal", "doi", "eprint", "eprintclass", "eprinttype", "url", "urldate"}));
-=======
                 .unmodifiableList(Arrays.asList("subtitle", "titleaddon", "number", "isrn", "chapter",
                         "pages", "pagetotal", "doi", "eprint", "eprintclass", "eprinttype", "url", "urldate"));
->>>>>>> a13cb99f
 
 
         {
@@ -622,13 +556,8 @@
     public static final BibLatexEntryType THESIS = new BibLatexEntryType() {
 
         private final List<String> primaryOptionalFields = Collections
-<<<<<<< HEAD
-                .unmodifiableList(Arrays.asList(new String[]{"subtitle", "titleaddon", "chapter", "pages", "pagetotal",
-                        "doi", "eprint", "eprintclass", "eprinttype", "url", "urldate"}));
-=======
                 .unmodifiableList(Arrays.asList("subtitle", "titleaddon", "chapter", "pages", "pagetotal",
                         "doi", "eprint", "eprintclass", "eprinttype", "url", "urldate"));
->>>>>>> a13cb99f
 
 
         {
@@ -652,11 +581,7 @@
     public static final BibLatexEntryType UNPUBLISHED = new BibLatexEntryType() {
 
         private final List<String> primaryOptionalFields = Collections.unmodifiableList(
-<<<<<<< HEAD
-                Arrays.asList(new String[]{"subtitle", "titleaddon", "howpublished", "pubstate", "url", "urldate"}));
-=======
                 Arrays.asList("subtitle", "titleaddon", "howpublished", "pubstate", "url", "urldate"));
->>>>>>> a13cb99f
 
 
         {
@@ -729,13 +654,8 @@
     public static final BibLatexEntryType MASTERSTHESIS = new BibLatexEntryType() {
 
         private final List<String> primaryOptionalFields = Collections
-<<<<<<< HEAD
-                .unmodifiableList(Arrays.asList(new String[]{"subtitle", "titleaddon", "type", "chapter", "pages",
-                        "pagetotal", "doi", "eprint", "eprintclass", "eprinttype", "url", "urldate"}));
-=======
                 .unmodifiableList(Arrays.asList("subtitle", "titleaddon", "type", "chapter", "pages",
                         "pagetotal", "doi", "eprint", "eprintclass", "eprinttype", "url", "urldate"));
->>>>>>> a13cb99f
 
 
         {
@@ -760,13 +680,8 @@
     public static final BibLatexEntryType PHDTHESIS = new BibLatexEntryType() {
 
         private final List<String> primaryOptionalFields = Collections
-<<<<<<< HEAD
-                .unmodifiableList(Arrays.asList(new String[]{"subtitle", "titleaddon", "type", "chapter", "pages",
-                        "pagetotal", "doi", "eprint", "eprintclass", "eprinttype", "url", "urldate"}));
-=======
                 .unmodifiableList(Arrays.asList("subtitle", "titleaddon", "type", "chapter", "pages",
                         "pagetotal", "doi", "eprint", "eprintclass", "eprinttype", "url", "urldate"));
->>>>>>> a13cb99f
 
 
         {
@@ -791,13 +706,8 @@
     public static final BibLatexEntryType TECHREPORT = new BibLatexEntryType() {
 
         private final List<String> primaryOptionalFields = Collections.unmodifiableList(
-<<<<<<< HEAD
-                Arrays.asList(new String[]{"subtitle", "titleaddon", "type", "number", "isrn", "chapter", "pages",
-                        "pagetotal", "doi", "eprint", "eprintclass", "eprinttype", "url", "urldate"}));
-=======
                 Arrays.asList("subtitle", "titleaddon", "type", "number", "isrn", "chapter", "pages",
                         "pagetotal", "doi", "eprint", "eprintclass", "eprinttype", "url", "urldate"));
->>>>>>> a13cb99f
 
 
         {
@@ -860,11 +770,4 @@
             return "IEEEtranBSTCTL";
         }
     };
-
-    public static final List<EntryType> ALL = Arrays.asList(ARTICLE, BOOK, INBOOK, BOOKINBOOK, SUPPBOOK, BOOKLET,
-            COLLECTION, INCOLLECTION, SUPPCOLLECTION, MANUAL, MISC, ONLINE, PATENT, PERIODICAL, SUPPPERIODICAL,
-            PROCEEDINGS, INPROCEEDINGS, REFERENCE, INREFERENCE, REPORT, SET, THESIS, UNPUBLISHED, CONFERENCE, ELECTRONIC,
-            MASTERSTHESIS, PHDTHESIS, TECHREPORT, WWW, IEEETRANBSTCTL);
-
-    public static final List<String> ENTRY_TYPE_NAMES = ALL.stream().map(EntryType::getName).collect(Collectors.toList());
 }