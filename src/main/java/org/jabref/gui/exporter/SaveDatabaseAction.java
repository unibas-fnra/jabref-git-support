--- conflicted
+++ resolved
@@ -233,12 +233,8 @@
 
         SaveConfiguration saveConfiguration = new SaveConfiguration()
                 .withSaveType(saveType)
-<<<<<<< HEAD
+                .withMetadataSaveOrder(true)
                 .withReformatOnSave(preferences.getLibraryPreferences().shouldAlwaysReformatOnSave());
-=======
-                .withMetadataSaveOrder(true)
-                .withReformatOnSave(preferences.getExportPreferences().shouldAlwaysReformatOnSave());
->>>>>>> ac050fe3
         BibDatabaseContext bibDatabaseContext = libraryTab.getBibDatabaseContext();
         synchronized (bibDatabaseContext) {
             try (AtomicFileWriter fileWriter = new AtomicFileWriter(file, encoding, saveConfiguration.shouldMakeBackup())) {
