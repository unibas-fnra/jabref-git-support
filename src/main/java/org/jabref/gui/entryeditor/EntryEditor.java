--- conflicted
+++ resolved
@@ -276,14 +276,8 @@
                 entryEditorPreferences.getCustomTabFieldNames(), dialogService));
 
         // General fields from preferences
-<<<<<<< HEAD
-        for (Map.Entry<String, List<String>> tab : entryEditorPreferences.getEntryEditorTabList().entrySet()) {
-            tabs.add(new UserDefinedFieldsTab(tab.getKey(), tab.getValue(), databaseContext,
-                    panel.getSuggestionProviders(), undoManager, dialogService));
-=======
-        for (Map.Entry<String, Set<Field>> tab : preferences.getEntryEditorTabList().entrySet()) {
-            tabs.add(new UserDefinedFieldsTab(tab.getKey(), tab.getValue(), panel.getBibDatabaseContext(), panel.getSuggestionProviders(), undoManager, dialogService));
->>>>>>> 4b39b78e
+        for (Map.Entry<String, Set<Field>> tab : entryEditorPreferences.getEntryEditorTabList().entrySet()) {
+            tabs.add(new UserDefinedFieldsTab(tab.getKey(), tab.getValue(), databaseContext, panel.getSuggestionProviders(), undoManager, dialogService));
         }
 
         // Special tabs
