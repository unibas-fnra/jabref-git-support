--- conflicted
+++ resolved
@@ -33,11 +33,7 @@
 import org.jabref.model.database.BibDatabaseMode;
 import org.jabref.model.entry.BibEntry;
 import org.jabref.model.entry.InternalBibtexFields;
-<<<<<<< HEAD
-=======
 import org.jabref.model.util.FileUpdateMonitor;
-import org.jabref.preferences.JabRefPreferences;
->>>>>>> cfb424f8
 
 import de.saxsys.mvvmfx.utils.validation.ObservableRuleBasedValidator;
 import de.saxsys.mvvmfx.utils.validation.ValidationMessage;
@@ -55,27 +51,18 @@
     private UndoManager undoManager;
     private final ObjectProperty<ValidationMessage> sourceIsValid = new SimpleObjectProperty<>();
     private final ObservableRuleBasedValidator sourceValidator = new ObservableRuleBasedValidator(sourceIsValid);
-<<<<<<< HEAD
     private final ImportFormatPreferences importFormatPreferences;
-
-    public SourceTab(BibDatabaseContext bibDatabaseContext, CountingUndoManager undoManager, LatexFieldFormatterPreferences fieldFormatterPreferences, ImportFormatPreferences importFormatPreferences) {
-=======
     private FileUpdateMonitor fileMonitor;
 
-    public SourceTab(BibDatabaseContext bibDatabaseContext, CountingUndoManager undoManager, LatexFieldFormatterPreferences fieldFormatterPreferences, JabRefPreferences preferences, FileUpdateMonitor fileMonitor) {
->>>>>>> cfb424f8
+    public SourceTab(BibDatabaseContext bibDatabaseContext, CountingUndoManager undoManager, LatexFieldFormatterPreferences fieldFormatterPreferences, ImportFormatPreferences importFormatPreferences, FileUpdateMonitor fileMonitor) {
         this.mode = bibDatabaseContext.getMode();
         this.setText(Localization.lang("%0 source", mode.getFormattedName()));
         this.setTooltip(new Tooltip(Localization.lang("Show/edit %0 source", mode.getFormattedName())));
         this.setGraphic(IconTheme.JabRefIcons.SOURCE.getGraphicNode());
         this.undoManager = undoManager;
         this.fieldFormatterPreferences = fieldFormatterPreferences;
-<<<<<<< HEAD
         this.importFormatPreferences = importFormatPreferences;
-=======
-        this.preferences = preferences;
         this.fileMonitor = fileMonitor;
->>>>>>> cfb424f8
     }
 
     private static String getSourceString(BibEntry entry, BibDatabaseMode type, LatexFieldFormatterPreferences fieldFormatterPreferences) throws IOException {
@@ -134,11 +121,7 @@
             return;
         }
 
-<<<<<<< HEAD
-        BibtexParser bibtexParser = new BibtexParser(importFormatPreferences);
-=======
-        BibtexParser bibtexParser = new BibtexParser(preferences.getImportFormatPreferences(), fileMonitor);
->>>>>>> cfb424f8
+        BibtexParser bibtexParser = new BibtexParser(importFormatPreferences, fileMonitor);
         try {
             ParserResult parserResult = bibtexParser.parse(new StringReader(text));
             BibDatabase database = parserResult.getDatabase();
