--- conflicted
+++ resolved
@@ -35,14 +35,7 @@
     //	Colors.
     public static final Color ENTRY_EDITOR_LABEL_COLOR = new Color(100, 100, 150); // Empty field, blue.
 
-<<<<<<< HEAD
-    private static final Log LOGGER = LogFactory.getLog(GUIGlobals.class);
-=======
-    static final Color INACTIVE_TABBED_COLOR = Color.black; // inactive Database
     private static final Logger LOGGER = LoggerFactory.getLogger(GUIGlobals.class);
-    private static final Map<String, JLabel> TABLE_ICONS = new HashMap<>(); // Contains table icon mappings. Set up
-    static final Color ACTIVE_TABBED_COLOR = ENTRY_EDITOR_LABEL_COLOR.darker(); // active Database (JTabbedPane)
->>>>>>> cfb424f8
 
     private GUIGlobals() {
     }
