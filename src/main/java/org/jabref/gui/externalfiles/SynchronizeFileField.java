package org.jabref.gui.externalfiles;

import com.jgoodies.forms.builder.ButtonBarBuilder;
import com.jgoodies.forms.builder.FormBuilder;
import com.jgoodies.forms.layout.FormLayout;
import org.jabref.Globals;
import org.jabref.JabRefExecutorService;
import org.jabref.gui.BasePanel;
import org.jabref.gui.IconTheme;
import org.jabref.gui.JabRefDialog;
import org.jabref.gui.externalfiletype.ExternalFileType;
import org.jabref.gui.externalfiletype.ExternalFileTypeEntryEditor;
import org.jabref.gui.externalfiletype.ExternalFileTypes;
import org.jabref.gui.externalfiletype.UnknownExternalFileType;
import org.jabref.gui.filelist.FileListEntry;
import org.jabref.gui.filelist.FileListEntryEditor;
import org.jabref.gui.filelist.FileListTableModel;
import org.jabref.gui.keyboard.KeyBinding;
import org.jabref.gui.undo.NamedCompound;
import org.jabref.gui.undo.UndoableFieldChange;
import org.jabref.gui.worker.AbstractWorker;
import org.jabref.logic.l10n.Localization;
import org.jabref.model.database.BibDatabaseContext;
import org.jabref.model.entry.BibEntry;
import org.jabref.model.entry.FieldName;
import org.jabref.model.entry.LinkedFile;

import javax.swing.*;
import java.awt.*;
import java.awt.event.ActionEvent;
import java.nio.file.Files;
import java.nio.file.Path;
import java.util.*;
import java.util.List;

/**
 * This action goes through all selected entries in the BasePanel, and attempts to autoset the
 * given external file (pdf, ps, ...) based on the same algorithm used for the "Auto" button in
 * EntryEditor.
 */
public class SynchronizeFileField extends AbstractWorker {

    private final BasePanel panel;
    private final Object[] brokenLinkOptions = {Localization.lang("Ignore"), Localization.lang("Assign new file"),
            Localization.lang("Remove link"), Localization.lang("Remove all broken links"),
            Localization.lang("Quit synchronization")};
    private List<BibEntry> sel;
    private SynchronizeFileField.OptionsDialog optDiag;
    private int entriesChangedCount;
    private boolean goOn = true;
    private boolean autoSet = true;
    private boolean checkExisting = true;


    public SynchronizeFileField(BasePanel panel) {
        this.panel = panel;
    }

    @Override
    public void init() {
        Collection<BibEntry> col = panel.getDatabase().getEntries();
        goOn = true;
        sel = new ArrayList<>(col);

        // Ask about rules for the operation:
        if (optDiag == null) {
            optDiag = new SynchronizeFileField.OptionsDialog(null, panel.getBibDatabaseContext());
        }
        optDiag.setVisible(true);
        if (optDiag.canceled()) {
            goOn = false;
            return;
        }
        autoSet = !optDiag.isAutoSetNone();
        checkExisting = optDiag.isCheckLinks();

        panel.output(Localization.lang("Synchronizing file links..."));
    }

    @Override
    public void run() {
        if (!goOn) {
            panel.output(Localization.lang("This operation requires one or more entries to be selected."));
            return;
        }
        entriesChangedCount = 0;
        panel.frame().setProgressBarValue(0);
        panel.frame().setProgressBarVisible(true);
        int weightAutoSet = 10; // autoSet takes 10 (?) times longer than checkExisting
        int progressBarMax = (autoSet ? weightAutoSet * sel.size() : 0) + (checkExisting ? sel.size() : 0);
        panel.frame().setProgressBarMaximum(progressBarMax);
        int progress = 0;
        final NamedCompound ce = new NamedCompound(Localization.lang("Automatically set file links"));

        Set<BibEntry> changedEntries = new HashSet<>();

        // First we try to autoset fields
        if (autoSet) {
            List<BibEntry> entries = new ArrayList<>(sel);

            // Start the automatically setting process:
            Runnable r = AutoSetLinks.autoSetLinks(entries, ce, changedEntries, panel.getBibDatabaseContext(), null, null);
            JabRefExecutorService.INSTANCE.executeAndWait(r);
        }
        progress += sel.size() * weightAutoSet;
        panel.frame().setProgressBarValue(progress);
        // The following loop checks all external links that are already set.
        if (checkExisting) {
            boolean removeAllBroken = false;
            mainLoop: for (BibEntry aSel : sel) {
                panel.frame().setProgressBarValue(progress++);
                final Optional<String> old = aSel.getField(FieldName.FILE);
                // Check if a extension is set:
                if (old.isPresent() && !(old.get().isEmpty())) {
                    FileListTableModel tableModel = new FileListTableModel();
                    tableModel.setContentDontGuessTypes(old.get());

                    for (int j = 0; j < tableModel.getRowCount(); j++) {
                        FileListEntry flEntry = tableModel.getEntry(j);
                        LinkedFile field = flEntry.toParsedFileField();

                        // See if the link looks like an URL:
                        if (field.isOnlineLink()) {
                            continue; // Don't check the remote file.
                            // TODO: should there be an option to check remote links?
                        }

                        // A variable to keep track of whether this link gets deleted:
                        boolean deleted = false;

                        // Get an absolute path representation:
                        Optional<Path> file = field.findIn(panel.getBibDatabaseContext(), Globals.prefs.getFileDirectoryPreferences());
                        if ((!file.isPresent()) || !Files.exists(file.get())) {
                            int answer;
                            if (removeAllBroken) {
                                answer = 2; // We should delete this link.
                            } else {
                                answer = JOptionPane.showOptionDialog(null,
                                        Localization.lang("<HTML>Could not find file '%0'<BR>linked from entry '%1'</HTML>",
                                                flEntry.getLink(),
                                                aSel.getCiteKeyOptional().orElse(Localization.lang("undefined"))),
                                        Localization.lang("Broken link"),
                                        JOptionPane.YES_NO_CANCEL_OPTION,
                                        JOptionPane.QUESTION_MESSAGE, null, brokenLinkOptions, brokenLinkOptions[0]
                                        );
                            }
                            switch (answer) {
                            case 1:
                                // Assign new file.
                                FileListEntryEditor flEditor = new FileListEntryEditor(flEntry.toParsedFileField(), false, true, panel.getBibDatabaseContext());
                                flEditor.setVisible(true, true);
                                break;
                            case 2:
                                // Clear field:
                                tableModel.removeEntry(j);
                                deleted = true; // Make sure we don't investigate this link further.
                                j--; // Step back in the iteration, because we removed an entry.
                                break;
                            case 3:
                                // Clear field:
                                tableModel.removeEntry(j);
                                deleted = true; // Make sure we don't investigate this link further.
                                j--; // Step back in the iteration, because we removed an entry.
                                removeAllBroken = true; // Notify for further cases.
                                break;
                            default:
                                // Cancel
                                break mainLoop;
                            }
                        }

                        // Unless we deleted this link, see if its file type is recognized:
                        if (!deleted && flEntry.getType().isPresent()
                                && (flEntry.getType().get() instanceof UnknownExternalFileType)) {
                            String[] options = new String[] {
                                    Localization.lang("Define '%0'", flEntry.getType().get().getName()),
                                    Localization.lang("Change file type"),
                                    Localization.lang("Cancel")};
                            String defOption = options[0];
                            int answer = JOptionPane.showOptionDialog(null, Localization.lang("One or more file links are of the type '%0', which is undefined. What do you want to do?",
                                    flEntry.getType().get().getName()),
                                    Localization.lang("Undefined file type"), JOptionPane.YES_NO_CANCEL_OPTION,
                                    JOptionPane.QUESTION_MESSAGE, null, options, defOption
                                    );
                            if (answer == JOptionPane.CANCEL_OPTION) {
                                // User doesn't want to handle this unknown link type.
                            } else if (answer == JOptionPane.YES_OPTION) {
                                // User wants to define the new file type. Show the dialog:
<<<<<<< HEAD
                                ExternalFileType newType = new ExternalFileType(flEntry.getType().get().getName(), "", "",
                                        "", "new", IconTheme.JabRefIcon.FILE.getSmallIcon());
                                ExternalFileTypeEntryEditor editor = new ExternalFileTypeEntryEditor((JFrame) null, newType);
=======
                                ExternalFileType newType = new ExternalFileType(flEntry.getType().get().getName(), "", "", "", "new", IconTheme.JabRefIcons.FILE);
                                ExternalFileTypeEntryEditor editor = new ExternalFileTypeEntryEditor(panel.frame(), newType);
>>>>>>> be9be8f0
                                editor.setVisible(true);
                                if (editor.okPressed()) {
                                    // Get the old list of types, add this one, and update the list in prefs:
                                    List<ExternalFileType> fileTypes = new ArrayList<>(
                                            ExternalFileTypes.getInstance().getExternalFileTypeSelection());
                                    fileTypes.add(newType);
                                    Collections.sort(fileTypes);
                                    ExternalFileTypes.getInstance().setExternalFileTypes(fileTypes);
                                }
                            } else {
                                // User wants to change the type of this link.
                                // First get a model of all file links for this entry:
                                FileListEntryEditor editor = new FileListEntryEditor
                                        (flEntry.toParsedFileField(), false, true, panel.getBibDatabaseContext());
                                editor.setVisible(true, false);
                            }
                        }
                    }

                    if (!tableModel.getStringRepresentation().equals(old.orElse(null))) {
                        // The table has been modified. Store the change:
                        String toSet = tableModel.getStringRepresentation();
                        if (toSet.isEmpty()) {
                            ce.addEdit(new UndoableFieldChange(aSel, FieldName.FILE, old.orElse(null), null));
                            aSel.clearField(FieldName.FILE);
                        } else {
                            ce.addEdit(new UndoableFieldChange(aSel, FieldName.FILE, old.orElse(null), toSet));
                            aSel.setField(FieldName.FILE, toSet);
                        }
                        changedEntries.add(aSel);
                    }

                }
            }
        }

        if (!changedEntries.isEmpty()) {
            // Add the undo edit:
            ce.end();
            panel.getUndoManager().addEdit(ce);
            panel.markBaseChanged();
            entriesChangedCount = changedEntries.size();
        }
    }

    @Override
    public void update() {
        if (!goOn) {
            return;
        }

        panel.output(Localization.lang("Finished synchronizing file links. Entries changed: %0.",
                String.valueOf(entriesChangedCount)));
        panel.frame().setProgressBarVisible(false);
        if (entriesChangedCount > 0) {
            panel.markBaseChanged();
        }
    }

    static class OptionsDialog extends JabRefDialog {
        private final JButton ok = new JButton(Localization.lang("OK"));
        private final JButton cancel = new JButton(Localization.lang("Cancel"));
        private final BibDatabaseContext databaseContext;
        private final JRadioButton autoSetUnset = new JRadioButton(Localization.lang("Automatically set file links")
                + ". " + Localization.lang("Do not overwrite existing links."), true);
        private final JRadioButton autoSetAll = new JRadioButton(Localization.lang("Automatically set file links")
                + ". " + Localization.lang("Allow overwriting existing links."), false);
        private final JRadioButton autoSetNone = new JRadioButton(Localization.lang("Do not automatically set"), false);
        private final JCheckBox checkLinks = new JCheckBox(Localization.lang("Check existing file links"), true);
        private boolean canceled = true;


        public OptionsDialog(JFrame parent, BibDatabaseContext databaseContext) {
            super(parent, Localization.lang("Synchronize file links"), true, OptionsDialog.class);
            this.databaseContext = databaseContext;
            ok.addActionListener(e -> {
                canceled = false;
                dispose();
            });

            Action closeAction = new AbstractAction() {

                @Override
                public void actionPerformed(ActionEvent e) {
                    dispose();
                }
            };

            cancel.addActionListener(closeAction);

            InputMap im = cancel.getInputMap(JComponent.WHEN_IN_FOCUSED_WINDOW);
            ActionMap am = cancel.getActionMap();
            im.put(Globals.getKeyPrefs().getKey(KeyBinding.CLOSE_DIALOG), "close");
            am.put("close", closeAction);

            ButtonGroup bg = new ButtonGroup();
            bg.add(autoSetUnset);
            bg.add(autoSetNone);
            bg.add(autoSetAll);

            FormLayout layout = new FormLayout("fill:pref",
                    "pref, 2dlu, pref, 2dlu, pref, pref, pref, 2dlu, pref, 2dlu, pref, 2dlu, pref, 2dlu, pref");
            FormBuilder builder = FormBuilder.create().layout(layout);
            JLabel description = new JLabel("<HTML>"
                    + Localization
                            .lang("Attempt to automatically set file links for your entries. Automatically setting works if "
                                    + "a file in your file directory<BR>or a subdirectory is named identically to an entry's BibTeX key, plus extension.")
                    + "</HTML>");

            builder.addSeparator(Localization.lang("Automatically set file links")).xy(1, 1);
            builder.add(description).xy(1, 3);
            builder.add(autoSetUnset).xy(1, 5);
            builder.add(autoSetAll).xy(1, 6);
            builder.add(autoSetNone).xy(1, 7);
            builder.addSeparator(Localization.lang("Check links")).xy(1, 9);

            description = new JLabel("<HTML>"
                    + Localization
                            .lang("This makes JabRef look up each file link and check if the file exists. If not, you will be given options<BR>to resolve the problem.")
                    + "</HTML>");
            builder.add(description).xy(1, 11);
            builder.add(checkLinks).xy(1, 13);
            builder.addSeparator("").xy(1, 15);

            JPanel main = builder.getPanel();
            main.setBorder(BorderFactory.createEmptyBorder(5, 5, 5, 5));

            ButtonBarBuilder bb = new ButtonBarBuilder();
            bb.addGlue();
            bb.addButton(ok);
            bb.addButton(cancel);
            bb.addGlue();
            getContentPane().add(main, BorderLayout.CENTER);
            getContentPane().add(bb.getPanel(), BorderLayout.SOUTH);

            pack();
        }

        @Override
        public void setVisible(boolean visible) {
            if (visible) {
                canceled = true;
            }

            List<String> dirs = databaseContext.getFileDirectories(Globals.prefs.getFileDirectoryPreferences());
            if (dirs.isEmpty()) {
                autoSetNone.setSelected(true);
                autoSetNone.setEnabled(false);
                autoSetAll.setEnabled(false);
                autoSetUnset.setEnabled(false);
            } else {
                autoSetNone.setEnabled(true);
                autoSetAll.setEnabled(true);
                autoSetUnset.setEnabled(true);
            }

            ok.requestFocus();
            super.setVisible(visible);

        }

        public boolean isAutoSetNone() {
            return autoSetNone.isSelected();
        }

        public boolean isCheckLinks() {
            return checkLinks.isSelected();
        }

        public boolean canceled() {
            return canceled;
        }
    }
}<|MERGE_RESOLUTION|>--- conflicted
+++ resolved
@@ -186,14 +186,8 @@
                                 // User doesn't want to handle this unknown link type.
                             } else if (answer == JOptionPane.YES_OPTION) {
                                 // User wants to define the new file type. Show the dialog:
-<<<<<<< HEAD
-                                ExternalFileType newType = new ExternalFileType(flEntry.getType().get().getName(), "", "",
-                                        "", "new", IconTheme.JabRefIcon.FILE.getSmallIcon());
+                                ExternalFileType newType = new ExternalFileType(flEntry.getType().get().getName(), "", "", "", "new", IconTheme.JabRefIcons.FILE);
                                 ExternalFileTypeEntryEditor editor = new ExternalFileTypeEntryEditor((JFrame) null, newType);
-=======
-                                ExternalFileType newType = new ExternalFileType(flEntry.getType().get().getName(), "", "", "", "new", IconTheme.JabRefIcons.FILE);
-                                ExternalFileTypeEntryEditor editor = new ExternalFileTypeEntryEditor(panel.frame(), newType);
->>>>>>> be9be8f0
                                 editor.setVisible(true);
                                 if (editor.okPressed()) {
                                     // Get the old list of types, add this one, and update the list in prefs:
