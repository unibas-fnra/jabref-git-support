--- conflicted
+++ resolved
@@ -53,12 +53,8 @@
     private GeneralPreferences generalPreferences;
     private ImportFormatPreferences importFormatPreferences;
 
-<<<<<<< HEAD
-    public void resetImportFormats(ImportSettingsPreferences importSettingsPreferences, GeneralPreferences generalPreferences, ImportFormatPreferences newImportFormatPreferences, XmpPreferences xmpPreferences, FileUpdateMonitor fileMonitor) {
+    public void resetImportFormats(ImporterPreferences importerPreferences, GeneralPreferences generalPreferences, ImportFormatPreferences newImportFormatPreferences, XmpPreferences xmpPreferences, FileUpdateMonitor fileMonitor) {
         this.generalPreferences = generalPreferences;
-=======
-    public void resetImportFormats(ImporterPreferences importerPreferences, ImportFormatPreferences newImportFormatPreferences, XmpPreferences xmpPreferences, FileUpdateMonitor fileMonitor) {
->>>>>>> 1a08b386
         this.importFormatPreferences = newImportFormatPreferences;
 
         formats.clear();
