--- conflicted
+++ resolved
@@ -15,36 +15,28 @@
 
 public class GitManager {
     private final static Logger LOGGER = LoggerFactory.getLogger(GitManager.class);
-<<<<<<< HEAD
     private final static String DEFAULT_COMMIT_MESSAGE = "Automatic update via JabRef";
+  
     private final Path path;
+    private final Git git;
+    private final GitPreferences preferences;
+    private final GitAuthenticator gitAuthenticator;
     private final GitActionExecutor gitActionExecutor;
     private final GitStatus gitStatus;
-=======
 
-    private Path path;
-    private Git git;
-    private final GitPreferences preferences;
-    private final GitAuthenticator gitAuthenticator;
-    private GitActionExecutor gitActionExecutor;
-    private GitStatus gitStatus;
     private GitProtocol gitProtocol = GitProtocol.UNKNOWN;
     private boolean requiresAuthentication = false;
->>>>>>> 02063744
+
 
     public GitManager(Git git, GitPreferences preferences) {
         this.path = git.getRepository().getDirectory().getParentFile().toPath();
-<<<<<<< HEAD
-        this.gitActionExecutor = new GitActionExecutor(git);
-        this.gitStatus = new GitStatus(git);
-=======
+
         this.git = git;
         this.gitAuthenticator = new GitAuthenticator(preferences);
         this.gitActionExecutor = new GitActionExecutor(this.git, this.gitAuthenticator);
         this.gitStatus = new GitStatus(this.git);
         this.preferences = preferences;
         testConnection();
->>>>>>> 02063744
     }
 
     public void synchronize(Path filePath) throws GitException {
@@ -89,22 +81,13 @@
         return findGitRepository(path).isPresent();
     }
 
-<<<<<<< HEAD
-    public static GitManager openGitRepository(Path path) throws GitException {
+    public static GitManager openGitRepository(Path path, GitPreferences gitPreferences) throws GitException {
         Optional<Path> optionalPath = findGitRepository(path);
         if (optionalPath.isEmpty()) {
             throw new GitException(path.getFileName() + " is not in a git repository.");
         }
         try {
-            return new GitManager(Git.open(optionalPath.get().toFile()));
-=======
-    public static GitManager openGitRepository(Path path, GitPreferences gitPreferences) throws GitException {
-        if (!isGitRepository(path)) {
-            throw new GitException(path.getFileName() + " is not a git repository.");
-        }
-        try {
-            return new GitManager(Git.open(path.toFile()), gitPreferences);
->>>>>>> 02063744
+            return new GitManager(Git.open(optionalPath.get().toFile()), gitPreferences);
         } catch (IOException e) {
             throw new GitException("Failed to open git repository", e);
         }
@@ -130,7 +113,6 @@
         }
     }
 
-<<<<<<< HEAD
     /**
      * traverse up the directory tree until a .git directory is found or the root is reached.
      *
@@ -146,10 +128,9 @@
             currentPath = currentPath.getParent();
         }
         return Optional.empty();
-=======
+
     public boolean requiresAuthentication() {
         return requiresAuthentication;
->>>>>>> 02063744
     }
 
     GitActionExecutor getGitActionExecutor() {
