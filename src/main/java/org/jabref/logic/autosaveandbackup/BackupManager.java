--- conflicted
+++ resolved
@@ -225,12 +225,8 @@
         // code similar to org.jabref.gui.exporter.SaveDatabaseAction.saveDatabase
         SaveConfiguration saveConfiguration = new SaveConfiguration()
                 .withMakeBackup(false)
-<<<<<<< HEAD
+                .withMetadataSaveOrder(true)
                 .withReformatOnSave(preferences.getLibraryPreferences().shouldAlwaysReformatOnSave());
-=======
-                .withMetadataSaveOrder(true)
-                .withReformatOnSave(preferences.getExportPreferences().shouldAlwaysReformatOnSave());
->>>>>>> ac050fe3
 
         Charset encoding = bibDatabaseContext.getMetaData().getEncoding().orElse(StandardCharsets.UTF_8);
         // We want to have successful backups only
