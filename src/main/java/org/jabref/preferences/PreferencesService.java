package org.jabref.preferences;

import java.nio.charset.Charset;
import java.nio.file.Path;
import java.util.List;
import java.util.Map;

import org.jabref.gui.keyboard.KeyBindingRepository;
import org.jabref.logic.exporter.SavePreferences;
import org.jabref.logic.exporter.TemplateExporter;
import org.jabref.logic.journals.JournalAbbreviationLoader;
import org.jabref.logic.journals.JournalAbbreviationPreferences;
import org.jabref.logic.layout.LayoutFormatterPreferences;
import org.jabref.logic.openoffice.OpenOfficePreferences;
import org.jabref.model.metadata.FilePreferences;

public interface PreferencesService {

    JournalAbbreviationPreferences getJournalAbbreviationPreferences();

    void storeKeyBindingRepository(KeyBindingRepository keyBindingRepository);

    KeyBindingRepository getKeyBindingRepository();

    void storeJournalAbbreviationPreferences(JournalAbbreviationPreferences abbreviationsPreferences);

    FilePreferences getFilePreferences();

    Path getWorkingDir();

    void setWorkingDir(Path dir);

    OpenOfficePreferences getOpenOfficePreferences();

    void setOpenOfficePreferences(OpenOfficePreferences openOfficePreferences);

    PreviewPreferences getPreviewPreferences();

    Map<String, List<String>> getEntryEditorTabList();

    Boolean getEnforceLegalKeys();

    Map<String, String> getCustomTabsNamesAndFields();

    void setCustomTabsNameAndFields(String name, String fields, int defNumber);

    void purgeSeries(String prefix, int number);

    void updateEntryEditorTabList();

    List<TemplateExporter> getCustomExportFormats(JournalAbbreviationLoader loader);

    void storeCustomExportFormats(List<TemplateExporter> exporters);

    LayoutFormatterPreferences getLayoutFormatterPreferences(JournalAbbreviationLoader loader);

    SavePreferences loadForExportFromPreferences();

    String getExportWorkingDirectory();

<<<<<<< HEAD
    Charset getDefaultEncoding();

    void setDefaultEncoding(Charset encoding);

    String getUser();
=======
    void setExportWorkingDirectory(String layoutFileDirString);
>>>>>>> d95c06b2
}<|MERGE_RESOLUTION|>--- conflicted
+++ resolved
@@ -58,13 +58,11 @@
 
     String getExportWorkingDirectory();
 
-<<<<<<< HEAD
     Charset getDefaultEncoding();
 
     void setDefaultEncoding(Charset encoding);
 
     String getUser();
-=======
+
     void setExportWorkingDirectory(String layoutFileDirString);
->>>>>>> d95c06b2
 }