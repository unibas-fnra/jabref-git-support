# Changelog

All notable changes to this project will be documented in this file.
The format is based on [Keep a Changelog](https://keepachangelog.com/en/1.0.0/).
We refer to [GitHub issues](https://github.com/JabRef/jabref/issues) by using `#NUM`.
In case, there is no issue present, the pull request implementing the feature is linked.

Note that this project **does not** adhere to [Semantic Versioning](http://semver.org/).

## [Unreleased]

### Added

- We added a field showing the BibTeX/biblatex source for added and deleted entries in the "External Changes Resolver" dialog. [#9509](https://github.com/JabRef/jabref/issues/9509)
- We added a search history list in the search field's right click menu. [#7906](https://github.com/JabRef/jabref/issues/7906)
- We added a full text fetcher for IACR eprints. [#9651](https://github.com/JabRef/jabref/pull/9651)
- We added "Attach file from URL" to right-click context menu to download and store a file with the reference library. [#9646](https://github.com/JabRef/jabref/issues/9646)
- We enabled updating an existing entry with data from InspireHEP. [#9351](https://github.com/JabRef/jabref/issues/9351)
- We added a fetcher for the Bibliotheksverbund Bayern (experimental). [#9641](https://github.com/JabRef/jabref/pull/9641)
- We enabled scrolling in the groups list when dragging a group on another group. [#2869](https://github.com/JabRef/jabref/pull/2869)




### Changed

- 'Get full text' now also checks the file url. [#568](https://github.com/koppor/jabref/issues/568)
- JabRef writes a new backup file only if there is a change. Before, JabRef created a backup upon start. [#9679](https://github.com/JabRef/jabref/pull/9679)
- We modified the `Add Group` dialog to use the most recently selected group hierarchical context. [#9141](https://github.com/JabRef/jabref/issues/9141)
- We refined the 'main directory not found' error message. [#9625](https://github.com/JabRef/jabref/pull/9625)
- JabRef writes a new backup file only if there is a change. Before, JabRef created a backup upon start. [#9679](https://github.com/JabRef/jabref/pull/9679)
- Backups of libraries are not stored per JabRef version, but collected together.
- We streamlined the paths for logs and backups: The parent path fragement is always `logs` or `backups`.
- `log.txt` now contains an entry if a BibTeX entry could not be parsed.
- `log.txt` now contains debug messages. Debugging needs to be enabled explicitly. [#9678](https://github.com/JabRef/jabref/pull/9678)
- `log.txt` does not contain entries for non-found files during PDF indexing. [#9678](https://github.com/JabRef/jabref/pull/9678)
- We improved the Medline importer to correctly import ISO dates for `revised`. [#9536](https://github.com/JabRef/jabref/issues/9536)
- To avoid cluttering of the directory, We always delete the `.sav` file upon successful write. [#9675](https://github.com/JabRef/jabref/pull/9675)
- We improved the unlinking/deletion of multiple linked files of an entry using the <kbd>Delete</kbd> key. [#9473](https://github.com/JabRef/jabref/issues/9473)


### Fixed

- We fixed an issue where the browser import would add ' characters before the BibTeX entry on Linux. [#9588](https://github.com/JabRef/jabref/issues/9588)
- We fixed an issue where searching for a specific term with the DOAB fetcher lead to an exception. [#9571](https://github.com/JabRef/jabref/issues/9571)
- We fixed an issue where the "Import" -> "Library to import to" did not show the correct library name if two opened libraries had the same suffix. [#9567](https://github.com/JabRef/jabref/issues/9567)
- We fixed an issue where the rpm-Version of JabRef could not be properly uninstalled and reinstalled. [#9558](https://github.com/JabRef/jabref/issues/9558), [#9603](https://github.com/JabRef/jabref/issues/9603)
- We fixed an issue where the command line export using `--exportMatches` flag does not create an output bib file. [#9581](https://github.com/JabRef/jabref/issues/9581)
- We fixed an issue where custom field in the custom entry types could not be set to mulitline. [#9609](https://github.com/JabRef/jabref/issues/9609)
- We fixed an issue where the Office XML exporter did not resolve BibTeX-Strings when exporting entries. [forum#3741](https://discourse.jabref.org/t/exporting-bibtex-constant-strings-to-ms-office-2007-xml/3741)
- We fixed an issue where the Merge Entries Toolbar configuration was not saved after hitting 'Merge Entries' button. [#9091](https://github.com/JabRef/jabref/issues/9091)
- We fixed an issue where the password is saved locally if user wants to use proxy with authentication. [#8055](https://github.com/JabRef/jabref/issues/8055)
- JabRef is now more relaxed when parsing field content: In case a field content ended with `\`, the combination `\}` was treated as plain `}`. [#9668](https://github.com/JabRef/jabref/issues/9668)
- We resolved an issue that cut off the number of group entries when it exceedet four digits. [#8797](https://github.com/JabRef/jabref/issues/8797)
- We fixed the issue where the size of the global search window was not retained after closing. [#9362](https://github.com/JabRef/jabref/issues/9362)
- We fixed an issue where the Global Search UI preview is still white in dark theme. [#9362](https://github.com/JabRef/jabref/issues/9362)
- We fixed the double paste issue when <kbd>Cmd</kbd> + <kbd>v</kbd> is pressed on 'New entry from plaintext' dialog. [#9367](https://github.com/JabRef/jabref/issues/9367)
<<<<<<< HEAD
- We fixed an issue where the pin button on the Global Search dialog was located on the wrong location. [#9362](https://github.com/JabRef/jabref/issues/9362)
- We fixed an issue where the pin button on the Global Search dialog was located at the bottom and not at the top. [#9362](https://github.com/JabRef/jabref/issues/9362)
=======
- We fixed the log text color in the event log console when using dark mode. [#9732](https://github.com/JabRef/jabref/issues/9732)

>>>>>>> 85bacd9a

### Removed

- We removed the support of BibTeXML. [#9540](https://github.com/JabRef/jabref/issues/9540)
- We removed support for Markdown syntax for strikethrough and task lists in comment fields. [#9726](https://github.com/JabRef/jabref/pull/9726)






## [5.9] - 2023-01-06

### Added

- We added a dropdown menu to let users change the library they want to import into during import. [#6177](https://github.com/JabRef/jabref/issues/6177)
- We added the possibility to add/remove a preview style from the selected list using a double click. [#9490](https://github.com/JabRef/jabref/issues/9490)
- We added the option to define fields as "multine" directly in the custom entry types dialog. [#6448](https://github.com/JabRef/jabref/issues/6448)
- We changed the minWidth and the minHeight of the main window, so it won't have a width and/or a height with the value 0. [#9606](https://github.com/JabRef/jabref/issues/9606)

### Changed

- We changed database structure: in MySQL/MariaDB we renamed tables by adding a `JABREF_` prefix, and in PGSQL we moved tables in `jabref` schema. We added `VersionDBStructure` variable in `METADATA` table to indicate current version of structure, this variable is needed for automatic migration. [#9312](https://github.com/JabRef/jabref/issues/9312)
- We moved some preferences options to a new tab in the preferences dialog. [#9442](https://github.com/JabRef/jabref/pull/9308)
- We renamed "Medline abbreviation" to "dotless abbreviation". [#9504](https://github.com/JabRef/jabref/pull/9504)
- We now have more "dots" in the offered journal abbreviations. [#9504](https://github.com/JabRef/jabref/pull/9504)
- We now disable the button "Full text search" in the Searchbar by default [#9527](https://github.com/JabRef/jabref/pull/9527)

### Fixed

- The tab "deprecated fields" is shown in biblatex-mode only. [#7757](https://github.com/JabRef/jabref/issues/7757)
- In case a journal name of an IEEE journal is abbreviated, the "normal" abbreviation is used - and not the one of the IEEE BibTeX strings. [abbrv#91](https://github.com/JabRef/abbrv.jabref.org/issues/91)
- We fixed a performance issue when loading large lists of custom journal abbreviations. [#8928](https://github.com/JabRef/jabref/issues/8928)
- We fixed an issue where the last opened libraries were not remembered when a new unsaved library was open as well. [#9190](https://github.com/JabRef/jabref/issues/9190)
- We fixed an issue where no context menu for the group "All entries" was present. [forum#3682](https://discourse.jabref.org/t/how-sort-groups-a-z-not-subgroups/3682)
- We fixed an issue where extra curly braces in some fields would trigger an exception when selecting the entry or doing an integrity check. [#9475](https://github.com/JabRef/jabref/issues/9475), [#9503](https://github.com/JabRef/jabref/issues/9503)
- We fixed an issue where entering a date in the format "YYYY/MM" in the entry editor date field caused an exception. [#9492](https://github.com/JabRef/jabref/issues/9492)
- For portable versions, the `.deb` file now works on plain debian again. [#9472](https://github.com/JabRef/jabref/issues/9472)
- We fixed an issue where the download of linked online files failed after an import of entries for certain urls. [#9518](https://github.com/JabRef/jabref/issues/9518)
- We fixed an issue where an exception occured when manually downloading a file from an URL in the entry editor. [#9521](https://github.com/JabRef/jabref/issues/9521)
- We fixed an issue with open office csv file formatting where commas in the abstract field where not escaped. [#9087][https://github.com/JabRef/jabref/issues/9087]
- We fixed an issue with deleting groups where subgroups different from the selected group were deleted. [#9281][https://github.com/JabRef/jabref/issues/9281]

## [5.8] - 2022-12-18

### Added

- We integrated a new three-way merge UI for merging entries in the Entries Merger Dialog, the Duplicate Resolver Dialog, the Entry Importer Dialog, and the External Changes Resolver Dialog. [#8945](https://github.com/JabRef/jabref/pull/8945)
- We added the ability to merge groups, keywords, comments and files when merging entries. [#9022](https://github.com/JabRef/jabref/pull/9022)
- We added a warning message next to the authors field in the merge dialog to warn users when the authors are the same but formatted differently. [#8745](https://github.com/JabRef/jabref/issues/8745)
- The default file directory of a library is used as default directory for [unlinked file lookup](https://docs.jabref.org/collect/findunlinkedfiles#link-the-pdfs-to-your-bib-library). [koppor#546](https://github.com/koppor/jabref/issues/546)
- The properties of an existing systematic literature review (SLR) can be edited. [koppor#604](https://github.com/koppor/jabref/issues/604)
- An systematic literature review (SLR) can now be started from the SLR itself. [#9131](https://github.com/JabRef/jabref/pull/9131), [koppor#601](https://github.com/koppor/jabref/issues/601)
- On startup, JabRef notifies the user if there were parsing errors during opening.
- We added support for the field `fjournal` (in `@article`) for abbreviation and unabbreviation functionalities. [#321](https://github.com/JabRef/jabref/pull/321)
- In case a backup is found, the filename of the backup is shown and one can navigate to the file. [#9311](https://github.com/JabRef/jabref/pull/9311)
- We added support for the Ukrainian and Arabic languages. [#9236](https://github.com/JabRef/jabref/pull/9236), [#9243](https://github.com/JabRef/jabref/pull/9243)

### Changed

- We improved the Citavi Importer to also import so called Knowledge-items into the field `comment` of the corresponding entry [#9025](https://github.com/JabRef/jabref/issues/9025)
- We modified the change case sub-menus and their corresponding tips (displayed when you stay long over the menu) to properly reflect exemplified cases. [#9339](https://github.com/Jabref/jabref/issues/9339)
- We call backup files `.bak` and temporary writing files now `.sav`.
- JabRef keeps 10 older versions of a `.bib` file in the [user data dir](https://github.com/harawata/appdirs#supported-directories) (instead of a single `.sav` (now: `.bak`) file in the directory of the `.bib` file)
- We improved the External Changes Resolver dialog to be more usaable. [#9021](https://github.com/JabRef/jabref/pull/9021)
- We simplified the actions to fast-resolve duplicates to 'Keep Left', 'Keep Right', 'Keep Both' and 'Keep Merged'. [#9056](https://github.com/JabRef/jabref/issues/9056)
- The fallback directory of the file folder now is the general file directory. In case there was a directory configured for a library and this directory was not found, JabRef placed the PDF next to the .bib file and not into the general file directory.
- The global default directory for storing PDFs is now the documents folder in the user's home.
- When adding or editing a subgroup it is placed w.r.t. to alphabetical ordering rather than at the end. [koppor#577](https://github.com/koppor/jabref/issues/577)
- Groups context menu now shows appropriate options depending on number of subgroups. [koppor#579](https://github.com/koppor/jabref/issues/579)
- We modified the "Delete file" dialog and added the full file path to the dialog text. The file path in the title was changed to file name only. [koppor#534](https://github.com/koppor/jabref/issues/534)
- Download from URL now automatically fills with URL from clipboard. [koppor#535](https://github.com/koppor/jabref/issues/535)
- We added HTML and Markdown files to Find Unlinked Files and removed BibTeX. [koppor#547](https://github.com/koppor/jabref/issues/547)
- ArXiv fetcher now retrieves additional data from related DOIs (both ArXiv and user-assigned). [#9170](https://github.com/JabRef/jabref/pull/9170)
- We modified the Directory of Open Access Books (DOAB) fetcher so that it will now also fetch the ISBN when possible. [#8708](https://github.com/JabRef/jabref/issues/8708)
- Genres are now mapped correctly to entry types when importing MODS files. [#9185](https://github.com/JabRef/jabref/issues/9185)
- We changed the button label from "Return to JabRef" to "Return to library" to better indicate the purpose of the action.
- We changed the color of found text from red to high-contrast colors (background: yellow; font color: purple). [koppor#552](https://github.com/koppor/jabref/issues/552)
- We fixed an issue where the wrong icon for a successful import of a bib entry was shown. [#9308](https://github.com/JabRef/jabref/pull/9308)
- We changed the messages after importing unlinked local files to past tense. [koppor#548](https://github.com/koppor/jabref/issues/548)
- We fixed an issue where the wrong icon for a successful import of a bib entry was shown [#9308](https://github.com/JabRef/jabref/pull/9308)
- In the context of the [Cleanup dialog](https://docs.jabref.org/finding-sorting-and-cleaning-entries/cleanupentries) we changed the text of the conversion of BibTeX to biblatex (and vice versa) to make it more clear. [koppor#545](https://github.com/koppor/jabref/issues/545)
- We removed wrapping of string constants when writing to a `.bib` file.
- In the context of a systematic literature review (SLR), a user can now add arbitrary data into `study.yml`. JabRef just ignores this data. [#9124](https://github.com/JabRef/jabref/pull/9124)
- In the context of a systematic literature review (SLR), we reworked the "Define study" parameters dialog. [#9123](https://github.com/JabRef/jabref/pull/9123)
- We upgraded to Lucene 9.4 for the fulltext search. The search index will be rebuild. [#9213](https://github.com/JabRef/jabref/pull/9213)
- We disabled the "change case" menu for empty fields. [#9214](https://github.com/JabRef/jabref/issues/9214)
- We disabled the conversion menu for empty fields. [#9200](https://github.com/JabRef/jabref/issues/9200)

### Fixed

- We fixed an issue where applied save actions on saving the library file would lead to the dialog "The library has been modified by another program" popping up. [#4877](https://github.com/JabRef/jabref/issues/4877)
- We fixed issues with save actions not correctly loaded when opening the library. [#9122](https://github.com/JabRef/jabref/pull/9122)
- We fixed the behavior of "Discard changes" when reopening a modified library. [#9361](https://github.com/JabRef/jabref/issues/9361)
- We fixed several bugs regarding the manual and the autosave of library files that could lead to exceptions. [#9067](https://github.com/JabRef/jabref/pull/9067), [#8448](https://github.com/JabRef/jabref/issues/8484), [#8746](https://github.com/JabRef/jabref/issues/8746), [#6684](https://github.com/JabRef/jabref/issues/6684), [#6644](https://github.com/JabRef/jabref/issues/6644), [#6102](https://github.com/JabRef/jabref/issues/6102), [#6002](https://github.com/JabRef/jabref/issues/6000)
- We fixed an issue where pdfs were re-indexed on each startup. [#9166](https://github.com/JabRef/jabref/pull/9166)
- We fixed an issue when using an unsafe character in the citation key, the auto-linking feature fails to link files. [#9267](https://github.com/JabRef/jabref/issues/9267)
- We fixed an issue where a message about changed metadata would occur on saving although nothing changed. [#9159](https://github.com/JabRef/jabref/issues/9159)
- We fixed an issue where the possibility to generate a subdatabase from an aux file was writing empty files when called from the commandline. [#9115](https://github.com/JabRef/jabref/issues/9115), [forum#3516](https://discourse.jabref.org/t/export-subdatabase-from-aux-file-on-macos-command-line/3516)
- We fixed an issue where author names with tilde accents (for example ñ) were marked as "Names are not in the standard BibTeX format". [#8071](https://github.com/JabRef/jabref/issues/8071)
- We fixed an issue where capitalize didn't capitalize words after hyphen characters. [#9157](https://github.com/JabRef/jabref/issues/9157)
- We fixed an issue where title case didn't capitalize words after en-dash characters and skip capitalization of conjunctions that comes after en-dash characters. [#9068](https://github.com/JabRef/jabref/pull/9068),[#9142](https://github.com/JabRef/jabref/pull/9142)
- We fixed an issue with the message that is displayed when fetcher returns an empty list of entries for given query. [#9195](https://github.com/JabRef/jabref/issues/9195)
- We fixed an issue where editing entry's "date" field in library mode "biblatex" causes an uncaught exception. [#8747](https://github.com/JabRef/jabref/issues/8747)
- We fixed an issue where importing from XMP would fail for certain PDFs. [#9383](https://github.com/JabRef/jabref/issues/9383)
- We fixed an issue that JabRef displayed the wrong group tree after loading. [koppor#637](https://github.com/koppor/jabref/issues/637)
- We fixed that sorting of entries in the maintable by special fields is updated immediately. [#9334](https://github.com/JabRef/jabref/issues/9334)
- We fixed the display of issue, number, eid and pages fields in the entry preview. [#8607](https://github.com/JabRef/jabref/pull/8607), [#8372](https://github.com/JabRef/jabref/issues/8372), [Koppor#514](https://github.com/koppor/jabref/issues/514), [forum#2390](https://discourse.jabref.org/t/unable-to-edit-my-bibtex-file-that-i-used-before-vers-5-1/2390), [forum#3462](https://discourse.jabref.org/t/jabref-5-6-need-help-with-export-from-jabref-to-microsoft-word-entry-preview-of-apa-7-not-rendering-correctly/3462)
- We fixed the page ranges checker to detect article numbers in the pages field (used at [Check Integrity](https://docs.jabref.org/finding-sorting-and-cleaning-entries/checkintegrity)). [#8607](https://github.com/JabRef/jabref/pull/8607)
- The [HtmlToLaTeXFormatter](https://docs.jabref.org/finding-sorting-and-cleaning-entries/saveactions#html-to-latex) keeps single `<` characters.
- We fixed a performance regression when opening large libraries. [#9041](https://github.com/JabRef/jabref/issues/9041)
- We fixed a bug where spaces are trimmed when highlighting differences in the Entries merge dialog. [koppor#371](https://github.com/koppor/jabref/issues/371)
- We fixed some visual glitches with the linked files editor field in the entry editor and increased its height. [#8823](https://github.com/JabRef/jabref/issues/8823)
- We fixed some visual inconsistencies (round corners of highlighted buttons). [#8806](https://github.com/JabRef/jabref/issues/8806)
- We fixed an issue where JabRef would not exit when a connection to a LibreOffice document was established previously and the document is still open. [#9075](https://github.com/JabRef/jabref/issues/9075)
- We fixed an issue about selecting the save order in the preferences. [#9175](https://github.com/JabRef/jabref/issues/9147)
- We fixed an issue where an exception when fetching a DOI was not logged correctly. [koppor#627](https://github.com/koppor/jabref/issues/627)
- We fixed an issue where a user could not open an attached file in a new unsaved library. [#9386](https://github.com/JabRef/jabref/issues/9386)
- We fixed a typo within a connection error message. [koppor#625](https://github.com/koppor/jabref/issues/625)
- We fixed an issue where journal abbreviations would not abbreviate journal titles with escaped ampersands (\\&). [#8948](https://github.com/JabRef/jabref/issues/8948)
- We fixed the readability of the file field in the dark theme. [#9340](https://github.com/JabRef/jabref/issues/9340)
- We fixed an issue where the 'close dialog' key binding was not closing the Preferences dialog. [#8888](https://github.com/jabref/jabref/issues/8888)
- We fixed an issue where a known journal's medline/dot-less abbreviation does not switch to the full name. [#9370](https://github.com/JabRef/jabref/issues/9370)
- We fixed an issue where hitting enter on the search field within the preferences dialog closed the dialog. [koppor#630](https://github.com/koppor/jabref/issues/630)
- We fixed the "Cleanup entries" dialog is partially visible. [#9223](https://github.com/JabRef/jabref/issues/9223)
- We fixed an issue where font size preferences did not apply correctly to preference dialog window and the menu bar. [#8386](https://github.com/JabRef/jabref/issues/8386) and [#9279](https://github.com/JabRef/jabref/issues/9279)
- We fixed the display of the "Customize Entry Types" dialog title. [#9198](https://github.com/JabRef/jabref/issues/9198)
- We fixed an issue where the CSS styles are missing in some dialogs. [#9150](https://github.com/JabRef/jabref/pull/9150)
- We fixed an issue where controls in the preferences dialog could outgrow the window. [#9017](https://github.com/JabRef/jabref/issues/9017)
- We fixed an issue where highlighted text color for entry merge dialogue was not clearly visible. [#9192](https://github.com/JabRef/jabref/issues/9192)

### Removed

- We removed "last-search-date" from the systematic literature review feature, because the last-search-date can be deducted from the git logs. [#9116](https://github.com/JabRef/jabref/pull/9116)
- We removed the [CiteseerX](https://docs.jabref.org/collect/import-using-online-bibliographic-database#citeseerx) fetcher, because the API used by JabRef is sundowned. [#9466](https://github.com/JabRef/jabref/pull/9466)

## [5.7] - 2022-08-05

### Added

- We added a fetcher for [Biodiversity Heritage Library](https://www.biodiversitylibrary.org/). [8539](https://github.com/JabRef/jabref/issues/8539)
- We added support for multiple messages in the snackbar. [#7340](https://github.com/JabRef/jabref/issues/7340)
- We added an extra option in the 'Find Unlinked Files' dialog view to ignore unnecessary files like Thumbs.db, DS_Store, etc. [koppor#373](https://github.com/koppor/jabref/issues/373)
- JabRef now writes log files. Linux: `$home/.cache/jabref/logs/version`, Windows: `%APPDATA%\..\Local\harawata\jabref\version\logs`, Mac: `Users/.../Library/Logs/jabref/version`
- We added an importer for Citavi backup files, support ".ctv5bak" and ".ctv6bak" file formats. [#8322](https://github.com/JabRef/jabref/issues/8322)
- We added a feature to drag selected entries and drop them to other opened inactive library tabs [koppor521](https://github.com/koppor/jabref/issues/521).
- We added support for the [biblatex-apa](https://github.com/plk/biblatex-apa) legal entry types `Legislation`, `Legadminmaterial`, `Jurisdiction`, `Constitution` and `Legal` [#8931](https://github.com/JabRef/jabref/issues/8931)

### Changed

- The file column in the main table now shows the corresponding defined icon for the linked file [8930](https://github.com/JabRef/jabref/issues/8930).
- We improved the color of the selected entries and the color of the summary in the Import Entries Dialog in the dark theme. [#7927](https://github.com/JabRef/jabref/issues/7927)
- We upgraded to Lucene 9.2 for the fulltext search.
  Thus, the now created search index cannot be read from older versions of JabRef anylonger.
  ⚠️ JabRef will recreate the index in a new folder for new files and this will take a long time for a huge library.
  Moreover, switching back and forth JabRef versions and meanwhile adding PDFs also requires rebuilding the index now and then.
  [#8868](https://github.com/JabRef/jabref/pull/8868)
- We improved the Latex2Unicode conversion [#8639](https://github.com/JabRef/jabref/pull/8639)
- Writing BibTeX data into a PDF (XMP) removes braces. [#8452](https://github.com/JabRef/jabref/issues/8452)
- Writing BibTeX data into a PDF (XMP) does not write the `file` field.
- Writing BibTeX data into a PDF (XMP) considers the configured keyword separator (and does not use "," as default any more)
- The Medline/Pubmed search now also supports the [default fields and operators for searching](https://docs.jabref.org/collect/import-using-online-bibliographic-database#search-syntax). [forum#3554](https://discourse.jabref.org/t/native-pubmed-search/3354)
- We improved group expansion arrow that prevent it from activating group when expanding or collapsing. [#7982](https://github.com/JabRef/jabref/issues/7982), [#3176](https://github.com/JabRef/jabref/issues/3176)
- When configured SSL certificates changed, JabRef warns the user to restart to apply the configuration.
- We improved the appearances and logic of the "Manage field names & content" dialog, and renamed it to "Automatic field editor". [#6536](https://github.com/JabRef/jabref/issues/6536)
- We improved the message explaining the options when modifying an automatic keyword group [#8911](https://github.com/JabRef/jabref/issues/8911)
- We moved the preferences option "Warn about duplicates on import" option from the tab "File" to the tab "Import and Export". [koppor#570](https://github.com/koppor/jabref/issues/570)
- When JabRef encounters `% Encoding: UTF-8` header, it is kept during writing (and not removed). [#8964](https://github.com/JabRef/jabref/pull/8964)
- We replace characters which cannot be decoded using the specified encoding by a (probably another) valid character. This happens if JabRef detects the wrong charset (e.g., UTF-8 instead of Windows 1252). One can use the [Integrity Check](https://docs.jabref.org/finding-sorting-and-cleaning-entries/checkintegrity) to find those characters.

### Fixed

- We fixed an issue where linked fails containing parts of the main file directory could not be opened. [#8991](https://github.com/JabRef/jabref/issues/8991)
- Linked files with an absolute path can be opened again. [#8991](https://github.com/JabRef/jabref/issues/8991)
- We fixed an issue where the user could not rate an entry in the main table when an entry was not yet ranked. [#5842](https://github.com/JabRef/jabref/issues/5842)
- We fixed an issue that caused JabRef to sometimes open multiple instances when "Remote Operation" is enabled. [#8653](https://github.com/JabRef/jabref/issues/8653)
- We fixed an issue where linked files with the filetype "application/pdf" in an entry were not shown with the correct PDF-Icon in the main table [8930](https://github.com/JabRef/jabref/issues/8930)
- We fixed an issue where "open folder" for linked files did not open the folder and did not select the file unter certain Linux desktop environments [#8679](https://github.com/JabRef/jabref/issues/8679), [#8849](https://github.com/JabRef/jabref/issues/8849)
- We fixed an issue where the content of a big shared database library is not shown [#8788](https://github.com/JabRef/jabref/issues/8788)
- We fixed the unnecessary horizontal scroll bar in group panel [#8467](https://github.com/JabRef/jabref/issues/8467)
- We fixed an issue where the notification bar message, icon and actions appeared to be invisible. [#8761](https://github.com/JabRef/jabref/issues/8761)
- We fixed an issue where deprecated fields tab is shown when the fields don't contain any values. [#8396](https://github.com/JabRef/jabref/issues/8396)
- We fixed an issue where an exception for DOI search occurred when the DOI contained urlencoded characters. [#8787](https://github.com/JabRef/jabref/issues/8787)
- We fixed an issue which allow us to select and open identifiers from a popup list in the maintable [#8758](https://github.com/JabRef/jabref/issues/8758), [8802](https://github.com/JabRef/jabref/issues/8802)
- We fixed an issue where the escape button had no functionality within the "Filter groups" textfield. [koppor#562](https://github.com/koppor/jabref/issues/562)
- We fixed an issue where the exception that there are invalid characters in filename. [#8786](https://github.com/JabRef/jabref/issues/8786)
- When the proxy configuration removed the proxy user/password, this change is applied immediately.
- We fixed an issue where removing several groups deletes only one of them. [#8390](https://github.com/JabRef/jabref/issues/8390)
- We fixed an issue where the Sidepane (groups, web search and open office) width is not remembered after restarting JabRef. [#8907](https://github.com/JabRef/jabref/issues/8907)
- We fixed a bug where switching between themes will cause an error/exception. [#8939](https://github.com/JabRef/jabref/pull/8939)
- We fixed a bug where files that were deleted in the source bibtex file were kept in the index. [#8962](https://github.com/JabRef/jabref/pull/8962)
- We fixed "Error while sending to JabRef" when the browser extension interacts with JabRef. [JabRef-Browser-Extension#479](https://github.com/JabRef/JabRef-Browser-Extension/issues/479)
- We fixed a bug where updating group view mode (intersection or union) requires re-selecting groups to take effect. [#6998](https://github.com/JabRef/jabref/issues/6998)
- We fixed a bug that prevented external group metadata changes from being merged. [#8873](https://github.com/JabRef/jabref/issues/8873)
- We fixed the shared database opening dialog to remember autosave folder and tick. [#7516](https://github.com/JabRef/jabref/issues/7516)
- We fixed an issue where name formatter could not be saved. [#9120](https://github.com/JabRef/jabref/issues/9120)

### Removed

- We removed the social media buttons for our Twitter and Facebook pages. [#8774](https://github.com/JabRef/jabref/issues/8774)

## [5.6] - 2022-04-25

### Added

- We enabled the user to customize the API Key for some fetchers. [#6877](https://github.com/JabRef/jabref/issues/6877)
- We added an extra option when right-clicking an entry in the Entry List to copy either the DOI or the DOI url.
- We added a fetcher for [Directory of Open Access Books (DOAB)](https://doabooks.org/) [8576](https://github.com/JabRef/jabref/issues/8576)
- We added an extra option to ask the user whether they want to open to reveal the folder holding the saved file with the file selected. [#8195](https://github.com/JabRef/jabref/issues/8195)
- We added a new section to network preferences to allow using custom SSL certificates. [#8126](https://github.com/JabRef/jabref/issues/8126)
- We improved the version check to take also beta version into account and now redirect to the right changelog for the version.
- We added two new web and fulltext fetchers: SemanticScholar and ResearchGate.
- We added notifications on success and failure when writing metadata to a PDF-file. [#8276](https://github.com/JabRef/jabref/issues/8276)
- We added a cleanup action that escapes `$` (by adding a backslash in front). [#8673](https://github.com/JabRef/jabref/issues/8673)

### Changed

- We upgraded to Lucene 9.1 for the fulltext search.
  Thus, the now created search index cannot be read from older versions of JabRef any longer.
  ⚠️ JabRef will recreate the index in a new folder for new files and this will take a long time for a huge library.
  Moreover, switching back and forth JabRef versions and meanwhile adding PDFs also requires rebuilding the index now and then.
  [#8362](https://github.com/JabRef/jabref/pull/8362)
- We changed the list of CSL styles to those that support formatting bibliographies. [#8421](https://github.com/JabRef/jabref/issues/8421) [citeproc-java#116](https://github.com/michel-kraemer/citeproc-java/issues/116)
- The CSL preview styles now also support displaying data from cross references entries that are linked via the `crossref` field. [#7378](https://github.com/JabRef/jabref/issues/7378)
- We made the Search button in Web Search wider. We also skewed the panel titles to the left. [#8397](https://github.com/JabRef/jabref/issues/8397)
- We introduced a preference to disable fulltext indexing. [#8468](https://github.com/JabRef/jabref/issues/8468)
- When exporting entries, the encoding is always UTF-8.
- When embedding BibTeX data into a PDF, the encoding is always UTF-8.
- We replaced the [OttoBib](https://en.wikipedia.org/wiki/OttoBib) fetcher by a fetcher by [OpenLibrary](https://openlibrary.org/dev/docs/api/books). [#8652](https://github.com/JabRef/jabref/issues/8652)
- We first fetch ISBN data from OpenLibrary, if nothing found, ebook.de is tried.
- We now only show a warning when exiting for tasks that will not be recovered automatically upon relaunch of JabRef. [#8468](https://github.com/JabRef/jabref/issues/8468)

### Fixed

- We fixed an issue where right clicking multiple entries and pressing "Change entry type" would only change one entry. [#8654](https://github.com/JabRef/jabref/issues/8654)
- We fixed an issue where it was no longer possible to add or delete multiple files in the `file` field in the entry editor. [#8659](https://github.com/JabRef/jabref/issues/8659)
- We fixed an issue where the author's lastname was not used for the citation key generation if it started with a lowercase letter. [#8601](https://github.com/JabRef/jabref/issues/8601)
- We fixed an issue where custom "Protected terms" files were missing after a restart of JabRef. [#8608](https://github.com/JabRef/jabref/issues/8608)
- We fixed an issue where JabRef could not start due to a missing directory for the fulltex index. [#8579](https://github.com/JabRef/jabref/issues/8579)
- We fixed an issue where long article numbers in the `pages` field would cause an exception and preventing the citation style to display. [#8381](https://github.com/JabRef/jabref/issues/8381), [citeproc-java](https://github.com/michel-kraemer/citeproc-java/issues/114)
- We fixed an issue where online links in the file field were not detected correctly and could produce an exception. [#8150](https://github.com/JabRef/jabref/issues/8510)
- We fixed an issue where an exception could occur when saving the preferences [#7614](https://github.com/JabRef/jabref/issues/7614)
- We fixed an issue where "Copy DOI url" in the right-click menu of the Entry List would just copy the DOI and not the DOI url. [#8389](https://github.com/JabRef/jabref/issues/8389)
- We fixed an issue where opening the console from the drop-down menu would cause an exception. [#8466](https://github.com/JabRef/jabref/issues/8466)
- We fixed an issue when reading non-UTF-8 encoded. When no encoding header is present, the encoding is now detected from the file content (and the preference option is disregarded). [#8417](https://github.com/JabRef/jabref/issues/8417)
- We fixed an issue where pasting a URL was replacing `+` signs by spaces making the URL unreachable. [#8448](https://github.com/JabRef/jabref/issues/8448)
- We fixed an issue where creating subsidiary files from aux files created with some versions of biblatex would produce incorrect results. [#8513](https://github.com/JabRef/jabref/issues/8513)
- We fixed an issue where opening the changelog from withing JabRef led to a 404 error. [#8563](https://github.com/JabRef/jabref/issues/8563)
- We fixed an issue where not all found unlinked local files were imported correctly due to some race condition. [#8444](https://github.com/JabRef/jabref/issues/8444)
- We fixed an issue where Merge entries dialog exceeds screen boundaries.
- We fixed an issue where the app lags when selecting an entry after a fresh start. [#8446](https://github.com/JabRef/jabref/issues/8446)
- We fixed an issue where no citationkey was generated on import, pasting a doi or an entry on the main table. [8406](https://github.com/JabRef/jabref/issues/8406), [koppor#553](https://github.com/koppor/jabref/issues/553)
- We fixed an issue where accent search does not perform consistently. [#6815](https://github.com/JabRef/jabref/issues/6815)
- We fixed an issue where the incorrect entry was selected when "New Article" is pressed while search filters are active. [#8674](https://github.com/JabRef/jabref/issues/8674)
- We fixed an issue where "Write BibTeXEntry metadata to PDF" button remains enabled while writing to PDF is in-progress. [#8691](https://github.com/JabRef/jabref/issues/8691)

### Removed

- We removed the option to copy CSL Citation styles data as `XSL_FO`, `ASCIIDOC`, and `RTF` as these have not been working since a long time and are no longer supported in the external library used for processing the styles. [#7378](https://github.com/JabRef/jabref/issues/7378)
- We removed the option to configure the default encoding. The default encoding is now hard-coded to the modern UTF-8 encoding.

## [5.5] - 2022-01-17

### Changed

- We integrated the external file types dialog directly inside the preferences. [#8341](https://github.com/JabRef/jabref/pull/8341)
- We disabled the add group button color change after adding 10 new groups. [#8051](https://github.com/JabRef/jabref/issues/8051)
- We inverted the logic for resolving [BibTeX strings](https://docs.jabref.org/advanced/strings). This helps to keep `#` chars. By default String resolving is only activated for a couple of standard fields. The list of fields can be modified in the preferences. [#7010](https://github.com/JabRef/jabref/issues/7010), [#7102](https://github.com/JabRef/jabref/issues/7012), [#8303](https://github.com/JabRef/jabref/issues/8303)
- We moved the search box in preview preferences closer to the available citation styles list. [#8370](https://github.com/JabRef/jabref/pull/8370)
- Changing the preference to show the preview panel as a separate tab now has effect without restarting JabRef. [#8370](https://github.com/JabRef/jabref/pull/8370)
- We enabled switching themes in JabRef without the need to restart JabRef. [#7335](https://github.com/JabRef/jabref/pull/7335)
- We added support for the field `day`, `rights`, `coverage` and `language` when reading XMP data in Dublin Core format. [#8491](https://github.com/JabRef/jabref/issues/8491)

### Fixed

- We fixed an issue where the preferences for "Search and store files relative to library file location" where ignored when the "Main file directory" field was not empty [#8385](https://github.com/JabRef/jabref/issues/8385)
- We fixed an issue where `#`chars in certain fields would be interpreted as BibTeX strings [#7010](https://github.com/JabRef/jabref/issues/7010), [#7102](https://github.com/JabRef/jabref/issues/7012), [#8303](https://github.com/JabRef/jabref/issues/8303)
- We fixed an issue where the fulltext search on an empty library with no documents would lead to an exception [koppor#522](https://github.com/koppor/jabref/issues/522)
- We fixed an issue where clicking on "Accept changes" in the merge dialog would lead to an exception [forum#2418](https://discourse.jabref.org/t/the-library-has-been-modified-by-another-program/2418/8)
- We fixed an issue where clicking on headings in the entry preview could lead to an exception. [#8292](https://github.com/JabRef/jabref/issues/8292)
- We fixed an issue where IntegrityCheck used the system's character encoding instead of the one set by the library or in preferences [#8022](https://github.com/JabRef/jabref/issues/8022)
- We fixed an issue about empty metadata in library properties when called from the right click menu. [#8358](https://github.com/JabRef/jabref/issues/8358)
- We fixed an issue where someone could add a duplicate field in the customize entry type dialog. [#8194](https://github.com/JabRef/jabref/issues/8194)
- We fixed a typo in the library properties tab: "String constants". There, one can configure [BibTeX string constants](https://docs.jabref.org/advanced/strings).
- We fixed an issue when writing a non-UTF-8 encoded file: The header is written again. [#8417](https://github.com/JabRef/jabref/issues/8417)
- We fixed an issue where folder creation during systemic literature review failed due to an illegal fetcher name. [#8552](https://github.com/JabRef/jabref/pull/8552)

## [5.4] - 2021-12-20

### Added

- We added confirmation dialog when user wants to close a library where any empty entires are detected. [#8096](https://github.com/JabRef/jabref/issues/8096)
- We added import support for CFF files. [#7945](https://github.com/JabRef/jabref/issues/7945)
- We added the option to copy the DOI of an entry directly from the context menu copy submenu. [#7826](https://github.com/JabRef/jabref/issues/7826)
- We added a fulltext search feature. [#2838](https://github.com/JabRef/jabref/pull/2838)
- We improved the deduction of bib-entries from imported fulltext pdfs. [#7947](https://github.com/JabRef/jabref/pull/7947)
- We added unprotect_terms to the list of bracketed pattern modifiers [#7826](https://github.com/JabRef/jabref/pull/7960)
- We added a dialog that allows to parse metadata from linked pdfs. [#7929](https://github.com/JabRef/jabref/pull/7929)
- We added an icon picker in group edit dialog. [#6142](https://github.com/JabRef/jabref/issues/6142)
- We added a preference to Opt-In to JabRef's online metadata extraction service (Grobid) usage. [#8002](https://github.com/JabRef/jabref/pull/8002)
- We readded the possibility to display the search results of all databases ("Global Search"). It is shown in a separate window. [#4096](https://github.com/JabRef/jabref/issues/4096)
- We readded the possibility to keep the search string when switching tabs. It is implemented by a toggle button. [#4096](https://github.com/JabRef/jabref/issues/4096#issuecomment-575986882)
- We allowed the user to also preview the available citation styles in the preferences besides the selected ones [#8108](https://github.com/JabRef/jabref/issues/8108)
- We added an option to search the available citation styles by name in the preferences [#8108](https://github.com/JabRef/jabref/issues/8108)
- We added an option to generate bib-entries from ID through a popover in the toolbar. [#4183](https://github.com/JabRef/jabref/issues/4183)
- We added a menu option in the right click menu of the main table tabs to display the library properties. [#6527](https://github.com/JabRef/jabref/issues/6527)
- When a `.bib` file ("library") was saved successfully, a notification is shown

### Changed

- Local library settings may overwrite the setting "Search and store files relative to library file location" [#8179](https://github.com/JabRef/jabref/issues/8179)
- The option "Fit table horizontally on screen" in the "Entry table" preferences is now disabled by default [#8148](https://github.com/JabRef/jabref/pull/8148)
- We improved the preferences and descriptions in the "Linked files" preferences tab [#8148](https://github.com/JabRef/jabref/pull/8148)
- We slightly changed the layout of the Journal tab in the preferences for ui consistency. [#7937](https://github.com/JabRef/jabref/pull/7937)
- The JabRefHost on Windows now writes a temporary file and calls `-importToOpen` instead of passing the bibtex via `-importBibtex`. [#7374](https://github.com/JabRef/jabref/issues/7374), [JabRef Browser Ext #274](https://github.com/JabRef/JabRef-Browser-Extension/issues/274)
- We reordered some entries in the right-click menu of the main table. [#6099](https://github.com/JabRef/jabref/issues/6099)
- We merged the barely used ImportSettingsTab and the CustomizationTab in the preferences into one single tab and moved the option to allow Integers in Edition Fields in Bibtex-Mode to the EntryEditor tab. [#7849](https://github.com/JabRef/jabref/pull/7849)
- We moved the export order in the preferences from `File` to `Import and Export`. [#7935](https://github.com/JabRef/jabref/pull/7935)
- We reworked the export order in the preferences and the save order in the library preferences. You can now set more than three sort criteria in your library preferences. [#7935](https://github.com/JabRef/jabref/pull/7935)
- The metadata-to-pdf actions now also embeds the bibfile to the PDF. [#8037](https://github.com/JabRef/jabref/pull/8037)
- The snap was updated to use the core20 base and to use lzo compression for better startup performance [#8109](https://github.com/JabRef/jabref/pull/8109)
- We moved the union/intersection view button in the group sidepane to the left of the other controls. [#8202](https://github.com/JabRef/jabref/pull/8202)
- We improved the Drag and Drop behavior in the "Customize Entry Types" Dialog [#6338](https://github.com/JabRef/jabref/issues/6338)
- When determining the URL of an ArXiV eprint, the URL now points to the version [#8149](https://github.com/JabRef/jabref/pull/8149)
- We Included all standard fields with citation key when exporting to Old OpenOffice/LibreOffice Calc Format [#8176](https://github.com/JabRef/jabref/pull/8176)
- In case the database is encoded with `UTF8`, the `% Encoding` marker is not written anymore
- The written `.bib` file has the same line endings [#390](https://github.com/koppor/jabref/issues/390)
- The written `.bib` file always has a final line break
- The written `.bib` file keeps the newline separator of the loaded `.bib` file
- We present options to manually enter an article or return to the New Entry menu when the fetcher DOI fails to find an entry for an ID [#7870](https://github.com/JabRef/jabref/issues/7870)
- We trim white space and non-ASCII characters from DOI [#8127](https://github.com/JabRef/jabref/issues/8127)
- The duplicate checker now inspects other fields in case no difference in the required and optional fields are found.
- We reworked the library properties dialog and integrated the `Library > Preamble`, `Library > Citation key pattern` and `Library > String constants dialogs` [#8264](https://github.com/JabRef/jabref/pulls/8264)
- We improved the startup time of JabRef by switching from the logging library `log4j2` to `tinylog` [#8007](https://github.com/JabRef/jabref/issues/8007)

### Fixed

- We fixed an issue where an exception occurred when pasting an entry with a publication date-range of the form 1910/1917 [#7864](https://github.com/JabRef/jabref/issues/7864)
- We fixed an issue where an exception occured when a preview style was edited and afterwards another preview style selected. [#8280](https://github.com/JabRef/jabref/issues/8280)
- We fixed an issue where the actions to move a file to a directory were incorrectly disabled. [#7908](https://github.com/JabRef/jabref/issues/7908)
- We fixed an issue where an exception occurred when a linked online file was edited in the entry editor [#8008](https://github.com/JabRef/jabref/issues/8008)
- We fixed an issue when checking for a new version when JabRef is used behind a corporate proxy. [#7884](https://github.com/JabRef/jabref/issues/7884)
- We fixed some icons that were drawn in the wrong color when JabRef used a custom theme. [#7853](https://github.com/JabRef/jabref/issues/7853)
- We fixed an issue where the `Aux file` on `Edit group` doesn't support relative sub-directories path to import. [#7719](https://github.com/JabRef/jabref/issues/7719).
- We fixed an issue where it was impossible to add or modify groups. [#7912](https://github.com/JabRef/jabref/pull/793://github.com/JabRef/jabref/pull/7921)
- We fixed an issue about the visible side pane components being out of sync with the view menu. [#8115](https://github.com/JabRef/jabref/issues/8115)
- We fixed an issue where the side pane would not close when all its components were closed. [#8082](https://github.com/JabRef/jabref/issues/8082)
- We fixed an issue where exported entries from a Citavi bib containing URLs could not be imported [#7892](https://github.com/JabRef/jabref/issues/7882)
- We fixed an issue where the icons in the search bar had the same color, toggled as well as untoggled. [#8014](https://github.com/JabRef/jabref/pull/8014)
- We fixed an issue where typing an invalid UNC path into the "Main file directory" text field caused an error. [#8107](https://github.com/JabRef/jabref/issues/8107)
- We fixed an issue where "Open Folder" didn't select the file on macOS in Finder [#8130](https://github.com/JabRef/jabref/issues/8130)
- We fixed an issue where importing PDFs resulted in an uncaught exception [#8143](https://github.com/JabRef/jabref/issues/8143)
- We fixed "The library has been modified by another program" showing up when line breaks change [#4877](https://github.com/JabRef/jabref/issues/4877)
- The default directory of the "LaTeX Citations" tab is now the directory of the currently opened database (and not the directory chosen at the last open file dialog or the last database save) [koppor#538](https://github.com/koppor/jabref/issues/538)
- When writing a bib file, the `NegativeArraySizeException` should not occur [#8231](https://github.com/JabRef/jabref/issues/8231) [#8265](https://github.com/JabRef/jabref/issues/8265)
- We fixed an issue where some menu entries were available without entries selected. [#4795](https://github.com/JabRef/jabref/issues/4795)
- We fixed an issue where right-clicking on a tab and selecting close will close the focused tab even if it is not the tab we right-clicked [#8193](https://github.com/JabRef/jabref/pull/8193)
- We fixed an issue where selecting a citation style in the preferences would sometimes produce an exception [#7860](https://github.com/JabRef/jabref/issues/7860)
- We fixed an issue where an exception would occur when clicking on a DOI link in the preview pane [#7706](https://github.com/JabRef/jabref/issues/7706)
- We fixed an issue where XMP and embedded BibTeX export would not work [#8278](https://github.com/JabRef/jabref/issues/8278)
- We fixed an issue where the XMP and embedded BibTeX import of a file containing multiple schemas failed [#8278](https://github.com/JabRef/jabref/issues/8278)
- We fixed an issue where writing embedded BibTeX import fails due to write protection or bibtex already being present [#8332](https://github.com/JabRef/jabref/pull/8332)
- We fixed an issue where pdf-paths and the pdf-indexer could get out of sync [#8182](https://github.com/JabRef/jabref/issues/8182)
- We fixed an issue where Status-Logger error messages appeared during the startup of JabRef [#5475](https://github.com/JabRef/jabref/issues/5475)

### Removed

- We removed two orphaned preferences options [#8164](https://github.com/JabRef/jabref/pull/8164)
- We removed the functionality of the `--debug` commandline options. Use the java command line switch `-Dtinylog.level=debug` for debug output instead. [#8226](https://github.com/JabRef/jabref/pull/8226)

## [5.3] – 2021-07-05

### Added

- We added a progress counter to the title bar in Possible Duplicates dialog window. [#7366](https://github.com/JabRef/jabref/issues/7366)
- We added new "Customization" tab to the preferences which includes option to choose a custom address for DOI access. [#7337](https://github.com/JabRef/jabref/issues/7337)
- We added zbmath to the public databases from which the bibliographic information of an existing entry can be updated. [#7437](https://github.com/JabRef/jabref/issues/7437)
- We showed to the find Unlinked Files Dialog the date of the files' most recent modification. [#4652](https://github.com/JabRef/jabref/issues/4652)
- We added to the find Unlinked Files function a filter to show only files based on date of last modification (Last Year, Last Month, Last Week, Last Day). [#4652](https://github.com/JabRef/jabref/issues/4652)
- We added to the find Unlinked Files function a filter that sorts the files based on the date of last modification(Sort by Newest, Sort by Oldest First). [#4652](https://github.com/JabRef/jabref/issues/4652)
- We added the possibility to add a new entry via its zbMath ID (zbMATH can be chosen as ID type in the "Select entry type" window). [#7202](https://github.com/JabRef/jabref/issues/7202)
- We added the extension support and the external application support (For Texshow, Texmaker and LyX) to the flatpak [#7248](https://github.com/JabRef/jabref/pull/7248)
- We added some symbols and keybindings to the context menu in the entry editor. [#7268](https://github.com/JabRef/jabref/pull/7268)
- We added keybindings for setting and clearing the read status. [#7264](https://github.com/JabRef/jabref/issues/7264)
- We added two new fields to track the creation and most recent modification date and time for each entry. [koppor#130](https://github.com/koppor/jabref/issues/130)
- We added a feature that allows the user to copy highlighted text in the preview window. [#6962](https://github.com/JabRef/jabref/issues/6962)
- We added a feature that allows you to create new BibEntry via paste arxivId [#2292](https://github.com/JabRef/jabref/issues/2292)
- We added support for conducting automated and systematic literature search across libraries and git support for persistence [#369](https://github.com/koppor/jabref/issues/369)
- We added a add group functionality at the bottom of the side pane. [#4682](https://github.com/JabRef/jabref/issues/4682)
- We added a feature that allows the user to choose whether to trust the target site when unable to find a valid certification path from the file download site. [#7616](https://github.com/JabRef/jabref/issues/7616)
- We added a feature that allows the user to open all linked files of multiple selected entries by "Open file" option. [#6966](https://github.com/JabRef/jabref/issues/6966)
- We added a keybinding preset for new entries. [#7705](https://github.com/JabRef/jabref/issues/7705)
- We added a select all button for the library import function. [#7786](https://github.com/JabRef/jabref/issues/7786)
- We added a search feature for journal abbreviations. [#7804](https://github.com/JabRef/jabref/pull/7804)
- We added auto-key-generation progress to the background task list. [#7267](https://github.com/JabRef/jabref/issues/72)
- We added the option to write XMP metadata to pdfs from the CLI. [7814](https://github.com/JabRef/jabref/pull/7814)

### Changed

- The export to MS Office XML now exports the author field as `Inventor` if the bibtex entry type is `patent` [#7830](https://github.com/JabRef/jabref/issues/7830)
- We changed the EndNote importer to import the field `label` to the corresponding bibtex field `endnote-label` [forum#2734](https://discourse.jabref.org/t/importing-endnote-label-field-to-jabref-from-xml-file/2734)
- The keywords added via "Manage content selectors" are now displayed in alphabetical order. [#3791](https://github.com/JabRef/jabref/issues/3791)
- We improved the "Find unlinked files" dialog to show import results for each file. [#7209](https://github.com/JabRef/jabref/pull/7209)
- The content of the field `timestamp` is migrated to `creationdate`. In case one configured "udpate timestampe", it is migrated to `modificationdate`. [koppor#130](https://github.com/koppor/jabref/issues/130)
- The JabRef specific meta-data content in the main field such as priorities (prio1, prio2, ...) are migrated to their respective fields. They are removed from the keywords. [#6840](https://github.com/jabref/jabref/issues/6840)
- We fixed an issue where groups generated from authors' last names did not include all entries of the authors' [#5833](https://github.com/JabRef/jabref/issues/5833)
- The export to MS Office XML now uses the month name for the field `MonthAcessed` instead of the two digit number [#7354](https://github.com/JabRef/jabref/issues/7354)
- We included some standalone dialogs from the options menu in the main preference dialog and fixed some visual issues in the preferences dialog. [#7384](https://github.com/JabRef/jabref/pull/7384)
- We improved the linking of the `python3` interpreter via the shebang to dynamically use the systems default Python. Related to [JabRef-Browser-Extension #177](https://github.com/JabRef/JabRef-Browser-Extension/issues/177)
- Automatically found pdf files now have the linking button to the far left and uses a link icon with a plus instead of a briefcase. The file name also has lowered opacity(70%) until added. [#3607](https://github.com/JabRef/jabref/issues/3607)
- We simplified the select entry type form by splitting it into two parts ("Recommended" and "Others") based on internal usage data. [#6730](https://github.com/JabRef/jabref/issues/6730)
- We improved the submenu list by merging the'Remove group' having two options, with or without subgroups. [#4682](https://github.com/JabRef/jabref/issues/4682)
- The export to MS Office XML now uses the month name for the field `Month` instead of the two digit number [forum#2685](https://discourse.jabref.org/t/export-month-as-text-not-number/2685)
- We reintroduced missing default keybindings for new entries. [#7346](https://github.com/JabRef/jabref/issues/7346) [#7439](https://github.com/JabRef/jabref/issues/7439)
- Lists of available fields are now sorted alphabetically. [#7716](https://github.com/JabRef/jabref/issues/7716)
- The tooltip of the search field explaining the search is always shown. [#7279](https://github.com/JabRef/jabref/pull/7279)
- We rewrote the ACM fetcher to adapt to the new interface. [#5804](https://github.com/JabRef/jabref/issues/5804)
- We moved the select/collapse buttons in the unlinked files dialog into a context menu. [#7383](https://github.com/JabRef/jabref/issues/7383)
- We fixed an issue where journal abbreviations containing curly braces were not recognized [#7773](https://github.com/JabRef/jabref/issues/7773)

### Fixed

- We fixed an isuse where some texts (e.g. descriptionss) in dialogs could not be translated [#7854](https://github.com/JabRef/jabref/issues/7854)
- We fixed an issue where import hangs for ris files with "ER - " [#7737](https://github.com/JabRef/jabref/issues/7737)
- We fixed an issue where getting bibliograhpic data from DOI or another identifer did not respect the library mode (BibTeX/biblatex)[#1018](https://github.com/JabRef/jabref/issues/6267)
- We fixed an issue where importing entries would not respect the library mode (BibTeX/biblatex)[#1018](https://github.com/JabRef/jabref/issues/1018)
- We fixed an issue where an exception occured when importing entries from a web search [#7606](https://github.com/JabRef/jabref/issues/7606)
- We fixed an issue where the table column sort order was not properly stored and resulted in unsorted eports [#7524](https://github.com/JabRef/jabref/issues/7524)
- We fixed an issue where the value of the field `school` or `institution` would be printed twice in the HTML Export [forum#2634](https://discourse.jabref.org/t/problem-with-exporting-techreport-phdthesis-mastersthesis-to-html/2634)
- We fixed an issue preventing to connect to a shared database. [#7570](https://github.com/JabRef/jabref/pull/7570)
- We fixed an issue preventing files from being dragged & dropped into an empty library. [#6851](https://github.com/JabRef/jabref/issues/6851)
- We fixed an issue where double-click onto PDF in file list under the 'General' tab section should just open the file. [#7465](https://github.com/JabRef/jabref/issues/7465)
- We fixed an issue where the dark theme did not extend to a group's custom color picker. [#7481](https://github.com/JabRef/jabref/issues/7481)
- We fixed an issue where choosing the fields on which autocompletion should not work in "Entry editor" preferences had no effect. [#7320](https://github.com/JabRef/jabref/issues/7320)
- We fixed an issue where the "Normalize page numbers" formatter did not replace en-dashes or em-dashes with a hyphen-minus sign. [#7239](https://github.com/JabRef/jabref/issues/7239)
- We fixed an issue with the style of highlighted check boxes while searching in preferences. [#7226](https://github.com/JabRef/jabref/issues/7226)
- We fixed an issue where the option "Move file to file directory" was disabled in the entry editor for all files [#7194](https://github.com/JabRef/jabref/issues/7194)
- We fixed an issue where application dialogs were opening in the wrong display when using multiple screens [#7273](https://github.com/JabRef/jabref/pull/7273)
- We fixed an issue where the "Find unlinked files" dialog would freeze JabRef on importing. [#7205](https://github.com/JabRef/jabref/issues/7205)
- We fixed an issue where the "Find unlinked files" would stop importing when importing a single file failed. [#7206](https://github.com/JabRef/jabref/issues/7206)
- We fixed an issue where JabRef froze for a few seconds in MacOS when DNS resolution timed out. [#7441](https://github.com/JabRef/jabref/issues/7441)
- We fixed an issue where an exception would be displayed for previewing and preferences when a custom theme has been configured but is missing [#7177](https://github.com/JabRef/jabref/issues/7177)
- We fixed an issue where URLs in `file` fields could not be handled on Windows. [#7359](https://github.com/JabRef/jabref/issues/7359)
- We fixed an issue where the regex based file search miss-interpreted specific symbols. [#4342](https://github.com/JabRef/jabref/issues/4342)
- We fixed an issue where the Harvard RTF exporter used the wrong default file extension. [4508](https://github.com/JabRef/jabref/issues/4508)
- We fixed an issue where the Harvard RTF exporter did not use the new authors formatter and therefore did not export "organization" authors correctly. [4508](https://github.com/JabRef/jabref/issues/4508)
- We fixed an issue where the field `urldate` was not exported to the corresponding fields `YearAccessed`, `MonthAccessed`, `DayAccessed` in MS Office XML [#7354](https://github.com/JabRef/jabref/issues/7354)
- We fixed an issue where the password for a shared SQL database was only remembered if it was the same as the username [#6869](https://github.com/JabRef/jabref/issues/6869)
- We fixed an issue where some custom exports did not use the new authors formatter and therefore did not export authors correctly [#7356](https://github.com/JabRef/jabref/issues/7356)
- We fixed an issue where alt+keyboard shortcuts do not work [#6994](https://github.com/JabRef/jabref/issues/6994)
- We fixed an issue about the file link editor did not allow to change the file name according to the default pattern after changing an entry. [#7525](https://github.com/JabRef/jabref/issues/7525)
- We fixed an issue where the file path is invisible in dark theme. [#7382](https://github.com/JabRef/jabref/issues/7382)
- We fixed an issue where the secondary sorting is not working for some special fields. [#7015](https://github.com/JabRef/jabref/issues/7015)
- We fixed an issue where changing the font size makes the font size field too small. [#7085](https://github.com/JabRef/jabref/issues/7085)
- We fixed an issue with TexGroups on Linux systems, where the modification of an aux-file did not trigger an auto-update for TexGroups. Furthermore, the detection of file modifications is now more reliable. [#7412](https://github.com/JabRef/jabref/pull/7412)
- We fixed an issue where the Unicode to Latex formatter produced wrong results for characters with a codepoint higher than Character.MAX_VALUE. [#7387](https://github.com/JabRef/jabref/issues/7387)
- We fixed an issue where a non valid value as font size results in an uncaught exception. [#7415](https://github.com/JabRef/jabref/issues/7415)
- We fixed an issue where "Merge citations" in the Openoffice/Libreoffice integration panel did not have a corresponding opposite. [#7454](https://github.com/JabRef/jabref/issues/7454)
- We fixed an issue where drag and drop of bib files for opening resulted in uncaught exceptions [#7464](https://github.com/JabRef/jabref/issues/7464)
- We fixed an issue where columns shrink in width when we try to enlarge JabRef window. [#6818](https://github.com/JabRef/jabref/issues/6818)
- We fixed an issue where Content selector does not seem to work for custom fields. [#6819](https://github.com/JabRef/jabref/issues/6819)
- We fixed an issue where font size of the preferences dialog does not update with the rest of the GUI. [#7416](https://github.com/JabRef/jabref/issues/7416)
- We fixed an issue in which a linked online file consisting of a web page was saved as an invalid pdf file upon being downloaded. The user is now notified when downloading a linked file results in an HTML file. [#7452](https://github.com/JabRef/jabref/issues/7452)
- We fixed an issue where opening BibTex file (doubleclick) from Folder with spaces not working. [#6487](https://github.com/JabRef/jabref/issues/6487)
- We fixed the header title in the Add Group/Subgroup Dialog box. [#4682](https://github.com/JabRef/jabref/issues/4682)
- We fixed an issue with saving large `.bib` files [#7265](https://github.com/JabRef/jabref/issues/7265)
- We fixed an issue with very large page numbers [#7590](https://github.com/JabRef/jabref/issues/7590)
- We fixed an issue where the file extension is missing on saving the library file on linux [#7451](https://github.com/JabRef/jabref/issues/7451)
- We fixed an issue with opacity of disabled icon-buttons [#7195](https://github.com/JabRef/jabref/issues/7195)
- We fixed an issue where journal abbreviations in UTF-8 were not recognized [#5850](https://github.com/JabRef/jabref/issues/5850)
- We fixed an issue where the article title with curly brackets fails to download the arXiv link (pdf file). [#7633](https://github.com/JabRef/jabref/issues/7633)
- We fixed an issue with toggle of special fields does not work for sorted entries [#7016](https://github.com/JabRef/jabref/issues/7016)
- We fixed an issue with the default path of external application. [#7641](https://github.com/JabRef/jabref/issues/7641)
- We fixed an issue where urls must be embedded in a style tag when importing EndNote style Xml files. Now it can parse url with or without a style tag. [#6199](https://github.com/JabRef/jabref/issues/6199)
- We fixed an issue where the article title with colon fails to download the arXiv link (pdf file). [#7660](https://github.com/JabRef/issues/7660)
- We fixed an issue where the keybinding for delete entry did not work on the main table [7580](https://github.com/JabRef/jabref/pull/7580)
- We fixed an issue where the RFC fetcher is not compatible with the draft [7305](https://github.com/JabRef/jabref/issues/7305)
- We fixed an issue where duplicate files (both file names and contents are the same) is downloaded and add to linked files [#6197](https://github.com/JabRef/jabref/issues/6197)
- We fixed an issue where changing the appearance of the preview tab did not trigger a restart warning. [#5464](https://github.com/JabRef/jabref/issues/5464)
- We fixed an issue where editing "Custom preview style" triggers exception. [#7526](https://github.com/JabRef/jabref/issues/7526)
- We fixed the [SAO/NASA Astrophysics Data System](https://docs.jabref.org/collect/import-using-online-bibliographic-database#sao-nasa-astrophysics-data-system) fetcher. [#7867](https://github.com/JabRef/jabref/pull/7867)
- We fixed an issue where a title with multiple applied formattings in EndNote was not imported correctly [forum#2734](https://discourse.jabref.org/t/importing-endnote-label-field-to-jabref-from-xml-file/2734)
- We fixed an issue where a `report` in EndNote was imported as `article` [forum#2734](https://discourse.jabref.org/t/importing-endnote-label-field-to-jabref-from-xml-file/2734)
- We fixed an issue where the field `publisher` in EndNote was not imported in JabRef [forum#2734](https://discourse.jabref.org/t/importing-endnote-label-field-to-jabref-from-xml-file/2734)

### Removed

- We removed add group button beside the filter group tab. [#4682](https://github.com/JabRef/jabref/issues/4682)

## [5.2] – 2020-12-24

### Added

- We added a validation to check if the current database location is shared, preventing an exception when Pulling Changes From Shared Database. [#6959](https://github.com/JabRef/jabref/issues/6959)
- We added a query parser and mapping layer to enable conversion of queries formulated in simplified lucene syntax by the user into api queries. [#6799](https://github.com/JabRef/jabref/pull/6799)
- We added some basic functionality to customise the look of JabRef by importing a css theme file. [#5790](https://github.com/JabRef/jabref/issues/5790)
- We added connection check function in network preference setting [#6560](https://github.com/JabRef/jabref/issues/6560)
- We added support for exporting to YAML. [#6974](https://github.com/JabRef/jabref/issues/6974)
- We added a DOI format and organization check to detect [American Physical Society](https://journals.aps.org/) journals to copy the article ID to the page field for cases where the page numbers are missing. [#7019](https://github.com/JabRef/jabref/issues/7019)
- We added an error message in the New Entry dialog that is shown in case the fetcher did not find anything . [#7000](https://github.com/JabRef/jabref/issues/7000)
- We added a new formatter to output shorthand month format. [#6579](https://github.com/JabRef/jabref/issues/6579)
- We added support for the new Microsoft Edge browser in all platforms. [#7056](https://github.com/JabRef/jabref/pull/7056)
- We reintroduced emacs/bash-like keybindings. [#6017](https://github.com/JabRef/jabref/issues/6017)
- We added a feature to provide automated cross library search using a cross library query language. This provides support for the search step of systematic literature reviews (SLRs). [koppor#369](https://github.com/koppor/jabref/issues/369)

### Changed

- We changed the default preferences for OpenOffice/LibreOffice integration to automatically sync the bibliography when inserting new citations in a OpenOffic/LibreOffice document. [#6957](https://github.com/JabRef/jabref/issues/6957)
- We restructured the 'File' tab and extracted some parts into the 'Linked files' tab [#6779](https://github.com/JabRef/jabref/pull/6779)
- JabRef now offers journal lists from <https://abbrv.jabref.org>. JabRef the lists which use a dot inside the abbreviations. [#5749](https://github.com/JabRef/jabref/pull/5749)
- We removed two useless preferences in the groups preferences dialog. [#6836](https://github.com/JabRef/jabref/pull/6836)
- Synchronization of SpecialFields to keywords is now disabled by default. [#6621](https://github.com/JabRef/jabref/issues/6621)
- JabRef no longer opens the entry editor with the first entry on startup [#6855](https://github.com/JabRef/jabref/issues/6855)
- We completed the rebranding of `bibtexkey` as `citationkey` which was started in JabRef 5.1.
- JabRef no longer opens the entry editor with the first entry on startup [#6855](https://github.com/JabRef/jabref/issues/6855)
- Fetch by ID: (long) "SAO/NASA Astrophysics Data System" replaced by (short) "SAO/NASA ADS" [#6876](https://github.com/JabRef/jabref/pull/6876)
- We changed the title of the window "Manage field names and content" to have the same title as the corresponding menu item [#6895](https://github.com/JabRef/jabref/pull/6895)
- We renamed the menus "View -> Previous citation style" and "View -> Next citation style" into "View -> Previous preview style" and "View -> Next preview style" and renamed the "Preview" style to "Customized preview style". [#6899](https://github.com/JabRef/jabref/pull/6899)
- We changed the default preference option "Search and store files relative to library file location" to on, as this seems to be a more intuitive behaviour. [#6863](https://github.com/JabRef/jabref/issues/6863)
- We changed the title of the window "Manage field names and content": to have the same title as the corresponding menu item [#6895](https://github.com/JabRef/jabref/pull/6895)
- We improved the detection of "short" DOIs [6880](https://github.com/JabRef/jabref/issues/6880)
- We improved the duplicate detection when identifiers like DOI or arxiv are semantiaclly the same, but just syntactically differ (e.g. with or without http(s):// prefix). [#6707](https://github.com/JabRef/jabref/issues/6707)
- We improved JabRef start up time [6057](https://github.com/JabRef/jabref/issues/6057)
- We changed in the group interface "Generate groups from keywords in a BibTeX field" by "Generate groups from keywords in the following field". [#6983](https://github.com/JabRef/jabref/issues/6983)
- We changed the name of a group type from "Searching for keywords" to "Searching for a keyword". [6995](https://github.com/JabRef/jabref/pull/6995)
- We changed the way JabRef displays the title of a tab and of the window. [4161](https://github.com/JabRef/jabref/issues/4161)
- We changed connect timeouts for server requests to 30 seconds in general and 5 seconds for GROBID server (special) and improved user notifications on connection issues. [7026](https://github.com/JabRef/jabref/pull/7026)
- We changed the order of the library tab context menu items. [#7171](https://github.com/JabRef/jabref/issues/7171)
- We changed the way linked files are opened on Linux to use the native openFile method, compatible with confined packages. [7037](https://github.com/JabRef/jabref/pull/7037)
- We refined the entry preview to show the full names of authors and editors, to list the editor only if no author is present, have the year earlier. [#7083](https://github.com/JabRef/jabref/issues/7083)

### Fixed

- We fixed an issue changing the icon link_variation_off that is not meaningful. [#6834](https://github.com/JabRef/jabref/issues/6834)
- We fixed an issue where the `.sav` file was not deleted upon exiting JabRef. [#6109](https://github.com/JabRef/jabref/issues/6109)
- We fixed a linked identifier icon inconsistency. [#6705](https://github.com/JabRef/jabref/issues/6705)
- We fixed the wrong behavior that font size changes are not reflected in dialogs. [#6039](https://github.com/JabRef/jabref/issues/6039)
- We fixed the failure to Copy citation key and link. [#5835](https://github.com/JabRef/jabref/issues/5835)
- We fixed an issue where the sort order of the entry table was reset after a restart of JabRef. [#6898](https://github.com/JabRef/jabref/pull/6898)
- We fixed an issue where no longer a warning was displayed when inserting references into LibreOffice with an invalid "ReferenceParagraphFormat". [#6907](https://github.com/JabRef/jabref/pull/60907).
- We fixed an issue where a selected field was not removed after the first click in the custom entry types dialog. [#6934](https://github.com/JabRef/jabref/issues/6934)
- We fixed an issue where a remove icon was shown for standard entry types in the custom entry types dialog. [#6906](https://github.com/JabRef/jabref/issues/6906)
- We fixed an issue where it was impossible to connect to OpenOffice/LibreOffice on Mac OSX. [#6970](https://github.com/JabRef/jabref/pull/6970)
- We fixed an issue with the python script used by browser plugins that failed to locate JabRef if not installed in its default location. [#6963](https://github.com/JabRef/jabref/pull/6963/files)
- We fixed an issue where spaces and newlines in an isbn would generate an exception. [#6456](https://github.com/JabRef/jabref/issues/6456)
- We fixed an issue where identity column header had incorrect foreground color in the Dark theme. [#6796](https://github.com/JabRef/jabref/issues/6796)
- We fixed an issue where the RIS exporter added extra blank lines.[#7007](https://github.com/JabRef/jabref/pull/7007/files)
- We fixed an issue where clicking on Collapse All button in the Search for Unlinked Local Files expanded the directory structure erroneously [#6848](https://github.com/JabRef/jabref/issues/6848)
- We fixed an issue, when pulling changes from shared database via shortcut caused creation of a new tech report [6867](https://github.com/JabRef/jabref/issues/6867)
- We fixed an issue where the JabRef GUI does not highlight the "All entries" group on start-up [#6691](https://github.com/JabRef/jabref/issues/6691)
- We fixed an issue where a custom dark theme was not applied to the entry preview tab [7068](https://github.com/JabRef/jabref/issues/7068)
- We fixed an issue where modifications to the Custom preview layout in the preferences were not saved [#6447](https://github.com/JabRef/jabref/issues/6447)
- We fixed an issue where errors from imports were not shown to the user [#7084](https://github.com/JabRef/jabref/pull/7084)
- We fixed an issue where the EndNote XML Import would fail on empty keywords tags [forum#2387](https://discourse.jabref.org/t/importing-in-unknown-format-fails-to-import-xml-library-from-bookends-export/2387)
- We fixed an issue where the color of groups of type "free search expression" not persisting after restarting the application [#6999](https://github.com/JabRef/jabref/issues/6999)
- We fixed an issue where modifications in the source tab where not saved without switching to another field before saving the library [#6622](https://github.com/JabRef/jabref/issues/6622)
- We fixed an issue where the "Document Viewer" did not show the first page of the opened pdf document and did not show the correct total number of pages [#7108](https://github.com/JabRef/jabref/issues/7108)
- We fixed an issue where the context menu was not updated after a file link was changed. [#5777](https://github.com/JabRef/jabref/issues/5777)
- We fixed an issue where the password for a shared SQL database was not remembered [#6869](https://github.com/JabRef/jabref/issues/6869)
- We fixed an issue where newly added entires were not synced to a shared SQL database [#7176](https://github.com/JabRef/jabref/issues/7176)
- We fixed an issue where the PDF-Content importer threw an exception when no DOI number is present at the first page of the PDF document [#7203](https://github.com/JabRef/jabref/issues/7203)
- We fixed an issue where groups created from aux files did not update on file changes [#6394](https://github.com/JabRef/jabref/issues/6394)
- We fixed an issue where authors that only have last names were incorrectly identified as institutes when generating citation keys [#7199](https://github.com/JabRef/jabref/issues/7199)
- We fixed an issue where institutes were incorrectly identified as universities when generating citation keys [#6942](https://github.com/JabRef/jabref/issues/6942)

### Removed

- We removed the Google Scholar fetcher and the ACM fetcher do not work due to traffic limitations [#6369](https://github.com/JabRef/jabref/issues/6369)
- We removed the menu entry "Manage external file types" because it's already in 'Preferences' dialog [#6991](https://github.com/JabRef/jabref/issues/6991)
- We removed the integrity check "Abbreviation detected" for the field journal/journaltitle in the entry editor [#3925](https://github.com/JabRef/jabref/issues/3925)

## [5.1] – 2020-08-30

### Added

- We added a new fetcher to enable users to search mEDRA DOIs [#6602](https://github.com/JabRef/jabref/issues/6602)
- We added a new fetcher to enable users to search "[Collection of Computer Science Bibliographies](https://liinwww.ira.uka.de/bibliography/index.html)". [#6638](https://github.com/JabRef/jabref/issues/6638)
- We added default values for delimiters in Add Subgroup window [#6624](https://github.com/JabRef/jabref/issues/6624)
- We improved responsiveness of general fields specification dialog window. [#6643](https://github.com/JabRef/jabref/issues/6604)
- We added support for importing ris file and load DOI [#6530](https://github.com/JabRef/jabref/issues/6530)
- We added the Library properties to a context menu on the library tabs [#6485](https://github.com/JabRef/jabref/issues/6485)
- We added a new field in the preferences in 'BibTeX key generator' for unwanted characters that can be user-specified. [#6295](https://github.com/JabRef/jabref/issues/6295)
- We added support for searching ShortScience for an entry through the user's browser. [#6018](https://github.com/JabRef/jabref/pull/6018)
- We updated EditionChecker to permit edition to start with a number. [#6144](https://github.com/JabRef/jabref/issues/6144)
- We added tooltips for most fields in the entry editor containing a short description. [#5847](https://github.com/JabRef/jabref/issues/5847)
- We added support for basic markdown in custom formatted previews [#6194](https://github.com/JabRef/jabref/issues/6194)
- We now show the number of items found and selected to import in the online search dialog. [#6248](https://github.com/JabRef/jabref/pull/6248)
- We created a new install screen for macOS. [#5759](https://github.com/JabRef/jabref/issues/5759)
- We added a new integrity check for duplicate DOIs. [koppor#339](https://github.com/koppor/jabref/issues/339)
- We implemented an option to download fulltext files while importing. [#6381](https://github.com/JabRef/jabref/pull/6381)
- We added a progress-indicator showing the average progress of background tasks to the toolbar. Clicking it reveals a pop-over with a list of running background tasks. [6443](https://github.com/JabRef/jabref/pull/6443)
- We fixed the bug when strike the delete key in the text field. [#6421](https://github.com/JabRef/jabref/issues/6421)
- We added a BibTex key modifier for truncating strings. [#3915](https://github.com/JabRef/jabref/issues/3915)
- We added support for jumping to target entry when typing letter/digit after sorting a column in maintable [#6146](https://github.com/JabRef/jabref/issues/6146)
- We added a new fetcher to enable users to search all available E-Libraries simultaneously. [koppor#369](https://github.com/koppor/jabref/issues/369)
- We added the field "entrytype" to the export sort criteria [#6531](https://github.com/JabRef/jabref/pull/6531)
- We added the possibility to change the display order of the fields in the entry editor. The order can now be configured using drag and drop in the "Customize entry types" dialog [#6152](https://github.com/JabRef/jabref/pull/6152)
- We added native support for biblatex-software [#6574](https://github.com/JabRef/jabref/issues/6574)
- We added a missing restart warning for AutoComplete in the preferences dialog. [#6351](https://github.com/JabRef/jabref/issues/6351)
- We added a note to the citation key pattern preferences dialog as a temporary workaround for a JavaFX bug, about committing changes in a table cell, if the focus is lost. [#5825](https://github.com/JabRef/jabref/issues/5825)
- We added support for customized fallback fields in bracketed patterns. [#7111](https://github.com/JabRef/jabref/issues/7111)

### Changed

- We improved the arXiv fetcher. Now it should find entries even more reliably and does no longer include the version (e.g `v1`) in the `eprint` field. [forum#1941](https://discourse.jabref.org/t/remove-version-in-arxiv-import/1941)
- We moved the group search bar and the button "New group" from bottom to top position to make it more prominent. [#6112](https://github.com/JabRef/jabref/pull/6112)
- When JabRef finds a `.sav` file without changes, there is no dialog asking for acceptance of changes anymore.
- We changed the buttons for import/export/show all/reset of preferences to smaller icon buttons in the preferences dialog. [#6130](https://github.com/JabRef/jabref/pull/6130)
- We moved the functionality "Manage field names & content" from the "Library" menu to the "Edit" menu, because it affects the selected entries and not the whole library
- We merged the functionality "Append contents from a BibTeX library into the currently viewed library" into the "Import into database" functionality. Fixes [#6049](https://github.com/JabRef/jabref/issues/6049).
- We changed the directory where fulltext downloads are stored to the directory set in the import-tab in preferences. [#6381](https://github.com/JabRef/jabref/pull/6381)
- We improved the error message for invalid jstyles. [#6303](https://github.com/JabRef/jabref/issues/6303)
- We changed the section name of 'Advanced' to 'Network' in the preferences and removed some obsolete options.[#6489](https://github.com/JabRef/jabref/pull/6489)
- We improved the context menu of the column "Linked identifiers" of the main table, by truncating their texts, if they are too long. [#6499](https://github.com/JabRef/jabref/issues/6499)
- We merged the main table tabs in the preferences dialog. [#6518](https://github.com/JabRef/jabref/pull/6518)
- We changed the command line option 'generateBibtexKeys' to the more generic term 'generateCitationKeys' while the short option remains 'g'.[#6545](https://github.com/JabRef/jabref/pull/6545)
- We improved the "Possible duplicate entries" window to remember its size and position throughout a session. [#6582](https://github.com/JabRef/jabref/issues/6582)
- We divided the toolbar into small parts, so if the application window is to small, only a part of the toolbar is moved into the chevron popup. [#6682](https://github.com/JabRef/jabref/pull/6682)
- We changed the layout for of the buttons in the Open Office side panel to ensure that the button text is always visible, specially when resizing. [#6639](https://github.com/JabRef/jabref/issues/6639)
- We merged the two new library commands in the file menu to one which always creates a new library in the default library mode. [#6359](https://github.com/JabRef/jabref/pull/6539#issuecomment-641056536)

### Fixed

- We fixed an issue where entry preview tab has no name in drop down list. [#6591](https://github.com/JabRef/jabref/issues/6591)
- We fixed to only search file links in the BIB file location directory when preferences has corresponding checkbox checked. [#5891](https://github.com/JabRef/jabref/issues/5891)
- We fixed wrong button order (Apply and Cancel) in ManageProtectedTermsDialog.
- We fixed an issue with incompatible characters at BibTeX key [#6257](https://github.com/JabRef/jabref/issues/6257)
- We fixed an issue where dash (`-`) was reported as illegal BibTeX key [#6295](https://github.com/JabRef/jabref/issues/6295)
- We greatly improved the performance of the overall application and many operations. [#5071](https://github.com/JabRef/jabref/issues/5071)
- We fixed an issue where sort by priority was broken. [#6222](https://github.com/JabRef/jabref/issues/6222)
- We fixed an issue where opening a library from the recent libraries menu was not possible. [#5939](https://github.com/JabRef/jabref/issues/5939)
- We fixed an issue with inconsistent capitalization of file extensions when downloading files. [#6115](https://github.com/JabRef/jabref/issues/6115)
- We fixed the display of language and encoding in the preferences dialog. [#6130](https://github.com/JabRef/jabref/pull/6130)
- Now the link and/or the link description in the column "linked files" of the main table gets truncated or wrapped, if too long, otherwise display issues arise. [#6178](https://github.com/JabRef/jabref/issues/6178)
- We fixed the issue that groups panel does not keep size when resizing window. [#6180](https://github.com/JabRef/jabref/issues/6180)
- We fixed an error that sometimes occurred when using the context menu. [#6085](https://github.com/JabRef/jabref/issues/6085)
- We fixed an issue where search full-text documents downloaded files with same name, overwriting existing files. [#6174](https://github.com/JabRef/jabref/pull/6174)
- We fixed an issue when importing into current library an erroneous message "import cancelled" is displayed even though import is successful. [#6266](https://github.com/JabRef/jabref/issues/6266)
- We fixed an issue where custom jstyles for Open/LibreOffice where not saved correctly. [#6170](https://github.com/JabRef/jabref/issues/6170)
- We fixed an issue where the INSPIRE fetcher was no longer working [#6229](https://github.com/JabRef/jabref/issues/6229)
- We fixed an issue where custom exports with an uppercase file extension could not be selected for "Copy...-> Export to Clipboard" [#6285](https://github.com/JabRef/jabref/issues/6285)
- We fixed the display of icon both in the main table and linked file editor. [#6169](https://github.com/JabRef/jabref/issues/6169)
- We fixed an issue where the windows installer did not create an entry in the start menu [bug report in the forum](https://discourse.jabref.org/t/error-while-fetching-from-doi/2018/3)
- We fixed an issue where only the field `abstract` and `comment` were declared as multiline fields. Other fields can now be configured in the preferences using "Do not wrap the following fields when saving" [4373](https://github.com/JabRef/jabref/issues/4373)
- We fixed an issue where JabRef switched to discrete graphics under macOS [#5935](https://github.com/JabRef/jabref/issues/5935)
- We fixed an issue where the Preferences entry preview will be unexpected modified leads to Value too long exception [#6198](https://github.com/JabRef/jabref/issues/6198)
- We fixed an issue where custom jstyles for Open/LibreOffice would only be valid if a layout line for the entry type `default` was at the end of the layout section [#6303](https://github.com/JabRef/jabref/issues/6303)
- We fixed an issue where a new entry is not shown in the library if a search is active [#6297](https://github.com/JabRef/jabref/issues/6297)
- We fixed an issue where long directory names created from patterns could create an exception. [#3915](https://github.com/JabRef/jabref/issues/3915)
- We fixed an issue where sort on numeric cases was broken. [#6349](https://github.com/JabRef/jabref/issues/6349)
- We fixed an issue where year and month fields were not cleared when converting to biblatex [#6224](https://github.com/JabRef/jabref/issues/6224)
- We fixed an issue where an "Not on FX thread" exception occured when saving on linux [#6453](https://github.com/JabRef/jabref/issues/6453)
- We fixed an issue where the library sort order was lost. [#6091](https://github.com/JabRef/jabref/issues/6091)
- We fixed an issue where brackets in regular expressions were not working. [6469](https://github.com/JabRef/jabref/pull/6469)
- We fixed an issue where multiple background task popups stacked over each other.. [#6472](https://github.com/JabRef/jabref/issues/6472)
- We fixed an issue where LaTeX citations for specific commands (\autocites) of biblatex-mla were not recognized. [#6476](https://github.com/JabRef/jabref/issues/6476)
- We fixed an issue where drag and drop was not working on empty database. [#6487](https://github.com/JabRef/jabref/issues/6487)
- We fixed an issue where the name fields were not updated after the preferences changed. [#6515](https://github.com/JabRef/jabref/issues/6515)
- We fixed an issue where "null" appeared in generated BibTeX keys. [#6459](https://github.com/JabRef/jabref/issues/6459)
- We fixed an issue where the authors' names were incorrectly displayed in the authors' column when they were bracketed. [#6465](https://github.com/JabRef/jabref/issues/6465) [#6459](https://github.com/JabRef/jabref/issues/6459)
- We fixed an issue where importing certain unlinked files would result in an exception [#5815](https://github.com/JabRef/jabref/issues/5815)
- We fixed an issue where downloaded files would be moved to a directory named after the citationkey when no file directory pattern is specified [#6589](https://github.com/JabRef/jabref/issues/6589)
- We fixed an issue with the creation of a group of cited entries which incorrectly showed the message that the library had been modified externally whenever saving the library. [#6420](https://github.com/JabRef/jabref/issues/6420)
- We fixed an issue with the creation of a group of cited entries. Now the file path to an aux file gets validated. [#6585](https://github.com/JabRef/jabref/issues/6585)
- We fixed an issue on Linux systems where the application would crash upon inotify failure. Now, the user is prompted with a warning, and given the choice to continue the session. [#6073](https://github.com/JabRef/jabref/issues/6073)
- We moved the search modifier buttons into the search bar, as they were not accessible, if autocompletion was disabled. [#6625](https://github.com/JabRef/jabref/issues/6625)
- We fixed an issue about duplicated group color indicators [#6175](https://github.com/JabRef/jabref/issues/6175)
- We fixed an issue where entries with the entry type Misc from an imported aux file would not be saved correctly to the bib file on disk [#6405](https://github.com/JabRef/jabref/issues/6405)
- We fixed an issue where percent sign ('%') was not formatted properly by the HTML formatter [#6753](https://github.com/JabRef/jabref/issues/6753)
- We fixed an issue with the [SAO/NASA Astrophysics Data System](https://docs.jabref.org/collect/import-using-online-bibliographic-database/ads) fetcher where `\textbackslash` appeared at the end of the abstract.
- We fixed an issue with the Science Direct fetcher where PDFs could not be downloaded. Fixes [#5860](https://github.com/JabRef/jabref/issues/5860)
- We fixed an issue with the Library of Congress importer.
- We fixed the [link to the external libraries listing](https://github.com/JabRef/jabref/blob/master/external-libraries.md) in the about dialog
- We fixed an issue regarding pasting on Linux. [#6293](https://github.com/JabRef/jabref/issues/6293)

### Removed

- We removed the option of the "enforce legal key". [#6295](https://github.com/JabRef/jabref/issues/6295)
- We removed the obsolete `External programs / Open PDF` section in the preferences, as the default application to open PDFs is now set in the `Manage external file types` dialog. [#6130](https://github.com/JabRef/jabref/pull/6130)
- We removed the option to configure whether a `.bib.bak` file should be generated upon save. It is now always enabled. Documentation at <https://docs.jabref.org/general/autosave>. [#6092](https://github.com/JabRef/jabref/issues/6092)
- We removed the built-in list of IEEE journal abbreviations using BibTeX strings. If you still want to use them, you have to download them separately from <https://abbrv.jabref.org>.

## [5.0] – 2020-03-06

### Changed

- Added browser integration to the snap package for firefox/chromium browsers. [#6062](https://github.com/JabRef/jabref/pull/6062)
- We reintroduced the possibility to extract references from plain text (using [GROBID](https://grobid.readthedocs.io/en/latest/)). [#5614](https://github.com/JabRef/jabref/pull/5614)
- We changed the open office panel to show buttons in rows of three instead of going straight down to save space as the button expanded out to take up unnecessary horizontal space. [#5479](https://github.com/JabRef/jabref/issues/5479)
- We cleaned up the group add/edit dialog. [#5826](https://github.com/JabRef/jabref/pull/5826)
- We reintroduced the index column. [#5844](https://github.com/JabRef/jabref/pull/5844)
- Filenames of external files can no longer contain curly braces. [#5926](https://github.com/JabRef/jabref/pull/5926)
- We made the filters more easily accessible in the integrity check dialog. [#5955](https://github.com/JabRef/jabref/pull/5955)
- We reimplemented and improved the dialog "Customize entry types". [#4719](https://github.com/JabRef/jabref/issues/4719)
- We added an [American Physical Society](https://journals.aps.org/) fetcher. [#818](https://github.com/JabRef/jabref/issues/818)
- We added possibility to enable/disable items quantity in groups. [#6042](https://github.com/JabRef/jabref/issues/6042)

### Fixed

- We fixed an issue where the command line console was always opened in the background. [#5474](https://github.com/JabRef/jabref/issues/5474)
- We fixed and issue where pdf files will not open under some KDE linux distributions when using okular. [#5253](https://github.com/JabRef/jabref/issues/5253)
- We fixed an issue where the Medline fetcher was only working when JabRef was running from source. [#5645](https://github.com/JabRef/jabref/issues/5645)
- We fixed some visual issues in the dark theme. [#5764](https://github.com/JabRef/jabref/pull/5764) [#5753](https://github.com/JabRef/jabref/issues/5753)
- We fixed an issue where non-default previews didn't handle unicode characters. [#5779](https://github.com/JabRef/jabref/issues/5779)
- We improved the performance, especially changing field values in the entry should feel smoother now. [#5843](https://github.com/JabRef/jabref/issues/5843)
- We fixed an issue where the ampersand character wasn't rendering correctly on previews. [#3840](https://github.com/JabRef/jabref/issues/3840)
- We fixed an issue where an erroneous "The library has been modified by another program" message was shown when saving. [#4877](https://github.com/JabRef/jabref/issues/4877)
- We fixed an issue where the file extension was missing after downloading a file (we now fall-back to pdf). [#5816](https://github.com/JabRef/jabref/issues/5816)
- We fixed an issue where cleaning up entries broke web URLs, if "Make paths of linked files relative (if possible)" was enabled, which resulted in various other issues subsequently. [#5861](https://github.com/JabRef/jabref/issues/5861)
- We fixed an issue where the tab "Required fields" of the entry editor did not show all required fields, if at least two of the defined required fields are linked with a logical or. [#5859](https://github.com/JabRef/jabref/issues/5859)
- We fixed several issues concerning managing external file types: Now everything is usable and fully functional. Previously, there were problems with the radio buttons, with saving the settings and with loading an input field value. Furthermore, different behavior for Windows and other operating systems was given, which was unified as well. [#5846](https://github.com/JabRef/jabref/issues/5846)
- We fixed an issue where entries containing Unicode charaters were not parsed correctly [#5899](https://github.com/JabRef/jabref/issues/5899)
- We fixed an issue where an entry containing an external filename with curly braces could not be saved. Curly braces are now longer allowed in filenames. [#5899](https://github.com/JabRef/jabref/issues/5899)
- We fixed an issue where changing the type of an entry did not update the main table [#5906](https://github.com/JabRef/jabref/issues/5906)
- We fixed an issue in the optics of the library properties, that cropped the dialog on scaled displays. [#5969](https://github.com/JabRef/jabref/issues/5969)
- We fixed an issue where changing the type of an entry did not update the main table. [#5906](https://github.com/JabRef/jabref/issues/5906)
- We fixed an issue where opening a library from the recent libraries menu was not possible. [#5939](https://github.com/JabRef/jabref/issues/5939)
- We fixed an issue where the most bottom group in the list got lost, if it was dragged on itself. [#5983](https://github.com/JabRef/jabref/issues/5983)
- We fixed an issue where changing entry type doesn't always work when biblatex source is shown. [#5905](https://github.com/JabRef/jabref/issues/5905)
- We fixed an issue where the group and the link column were not updated after changing the entry in the main table. [#5985](https://github.com/JabRef/jabref/issues/5985)
- We fixed an issue where reordering the groups was not possible after inserting an article. [#6008](https://github.com/JabRef/jabref/issues/6008)
- We fixed an issue where citation styles except the default "Preview" could not be used. [#56220](https://github.com/JabRef/jabref/issues/5622)
- We fixed an issue where a warning was displayed when the title content is made up of two sentences. [#5832](https://github.com/JabRef/jabref/issues/5832)
- We fixed an issue where an exception was thrown when adding a save action without a selected formatter in the library properties [#6069](https://github.com/JabRef/jabref/issues/6069)
- We fixed an issue where JabRef's icon was missing in the Export to clipboard Dialog. [#6286](https://github.com/JabRef/jabref/issues/6286)
- We fixed an issue when an "Abstract field" was duplicating text, when importing from RIS file (Neurons) [#6065](https://github.com/JabRef/jabref/issues/6065)
- We fixed an issue where adding the addition of a new entry was not completely validated [#6370](https://github.com/JabRef/jabref/issues/6370)
- We fixed an issue where the blue and red text colors in the Merge entries dialog were not quite visible [#6334](https://github.com/JabRef/jabref/issues/6334)
- We fixed an issue where underscore character was removed from the file name in the Recent Libraries list in File menu [#6383](https://github.com/JabRef/jabref/issues/6383)
- We fixed an issue where few keyboard shortcuts regarding new entries were missing [#6403](https://github.com/JabRef/jabref/issues/6403)

### Removed

- Ampersands are no longer escaped by default in the `bib` file. If you want to keep the current behaviour, you can use the new "Escape Ampersands" formatter as a save action. [#5869](https://github.com/JabRef/jabref/issues/5869)
- The "Merge Entries" entry was removed from the Quality Menu. Users should use the right-click menu instead. [#6021](https://github.com/JabRef/jabref/pull/6021)

## [5.0-beta] – 2019-12-15

### Changed

- We added a short DOI field formatter which shortens DOI to more human-readable form. [koppor#343](https://github.com/koppor/jabref/issues/343)
- We improved the display of group memberships by adding multiple colored bars if the entry belongs to more than one group. [#4574](https://github.com/JabRef/jabref/issues/4574)
- We added an option to show the preview as an extra tab in the entry editor (instead of in a split view). [#5244](https://github.com/JabRef/jabref/issues/5244)
- A custom Open/LibreOffice jstyle file now requires a layout line for the entry type `default` [#5452](https://github.com/JabRef/jabref/issues/5452)
- The entry editor is now open by default when JabRef starts up. [#5460](https://github.com/JabRef/jabref/issues/5460)
- Customized entry types are now serialized in alphabetical order in the bib file.
- We added a new ADS fetcher to use the new ADS API. [#4949](https://github.com/JabRef/jabref/issues/4949)
- We added support of the [X11 primary selection](https://unix.stackexchange.com/a/139193/18033) [#2389](https://github.com/JabRef/jabref/issues/2389)
- We added support to switch between biblatex and bibtex library types. [#5550](https://github.com/JabRef/jabref/issues/5550)
- We changed the save action buttons to be easier to understand. [#5565](https://github.com/JabRef/jabref/issues/5565)
- We made the columns for groups, files and uri in the main table reorderable and merged the clickable icon columns for uri, url, doi and eprint. [#5544](https://github.com/JabRef/jabref/pull/5544)
- We reduced the number of write actions performed when autosave is enabled [#5679](https://github.com/JabRef/jabref/issues/5679)
- We made the column sort order in the main table persistent [#5730](https://github.com/JabRef/jabref/pull/5730)
- When an entry is modified on disk, the change dialog now shows the merge dialog to highlight the changes [#5688](https://github.com/JabRef/jabref/pull/5688)

### Fixed

- Inherit fields from cross-referenced entries as specified by biblatex. [#5045](https://github.com/JabRef/jabref/issues/5045)
- We fixed an issue where it was no longer possible to connect to LibreOffice. [#5261](https://github.com/JabRef/jabref/issues/5261)
- The "All entries group" is no longer shown when no library is open.
- We fixed an exception which occurred when closing JabRef. [#5348](https://github.com/JabRef/jabref/issues/5348)
- We fixed an issue where JabRef reports incorrectly about customized entry types. [#5332](https://github.com/JabRef/jabref/issues/5332)
- We fixed a few problems that prevented JabFox to communicate with JabRef. [#4737](https://github.com/JabRef/jabref/issues/4737) [#4303](https://github.com/JabRef/jabref/issues/4303)
- We fixed an error where the groups containing an entry loose their highlight color when scrolling. [#5022](https://github.com/JabRef/jabref/issues/5022)
- We fixed an error where scrollbars were not shown. [#5374](https://github.com/JabRef/jabref/issues/5374)
- We fixed an error where an exception was thrown when merging entries. [#5169](https://github.com/JabRef/jabref/issues/5169)
- We fixed an error where certain metadata items were not serialized alphabetically.
- After assigning an entry to a group, the item count is now properly colored to reflect the new membership of the entry. [#3112](https://github.com/JabRef/jabref/issues/3112)
- The group panel is now properly updated when switching between libraries (or when closing/opening one). [#3142](https://github.com/JabRef/jabref/issues/3142)
- We fixed an error where the number of matched entries shown in the group pane was not updated correctly. [#4441](https://github.com/JabRef/jabref/issues/4441)
- We fixed an error where the wrong file is renamed and linked when using the "Copy, rename and link" action. [#5653](https://github.com/JabRef/jabref/issues/5653)
- We fixed a "null" error when writing XMP metadata. [#5449](https://github.com/JabRef/jabref/issues/5449)
- We fixed an issue where empty keywords lead to a strange display of automatic keyword groups. [#5333](https://github.com/JabRef/jabref/issues/5333)
- We fixed an error where the default color of a new group was white instead of dark gray. [#4868](https://github.com/JabRef/jabref/issues/4868)
- We fixed an issue where the first field in the entry editor got the focus while performing a different action (like searching). [#5084](https://github.com/JabRef/jabref/issues/5084)
- We fixed an issue where multiple entries were highlighted in the web search result after scrolling. [#5035](https://github.com/JabRef/jabref/issues/5035)
- We fixed an issue where the hover indication in the web search pane was not working. [#5277](https://github.com/JabRef/jabref/issues/5277)
- We fixed an error mentioning "javafx.controls/com.sun.javafx.scene.control" that was thrown when interacting with the toolbar.
- We fixed an error where a cleared search was restored after switching libraries. [#4846](https://github.com/JabRef/jabref/issues/4846)
- We fixed an exception which occurred when trying to open a non-existing file from the "Recent files"-menu [#5334](https://github.com/JabRef/jabref/issues/5334)
- We fixed an issues where the search highlight in the entry preview did not worked. [#5069](https://github.com/JabRef/jabref/issues/5069)
- The context menu for fields in the entry editor is back. [#5254](https://github.com/JabRef/jabref/issues/5254)
- We fixed an exception which occurred when trying to open a non-existing file from the "Recent files"-menu [#5334](https://github.com/JabRef/jabref/issues/5334)
- We fixed a problem where the "editor" information has been duplicated during saving a .bib-Database. [#5359](https://github.com/JabRef/jabref/issues/5359)
- We re-introduced the feature to switch between different preview styles. [#5221](https://github.com/JabRef/jabref/issues/5221)
- We fixed various issues (including [#5263](https://github.com/JabRef/jabref/issues/5263)) related to copying entries to the clipboard
- We fixed some display errors in the preferences dialog and replaced some of the controls [#5033](https://github.com/JabRef/jabref/pull/5033) [#5047](https://github.com/JabRef/jabref/pull/5047) [#5062](https://github.com/JabRef/jabref/pull/5062) [#5141](https://github.com/JabRef/jabref/pull/5141) [#5185](https://github.com/JabRef/jabref/pull/5185) [#5265](https://github.com/JabRef/jabref/pull/5265) [#5315](https://github.com/JabRef/jabref/pull/5315) [#5360](https://github.com/JabRef/jabref/pull/5360)
- We fixed an exception which occurred when trying to import entries without an open library. [#5447](https://github.com/JabRef/jabref/issues/5447)
- The "Automatically set file links" feature now follows symbolic links. [#5664](https://github.com/JabRef/jabref/issues/5664)
- After successful import of one or multiple bib entries the main table scrolls to the first imported entry [#5383](https://github.com/JabRef/jabref/issues/5383)
- We fixed an exception which occurred when an invalid jstyle was loaded. [#5452](https://github.com/JabRef/jabref/issues/5452)
- We fixed an issue where the command line arguments `importBibtex` and `importToOpen` did not import into the currently open library, but opened a new one. [#5537](https://github.com/JabRef/jabref/issues/5537)
- We fixed an error where the preview theme did not adapt to the "Dark" mode [#5463](https://github.com/JabRef/jabref/issues/5463)
- We fixed an issue where multiple entries were allowed in the "crossref" field [#5284](https://github.com/JabRef/jabref/issues/5284)
- We fixed an issue where the merge dialog showed the wrong text colour in "Dark" mode [#5516](https://github.com/JabRef/jabref/issues/5516)
- We fixed visibility issues with the scrollbar and group selection highlight in "Dark" mode, and enabled "Dark" mode for the OpenOffice preview in the style selection window. [#5522](https://github.com/JabRef/jabref/issues/5522)
- We fixed an issue where the author field was not correctly parsed during bibtex key-generation. [#5551](https://github.com/JabRef/jabref/issues/5551)
- We fixed an issue where notifications where shown during autosave. [#5555](https://github.com/JabRef/jabref/issues/5555)
- We fixed an issue where the side pane was not remembering its position. [#5615](https://github.com/JabRef/jabref/issues/5615)
- We fixed an issue where JabRef could not interact with [Oracle XE](https://www.oracle.com/de/database/technologies/appdev/xe.html) in the [shared SQL database setup](https://docs.jabref.org/collaborative-work/sqldatabase).
- We fixed an issue where the toolbar icons were hidden on smaller screens.
- We fixed an issue where renaming referenced files for bib entries with long titles was not possible. [#5603](https://github.com/JabRef/jabref/issues/5603)
- We fixed an issue where a window which is on an external screen gets unreachable when external screen is removed. [#5037](https://github.com/JabRef/jabref/issues/5037)
- We fixed a bug where the selection of groups was lost after drag and drop. [#2868](https://github.com/JabRef/jabref/issues/2868)
- We fixed an issue where the custom entry types didn't show the correct display name [#5651](https://github.com/JabRef/jabref/issues/5651)

### Removed

- We removed some obsolete notifications. [#5555](https://github.com/JabRef/jabref/issues/5555)
- We removed an internal step in the [ISBN-to-BibTeX fetcher](https://docs.jabref.org/import-using-publication-identifiers/isbntobibtex): The [ISBN to BibTeX Converter](https://manas.tungare.name/software/isbn-to-bibtex) by [@manastungare](https://github.com/manastungare) is not used anymore, because it is offline: "people using this tool have not been generating enough sales for Amazon."
- We removed the option to control the default drag and drop behaviour. You can use the modifier keys (like CtrL or Alt) instead.

## [5.0-alpha] – 2019-08-25

### Changed

- We added eventitle, eventdate and venue fields to `@unpublished` entry type.
- We added `@software` and `@dataSet` entry type to biblatex.
- All fields are now properly sorted alphabetically (in the subgroups of required/optional fields) when the entry is written to the bib file.
- We fixed an issue where some importers used the field `pubstatus` instead of the standard BibTeX field `pubstate`.
- We changed the latex command removal for docbook exporter. [#3838](https://github.com/JabRef/jabref/issues/3838)
- We changed the location of some fields in the entry editor (you might need to reset your preferences for these changes to come into effect)
  - Journal/Year/Month in biblatex mode -> Deprecated (if filled)
  - DOI/URL: General -> Optional
  - Internal fields like ranking, read status and priority: Other -> General
  - Moreover, empty deprecated fields are no longer shown
- Added server timezone parameter when connecting to a shared database.
- We updated the dialog for setting up general fields.
- URL field formatting is updated. All whitespace chars, located at the beginning/ending of the URL, are trimmed automatically
- We changed the behavior of the field formatting dialog such that the `bibtexkey` is not changed when formatting all fields or all text fields.
- We added a "Move file to file directory and rename file" option for simultaneously moving and renaming of document file. [#4166](https://github.com/JabRef/jabref/issues/4166)
- Use integrated graphics card instead of discrete on macOS [#4070](https://github.com/JabRef/jabref/issues/4070)
- We added a cleanup operation that detects an arXiv identifier in the note, journal or URL field and moves it to the `eprint` field.
  Because of this change, the last-used cleanup operations were reset.
- We changed the minimum required version of Java to 1.8.0_171, as this is the latest release for which the automatic Java update works. [#4093](https://github.com/JabRef/jabref/issues/4093)
- The special fields like `Printed` and `Read status` now show gray icons when the row is hovered.
- We added a button in the tab header which allows you to close the database with one click. [#494](https://github.com/JabRef/jabref/issues/494)
- Sorting in the main table now takes information from cross-referenced entries into account. [#2808](https://github.com/JabRef/jabref/issues/2808)
- If a group has a color specified, then entries matched by this group have a small colored bar in front of them in the main table.
- Change default icon for groups to a circle because a colored version of the old icon was hard to distinguish from its black counterpart.
- In the main table, the context menu appears now when you press the "context menu" button on the keyboard. [feature request in the forum](http://discourse.jabref.org/t/how-to-enable-keyboard-context-key-windows)
- We added icons to the group side panel to quickly switch between `union` and `intersection` group view mode. [#3269](https://github.com/JabRef/jabref/issues/3269).
- We use `https` for [fetching from most online bibliographic database](https://docs.jabref.org/import-using-online-bibliographic-database).
- We changed the default keyboard shortcuts for moving between entries when the entry editor is active to ̀<kbd>alt</kbd> + <kbd>up/down</kbd>.
- Opening a new file now prompts the directory of the currently selected file, instead of the directory of the last opened file.
- Window state is saved on close and restored on start.
- We made the MathSciNet fetcher more reliable.
- We added the ISBN fetcher to the list of fetcher available under "Update with bibliographic information from the web" in the entry editor toolbar.
- Files without a defined external file type are now directly opened with the default application of the operating system
- We streamlined the process to rename and move files by removing the confirmation dialogs.
- We removed the redundant new lines of markings and wrapped the summary in the File annotation tab. [#3823](https://github.com/JabRef/jabref/issues/3823)
- We add auto URL formatting when user paste link to URL field in entry editor. [koppor#254](https://github.com/koppor/jabref/issues/254)
- We added a minimum height for the entry editor so that it can no longer be hidden by accident. [#4279](https://github.com/JabRef/jabref/issues/4279)
- We added a new keyboard shortcut so that the entry editor could be closed by <kbd>Ctrl</kbd> + <kbd>E</kbd>. [#4222](https://github.com/JabRef/jabref/issues/4222)
- We added an option in the preference dialog box, that allows user to pick the dark or light theme option. [#4130](https://github.com/JabRef/jabref/issues/4130)
- We updated the Related Articles tab to accept JSON from the new version of the Mr. DLib service
- We added an option in the preference dialog box that allows user to choose behavior after dragging and dropping files in Entry Editor. [#4356](https://github.com/JabRef/jabref/issues/4356)
- We added the ability to have an export preference where previously "File"-->"Export"/"Export selected entries" would not save the user's preference[#4495](https://github.com/JabRef/jabref/issues/4495)
- We optimized the code responsible for connecting to an external database, which should lead to huge improvements in performance.
- For automatically created groups, added ability to filter groups by entry type. [#4539](https://github.com/JabRef/jabref/issues/4539)
- We added the ability to add field names from the Preferences Dialog [#4546](https://github.com/JabRef/jabref/issues/4546)
- We added the ability to change the column widths directly in the main table. [#4546](https://github.com/JabRef/jabref/issues/4546)
- We added a description of how recommendations were chosen and better error handling to Related Articles tab
- We added the ability to execute default action in dialog by using with <kbd>Ctrl</kbd> + <kbd>Enter</kbd> combination [#4496](https://github.com/JabRef/jabref/issues/4496)
- We grouped and reordered the Main Menu (File, Edit, Library, Quality, Tools, and View tabs & icons). [#4666](https://github.com/JabRef/jabref/issues/4666) [#4667](https://github.com/JabRef/jabref/issues/4667) [#4668](https://github.com/JabRef/jabref/issues/4668) [#4669](https://github.com/JabRef/jabref/issues/4669) [#4670](https://github.com/JabRef/jabref/issues/4670) [#4671](https://github.com/JabRef/jabref/issues/4671) [#4672](https://github.com/JabRef/jabref/issues/4672) [#4673](https://github.com/JabRef/jabref/issues/4673)
- We added additional modifiers (capitalize, titlecase and sentencecase) to the Bibtex key generator. [#1506](https://github.com/JabRef/jabref/issues/1506)
- We have migrated from the mysql jdbc connector to the mariadb one for better authentication scheme support. [#4746](https://github.com/JabRef/jabref/issues/4745)
- We grouped the toolbar icons and changed the Open Library and Copy icons. [#4584](https://github.com/JabRef/jabref/issues/4584)
- We added a browse button next to the path text field for aux-based groups. [#4586](https://github.com/JabRef/jabref/issues/4586)
- We changed the title of Group Dialog to "Add subgroup" from "Edit group" when we select Add subgroup option.
- We enable import button only if entries are selected. [#4755](https://github.com/JabRef/jabref/issues/4755)
- We made modifications to improve the contrast of UI elements. [#4583](https://github.com/JabRef/jabref/issues/4583)
- We added a warning for empty BibTeX keys in the entry editor. [#4440](https://github.com/JabRef/jabref/issues/4440)
- We added an option in the settings to set the default action in JabRef when right clicking on any entry in any database and selecting "Open folder". [#4763](https://github.com/JabRef/jabref/issues/4763)
- The Medline fetcher now normalizes the author names according to the BibTeX-Standard [#4345](https://github.com/JabRef/jabref/issues/4345)
- We added an option on the Linked File Viewer to rename the attached file of an entry directly on the JabRef. [#4844](https://github.com/JabRef/jabref/issues/4844)
- We added an option in the preference dialog box that allows user to enable helpful tooltips.[#3599](https://github.com/JabRef/jabref/issues/3599)
- We reworked the functionality for extracting BibTeX entries from plain text, because our used service [freecite shut down](https://library.brown.edu/libweb/freecite_notice.php). [#5206](https://github.com/JabRef/jabref/pull/5206)
- We moved the dropdown menu for selecting the push-application from the toolbar into the external application preferences. [#674](https://github.com/JabRef/jabref/issues/674)
- We removed the alphabetical ordering of the custom tabs and updated the error message when trying to create a general field with a name containing an illegal character. [#5019](https://github.com/JabRef/jabref/issues/5019)
- We added a context menu to the bib(la)tex-source-editor to copy'n'paste. [#5007](https://github.com/JabRef/jabref/pull/5007)
- We added a tool that allows searching for citations in LaTeX files. It scans directories and shows which entries are used, how many times and where.
- We added a 'LaTeX citations' tab to the entry editor, to search for citations to the active entry in the LaTeX file directory. It can be disabled in the preferences dialog.
- We added an option in preferences to allow for integers in field "edition" when running database in bibtex mode. [#4680](https://github.com/JabRef/jabref/issues/4680)
- We added the ability to use negation in export filter layouts. [#5138](https://github.com/JabRef/jabref/pull/5138)
- Focus on Name Area instead of 'OK' button whenever user presses 'Add subgroup'. [#6307](https://github.com/JabRef/jabref/issues/6307)
- We changed the behavior of merging that the entry which has "smaller" bibkey will be selected. [#7395](https://github.com/JabRef/jabref/issues/7395)

### Fixed

- We fixed an issue where JabRef died silently for the user without enough inotify instances [#4874](https://github.com/JabRef/jabref/issues/4847)
- We fixed an issue where corresponding groups are sometimes not highlighted when clicking on entries [#3112](https://github.com/JabRef/jabref/issues/3112)
- We fixed an issue where custom exports could not be selected in the 'Export (selected) entries' dialog [#4013](https://github.com/JabRef/jabref/issues/4013)
- Italic text is now rendered correctly. [#3356](https://github.com/JabRef/jabref/issues/3356)
- The entry editor no longer gets corrupted after using the source tab. [#3532](https://github.com/JabRef/jabref/issues/3532) [#3608](https://github.com/JabRef/jabref/issues/3608) [#3616](https://github.com/JabRef/jabref/issues/3616)
- We fixed multiple issues where entries did not show up after import if a search was active. [#1513](https://github.com/JabRef/jabref/issues/1513) [#3219](https://github.com/JabRef/jabref/issues/3219))
- We fixed an issue where the group tree was not updated correctly after an entry was changed. [#3618](https://github.com/JabRef/jabref/issues/3618)
- We fixed an issue where a right-click in the main table selected a wrong entry. [#3267](https://github.com/JabRef/jabref/issues/3267)
- We fixed an issue where in rare cases entries where overlayed in the main table. [#3281](https://github.com/JabRef/jabref/issues/3281)
- We fixed an issue where selecting a group messed up the focus of the main table and the entry editor. [#3367](https://github.com/JabRef/jabref/issues/3367)
- We fixed an issue where composite author names were sorted incorrectly. [#2828](https://github.com/JabRef/jabref/issues/2828)
- We fixed an issue where commands followed by `-` didn't work. [#3805](https://github.com/JabRef/jabref/issues/3805)
- We fixed an issue where a non-existing aux file in a group made it impossible to open the library. [#4735](https://github.com/JabRef/jabref/issues/4735)
- We fixed an issue where some journal names were wrongly marked as abbreviated. [#4115](https://github.com/JabRef/jabref/issues/4115)
- We fixed an issue where the custom file column were sorted incorrectly. [#3119](https://github.com/JabRef/jabref/issues/3119)
- We improved the parsing of author names whose infix is abbreviated without a dot. [#4864](https://github.com/JabRef/jabref/issues/4864)
- We fixed an issues where the entry losses focus when a field is edited and at the same time used for sorting. [#3373](https://github.com/JabRef/jabref/issues/3373)
- We fixed an issue where the menu on Mac OS was not displayed in the usual Mac-specific way. [#3146](https://github.com/JabRef/jabref/issues/3146)
- We improved the integrity check for page numbers. [#4113](https://github.com/JabRef/jabref/issues/4113) and [feature request in the forum](http://discourse.jabref.org/t/pages-field-allow-use-of-en-dash/1199)
- We fixed an issue where the order of fields in customized entry types was not saved correctly. [#4033](http://github.com/JabRef/jabref/issues/4033)
- We fixed an issue where renaming a group did not change the group name in the interface. [#3189](https://github.com/JabRef/jabref/issues/3189)
- We fixed an issue where the groups tree of the last database was still shown even after the database was already closed.
- We fixed an issue where the "Open file dialog" may disappear behind other windows. [#3410](https://github.com/JabRef/jabref/issues/3410)
- We fixed an issue where the number of entries matched was not updated correctly upon adding or removing an entry. [#3537](https://github.com/JabRef/jabref/issues/3537)
- We fixed an issue where the default icon of a group was not colored correctly.
- We fixed an issue where the first field in entry editor was not focused when adding a new entry. [#4024](https://github.com/JabRef/jabref/issues/4024)
- We reworked the "Edit file" dialog to make it resizeable and improved the workflow for adding and editing files [#2970](https://github.com/JabRef/jabref/issues/2970)
- We fixed an issue where custom name formatters were no longer found correctly. [#3531](https://github.com/JabRef/jabref/issues/3531)
- We fixed an issue where the month was not shown in the preview. [#3239](https://github.com/JabRef/jabref/issues/3239)
- Rewritten logic to detect a second jabref instance. [#4023](https://github.com/JabRef/jabref/issues/4023)
- We fixed an issue where the "Convert to BibTeX-Cleanup" moved the content of the `file` field to the `pdf` field [#4120](https://github.com/JabRef/jabref/issues/4120)
- We fixed an issue where the preview pane in entry preview in preferences wasn't showing the citation style selected [#3849](https://github.com/JabRef/jabref/issues/3849)
- We fixed an issue where the default entry preview style still contained the field `review`. The field `review` in the style is now replaced with comment to be consistent with the entry editor [#4098](https://github.com/JabRef/jabref/issues/4098)
- We fixed an issue where users were vulnerable to XXE attacks during parsing [#4229](https://github.com/JabRef/jabref/issues/4229)
- We fixed an issue where files added via the "Attach file" contextmenu of an entry were not made relative. [#4201](https://github.com/JabRef/jabref/issues/4201) and [#4241](https://github.com/JabRef/jabref/issues/4241)
- We fixed an issue where author list parser can't generate bibtex for Chinese author. [#4169](https://github.com/JabRef/jabref/issues/4169)
- We fixed an issue where the list of XMP Exclusion fields in the preferences was not be saved [#4072](https://github.com/JabRef/jabref/issues/4072)
- We fixed an issue where the ArXiv Fetcher did not support HTTP URLs [koppor#328](https://github.com/koppor/jabref/issues/328)
- We fixed an issue where only one PDF file could be imported [#4422](https://github.com/JabRef/jabref/issues/4422)
- We fixed an issue where "Move to group" would always move the first entry in the library and not the selected [#4414](https://github.com/JabRef/jabref/issues/4414)
- We fixed an issue where an older dialog appears when downloading full texts from the quality menu. [#4489](https://github.com/JabRef/jabref/issues/4489)
- We fixed an issue where right clicking on any entry in any database and selecting "Open folder" results in the NullPointer exception. [#4763](https://github.com/JabRef/jabref/issues/4763)
- We fixed an issue where option 'open terminal here' with custom command was passing the wrong argument. [#4802](https://github.com/JabRef/jabref/issues/4802)
- We fixed an issue where ranking an entry would generate an IllegalArgumentException. [#4754](https://github.com/JabRef/jabref/issues/4754)
- We fixed an issue where special characters where removed from non-label key generation pattern parts [#4767](https://github.com/JabRef/jabref/issues/4767)
- We fixed an issue where the RIS import would overwite the article date with the value of the acessed date [#4816](https://github.com/JabRef/jabref/issues/4816)
- We fixed an issue where an NullPointer exception was thrown when a referenced entry in an Open/Libre Office document was no longer present in the library. Now an error message with the reference marker of the missing entry is shown. [#4932](https://github.com/JabRef/jabref/issues/4932)
- We fixed an issue where a database exception related to a missing timezone was too big. [#4827](https://github.com/JabRef/jabref/issues/4827)
- We fixed an issue where the IEEE fetcher returned an error if no keywords were present in the result from the IEEE website [#4997](https://github.com/JabRef/jabref/issues/4997)
- We fixed an issue where the command line help text had several errors, and arguments and descriptions have been rewritten to simplify and detail them better. [#4932](https://github.com/JabRef/jabref/issues/2016)
- We fixed an issue where the same menu for changing entry type had two different sizes and weights. [#4977](https://github.com/JabRef/jabref/issues/4977)
- We fixed an issue where the "Attach file" dialog, in the right-click menu for an entry, started on the working directory instead of the user's main directory. [#4995](https://github.com/JabRef/jabref/issues/4995)
- We fixed an issue where the JabRef Icon in the macOS launchpad was not displayed correctly [#5003](https://github.com/JabRef/jabref/issues/5003)
- We fixed an issue where the "Search for unlinked local files" would throw an exception when parsing the content of a PDF-file with missing "series" information [#5128](https://github.com/JabRef/jabref/issues/5128)
- We fixed an issue where the XMP Importer would incorrectly return an empty default entry when importing pdfs [#6577](https://github.com/JabRef/jabref/issues/6577)
- We fixed an issue where opening the menu 'Library properties' marked the library as modified [#6451](https://github.com/JabRef/jabref/issues/6451)
- We fixed an issue when importing resulted in an exception [#7343](https://github.com/JabRef/jabref/issues/7343)
- We fixed an issue where the field in the Field formatter dropdown selection were sorted in random order. [#7710](https://github.com/JabRef/jabref/issues/7710)

### Removed

- The feature to "mark entries" was removed and merged with the groups functionality. For migration, a group is created for every value of the `__markedentry` field and the entry is added to this group.
- The number column was removed.
- We removed the global search feature.
- We removed the coloring of cells in the main table according to whether the field is optional/required.
- We removed the feature to find and resolve duplicate BibTeX keys (as this use case is already covered by the integrity check).
- We removed a few commands from the right-click menu that are not needed often and thus don't need to be placed that prominently:
  - Print entry preview: available through entry preview
  - All commands related to marking: marking is not yet reimplemented
  - Set/clear/append/rename fields: available through Edit menu
  - Manage keywords: available through the Edit menu
  - Copy linked files to folder: available through File menu
  - Add/move/remove from group: removed completely (functionality still available through group interface)
- We removed the option to change the column widths in the preferences dialog. [#4546](https://github.com/JabRef/jabref/issues/4546)

## Older versions

The changelog of JabRef 4.x is available at the [v4.3.1 tag](https://github.com/JabRef/jabref/blob/v4.3.1/CHANGELOG.md).
The changelog of JabRef 3.x is available at the [v3.8.2 tag](https://github.com/JabRef/jabref/blob/v3.8.2/CHANGELOG.md).
The changelog of JabRef 2.11 and all previous versions is available as [text file in the v2.11.1 tag](https://github.com/JabRef/jabref/blob/v2.11.1/CHANGELOG).

[Unreleased]: https://github.com/JabRef/jabref/compare/v5.9...HEAD
[5.9]: https://github.com/JabRef/jabref/compare/v5.8...v5.9
[5.8]: https://github.com/JabRef/jabref/compare/v5.7...v5.8
[5.7]: https://github.com/JabRef/jabref/compare/v5.6...v5.7
[5.6]: https://github.com/JabRef/jabref/compare/v5.5...v5.6
[5.5]: https://github.com/JabRef/jabref/compare/v5.4...v5.5
[5.4]: https://github.com/JabRef/jabref/compare/v5.3...v5.4
[5.3]: https://github.com/JabRef/jabref/compare/v5.2...v5.3
[5.2]: https://github.com/JabRef/jabref/compare/v5.1...v5.2
[5.1]: https://github.com/JabRef/jabref/compare/v5.0...v5.1
[5.0]: https://github.com/JabRef/jabref/compare/v5.0-beta...v5.0
[5.0-beta]: https://github.com/JabRef/jabref/compare/v5.0-alpha...v5.0-beta
[5.0-alpha]: https://github.com/JabRef/jabref/compare/v4.3...v5.0-alpha

<!-- markdownlint-disable-file MD012 MD024 MD033 --><|MERGE_RESOLUTION|>--- conflicted
+++ resolved
@@ -55,13 +55,8 @@
 - We fixed the issue where the size of the global search window was not retained after closing. [#9362](https://github.com/JabRef/jabref/issues/9362)
 - We fixed an issue where the Global Search UI preview is still white in dark theme. [#9362](https://github.com/JabRef/jabref/issues/9362)
 - We fixed the double paste issue when <kbd>Cmd</kbd> + <kbd>v</kbd> is pressed on 'New entry from plaintext' dialog. [#9367](https://github.com/JabRef/jabref/issues/9367)
-<<<<<<< HEAD
-- We fixed an issue where the pin button on the Global Search dialog was located on the wrong location. [#9362](https://github.com/JabRef/jabref/issues/9362)
 - We fixed an issue where the pin button on the Global Search dialog was located at the bottom and not at the top. [#9362](https://github.com/JabRef/jabref/issues/9362)
-=======
 - We fixed the log text color in the event log console when using dark mode. [#9732](https://github.com/JabRef/jabref/issues/9732)
-
->>>>>>> 85bacd9a
 
 ### Removed
 
