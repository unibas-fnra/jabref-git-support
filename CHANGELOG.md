--- conflicted
+++ resolved
@@ -20,6 +20,7 @@
 
 - We changed database structure: in MySQL/MariaDB we renamed tables by adding a `JABREF_` prefix, and in PGSQL we moved tables in `jabref` schema. We added `VersionDBStructure` variable in `METADATA` table to indicate current version of structure, this variable is needed for automatic migration [#9312](https://github.com/JabRef/jabref/issues/9312)
 - We moved some preferences options to a new tab in the preferences dialog. [#9442](https://github.com/JabRef/jabref/pull/9308)
+- Get full text button nows checks the file url.[#568](https://github.com/koppor/jabref/issues/568)
 
 
 
@@ -28,12 +29,7 @@
 ### Fixed
 
 - The tab "deprecated fields" is shown in biblatex-mode only. [#7757](https://github.com/JabRef/jabref/issues/7757)
-<<<<<<< HEAD
-- We fixed an issue when press get full text button should check file url.[#568](https://github.com/koppor/jabref/issues/568)
-
-=======
 - We fixed an issue where the last opened libraries were not remembered when a new unsaved libray was open as well [#9190](https://github.com/JabRef/jabref/issues/9190)
->>>>>>> 41c8b48f
 
 
 ### Removed
