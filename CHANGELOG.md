--- conflicted
+++ resolved
@@ -27,13 +27,10 @@
 
 - We fixed an issue where attempting to cancel the importing/generation of an entry from id is ignored. [#10508](https://github.com/JabRef/jabref/issues/10508)
 - We fixed an issue where the preview panel showing the wrong entry (an entry that is not selected in the entry table). [#9172](https://github.com/JabRef/jabref/issues/9172)
-<<<<<<< HEAD
 - We fixed an issue where HTML-reserved characters like '&' and '<', in addition to HTML entities like '&amp;' were not rendered correctly in entry preview. [#10677](https://github.com/JabRef/jabref/issues/10677)
-=======
 - The last page of a PDF is now indexed by the full text search. [#10193](https://github.com/JabRef/jabref/issues/10193)
 - We fixed an issue where the duplicate check did not take umlauts or other LaTeX-encoded characters into account. [#10744](https://github.com/JabRef/jabref/pull/10744)
 - We fixed the colors of the icon on hover for unset special fields. [#10431](https://github.com/JabRef/jabref/issues/10431)
->>>>>>> deeee948
 
 ### Removed
 
