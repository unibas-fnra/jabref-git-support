# Changelog
All notable changes to this project will be documented in this file.
This project **does not** adhere to [Semantic Versioning](http://semver.org/).
This file tries to follow the conventions proposed by [keepachangelog.com](http://keepachangelog.com/).
Here, the categories "Changed" for added and changed functionality,
"Fixed" for fixed functionality, and
"Removed" for removed functionality is used.

We refer to [GitHub issues](https://github.com/JabRef/jabref/issues) by using `#NUM`,
to [sourceforge bugs](https://sourceforge.net/p/jabref/bugs/) by using `bug NUM`, and
to [sourceforge feature requests](https://sourceforge.net/p/jabref/features/) by using `feature request NUM`.

## [Unreleased]

### Changed
- OvidImporter now also imports fields: doi, issn, language and keywords
- Implemented [#647](https://github.com/JabRef/jabref/issues/647): The preview can now be copied
<<<<<<< HEAD
- [#459](https://github.com/JabRef/jabref/issues/459) Open default directory when trying to add files to an entry
=======
- Implemented [#668](https://github.com/JabRef/jabref/issues/668): Replace clear with icon to reduce search bar width
>>>>>>> f1d4cbdf

### Fixed
- Make BibTex parser more robust against missing newlines
- Fix bug that prevented the import of BibTex entries having only a key as content
- Fixed [#666](https://github.com/JabRef/jabref/issues/666): MS Office 2007 export is working again
- Fixed [#670](https://github.com/JabRef/jabref/issues/670): Expressions using enclosed quotes (keywords="one two") did not work.
- Fixed [#667](https://github.com/JabRef/jabref/issues/667): URL field is not sanitized anymore upon opening in browser.
- Fixed [#687](https://github.com/JabRef/jabref/issues/687): Fixed NPE when closing JabRef with new unsaved database.
- Fixed [#680](https://github.com/JabRef/jabref/issues/680): Synchronize Files key binding works again.
- Fixed [#212](https://github.com/JabRef/jabref/issues/212): Added command line option -g for autogenerating bibtex keys
- Fixed [#213](https://github.com/JabRef/jabref/issues/212): Added command line option -asfl for autosetting file links

### Removed
- Fixed [#627](https://github.com/JabRef/jabref/issues/627): The pdf field is removed from the export formats, use the file field
- Removed configuration option to use database file directory as base directory for attached files and make it default instead.



















## [3.2] - 2016-01-10

### Changed
- All import/open database warnings are now shown in a scrolling text area
- Add an integrity check to ensure that a url has a correct protocol, implements [#358](https://github.com/JabRef/jabref/issues/358)

### Fixed
- Changes in customized entry types are now directly reflected in the table when clicking "Apply" or "OK"
- Fixed [#608](https://github.com/JabRef/jabref/issues/608): Export works again
- Fixed [#417](https://github.com/JabRef/jabref/issues/417): Table now updates when switching groups
- Fixed [#534](https://github.com/JabRef/jabref/issues/534): No OpenOffice setup panel in preferences
- Fixed [#545](https://github.com/JabRef/jabref/issues/545): ACM fetcher works again
- Fixed [#593](https://github.com/JabRef/jabref/issues/593): Reference list generation works for OpenOffice/LibreOffice again
- Fixed [#598](https://github.com/JabRef/jabref/issues/598): Use default file icon for custom external file types
- Fixed [#607](https://github.com/JabRef/jabref/issues/607): OpenOffice/LibreOffice works on OSX again

### Removed
- OpenOffice/LibreOffice is removed from the push-to-application button and only accessed through the side panel


## [3.1] - 2015-12-24

### Changed
- Added new DoiResolution fetcher that tries to download full text PDF from DOI link
- Add options to close other/all databases in tab right-click menu
- Implements [#470](https://github.com/JabRef/jabref/issues/470): Show editor (as an alternative to author) and booktitle (as an alternative to journal) in the main table by default
- Restore focus to last focused tab on start
- Add ability to format/cleanup the date field
- Add support for proxy authentication via VM args and GUI settings, this implements [feature request 388](https://sourceforge.net/p/jabref/feature-requests/388/)
- Move Bibtex and Biblatex mode switcher to File menu
- Display active edit mode (BibTeX or Biblatex) at window title
- Implements [#444](https://github.com/JabRef/jabref/issues/444): The search is cleared by either clicking the clear-button or by pressing ESC with having focus in the search field.
- Icons are shown as Header for icon columns in the entry table ([#315](https://github.com/JabRef/jabref/issues/315))
- Tooltips are shown for header columns and contents which are too wide to be displayed in the entry table ([#384](https://github.com/JabRef/jabref/issues/384))
- Default order in entry table:  # | all file based icons (file, URL/DOI, ...) | all bibtex field based icons (bibtexkey, entrytype, author, title, ...) | all activated special field icons (ranking, quality, ...)
- Write all field keys in lower case. No more camel casing of field names. E.g., `title` is written instead of `Title`, `howpublished` instead of `HowPublished`, and `doi` instead of `DOI`. The configuration option `Use camel case for field names (e.g., "HowPublished" instead of "howpublished")` is gone.
- All field saving options are removed. There is no more customization of field sorting. '=' is now appended to the field key instead of its value. The intendation is aligned for an entry and not for the entire database. Entry names are written in title case format.
- Entries are only reformatted if they were changed during a session. There is no more mandatory reformatting of the entire database on save.
- Implements [#565](https://github.com/JabRef/jabref/issues/565): Highlighting matches works now also for regular expressions in preview panel and entry editor
- IEEEXplore search now downloads the full Bibtex record instead of parsing the fields from the HTML webpage result (fixes [bug 1146](https://sourceforge.net/p/jabref/bugs/1146/) and [bug 1267](https://sourceforge.net/p/jabref/bugs/1267/))
- Christmas color theme (red and green)

### Fixed
- Fixed [bug 482](https://sourceforge.net/p/jabref/bugs/482/) partly: escaped brackets are now parsed properly when opening a bib file
- Fixed [#479](https://github.com/JabRef/jabref/issues/479): Import works again
- Fixed [#434](https://github.com/JabRef/jabref/issues/434): Revert to old 'JabRef' installation folder name instead of 'jabref'
- Fixed [#435](https://github.com/JabRef/jabref/issues/435): Retrieve non open access ScienceDirect PDFs via HTTP DOM
- Fixed: Cleanup process aborts if linked file does not exists
- Fixed [#420](https://github.com/JabRef/jabref/issues/420): Reenable preference changes
- Fixed [#414](https://github.com/JabRef/jabref/issues/414): Rework BibLatex entry types with correct required and optional fields
- Fixed [#413](https://github.com/JabRef/jabref/issues/413): Help links in released jar version are not working
- Fixes [#412](https://github.com/JabRef/jabref/issues/412): Biblatex preserves capital letters, checking whether letters may be converted to lowercase within the Integrity Check action is obsolete.
- Fixed [#437](https://github.com/JabRef/jabref/issues/437): The toolbar after the search field is now correctly wrapped when using a small window size for JabRef
- Fixed [#438](https://github.com/JabRef/jabref/issues/438): Cut, Copy and Paste are now translated correctly in the menu
- Fixed [#443](https://github.com/JabRef/jabref/issues/443)/[#445](https://github.com/JabRef/jabref/issues/445): Fixed sorting and moving special field columns
- Fixed [#498](https://github.com/JabRef/jabref/issues/498): non-working legacy PDF/PS column removed
- Fixed [#473](https://github.com/JabRef/jabref/issues/473): Import/export to external database works again
- Fixed [#526](https://github.com/JabRef/jabref/issues/526): OpenOffice/LibreOffice connection works again on Linux/OSX
- Fixed [#533](https://github.com/JabRef/jabref/issues/533): Preview parsed incorrectly when regular expression was enabled
- Fixed: MedlinePlain Importer made more resistant for malformed entries
- Fixed [#564](https://github.com/JabRef/jabref/issues/564): Cite command changes are immediately reflected in the push-to-application actions, and not only after restart

### Removed
- Removed BioMail format importer
- Removed file history size preference (never available from the UI)
- Removed jstorImporter because it's hardly ever used, even Jstor.org doesn't support/export said format anymore
- Removed ScifinderImporter because it's hardly ever used, and we could not get resource files to test against
- Removed option "Show one letter heading for icon columns" which is obsolete with the fix of [#315](https://github.com/JabRef/jabref/issues/315)/[#384](https://github.com/JabRef/jabref/issues/384)
- Removed table column "PDF/PS" which refers to legacy fields "ps" resp. "pdf" which are no longer supported (see also fix [#498](https://github.com/JabRef/jabref/issues/498))
- Removed the ability to export references on the CLI interface based on year ranges


## [3.0] - 2015-11-29

### Changed
 - Updated to support OpenOffice 4 and LibreOffice 5
 - Add toolbar icon for deleting an entry, and move menu item for this action to BibTeX
 - Better support for IEEEtranBSTCTL entries
 - Quick selection of month in entry editor
 - Unknown entry types will be converted to 'Misc' (was 'Other' before).
 - EntryTypes are now clustered per group on the 'new entry' GUI screen.
 - Tab shows the minimal unique folder name substring if multiple database files share the same name
 - Added a page numbers integrity checker
 - Position and size of certain dialogs are stored and restored.
 - Feature: Search Springer
 - Feature: Search DOAJ, Directory of Open Access Journals
 - Changes the old integrity check by improving the code base (+tests) and converting it to a simple issues table
 - Added combo box in MassSetFieldAction to simplify selecting the correct field name
 - Feature: Merge information from both entries on duplication detection
 - Always use import inspection dialog on import from file
 - All duplicate whitespaces / tabs / newlines are now removed from non-multiline fields
 - Improvements to search:
   - Search bar is now at the top
   - A summary of the search result is shown in textual form in the search bar
   - The search text field changes its color based on the search result (red if nothing is found, green if at least one entry is found)
   - Autocompletion suggestions are shown in a popup
   - Search options are available via a drop-down list, this implements [feature request 853](https://sourceforge.net/p/jabref/feature-requests/853/)
   - "Clear search" button also clears search field, this implements [feature request 601](https://sourceforge.net/p/jabref/feature-requests/601/)
   - Every search is done automatically (live) as soon as the search text is changed
   - Search is local by default. To do a global search, one has to do a local search and then this search can be done globally as well, opening a new window. 
   - The local search results can be shown in a new window. 
 - Feature: Merge information from a DOI generated BibTex entry to an entry
 - Added more characters to HTML/Unicode converter
 - Feature: Push citations to Texmaker ([bug 318](https://sourceforge.net/p/jabref/bugs/318/), [bug 582](https://sourceforge.net/p/jabref/bugs/582/))
 - Case changers improved to honor words (not yet more than single words) within {}
 - Feature: Added converters from HTML and Unicode to LaTeX on right click in text fields ([#191](https://github.com/JabRef/jabref/issues/191))
 - Feature: Add an option to the FileList context menu to delete an associated file from the file system
 - Feature: Field names "Doi", "Ee", and "Url" are now written as "DOI", "EE", and "URL"
 - The default language is now automatically set to the system's locale.
 - Use correct encoding names ([#155](https://github.com/JabRef/jabref/issues/155)) and replace old encoding names in bibtex files. This changes the file header.
 - No longer write JabRef version to BibTex file header.
 - No longer add blank lines inside a bibtex entry
 - Feature: When pasting a Google search URL, meta data will be automatically stripped before insertion.
 - Feature: PDF auto download from ACS, arXiv, ScienceDirect, SpringerLink, and Google Scholar
 - List of authors is now auto generated `scripts/generate-authors.sh` and inserted into L10N About.html
 - Streamline logging API: Replace usages of java.util.logging with commons.logging
 - Remove support for custom icon themes. The user has to use the default one.
 - Solved [feature request 767](https://sourceforge.net/p/jabref/feature-requests/767/): New subdatabase based on AUX file (biblatex)
 - Feature: DOItoBibTeX fetcher now also handles HTTP URLs
 - Feature: "Normalize to BibTeX name format" also removes newlines
 - Tweak of preference defaults
   - Autolink requires that the filename starts with the given BibTeX key and the default filename patterns is key followed by title
   - Default sorting changed
   - Default label pattern changed from `[auth][year]` to `[authors3][year]`
 - Feature: case changers now leave protected areas (enclosed with curly brakets) alone
 - BREAKING: The BibTeX key generator settings from previous versions are lost
 - BREAKING: LabelPatterns `[auth.etal]`, `[authEtAl]`, `[authors]`, `[authorsN]`, `[authorLast]` and more to omit spaces and commas (and work as described at http://jabref.sourceforge.net/help/LabelPatterns.php)
 - BREAKING: `[keywordN]` returns the Nth keyword (as described in the help) and not the first N keywords
 - BREAKING: If field consists of blanks only or an emtpy string, it is not written at all
 - Feature: new LabelPattern `[authFirstFull]` returning the last name of the first author and also a "van" or "von" if it exists
 - Feature: all new lines when writing an entry are obeying the globally configured new line (File -> newline separator). Affects fields: abstract and review
 - Feature: `[veryShortTitle]` and `[shortTitle]` also skip words like "in", "among", "before", ...
 - Feature: New LabelPattern `[keywordsN]`, where N is optional. Returns the first N keywords. If no N is specified ("`[keywords]`"), all keywords are returned. Spaces are removed.
 - Update supported LookAndFeels
 - Show replaced journal abbreviations on console
 - Integrated [GVK-Plugin](http://www.gbv.de/wikis/cls/Jabref-GVK-Plugin)
 - The three options to manage file references are moved to their own separated group in the Tools menu. 
 - Default preferences: Remote server (port 6050) always started on first JabRef instance. This prevents JabRef loaded twice when opening a bib file.

### Fixed
 - Fixed the bug that the file encoding was not correctly determined from the first (or second) line
 - Fixed [#325](https://github.com/JabRef/jabref/issues/325): Deactivating AutoCompletion crashes EntryEditor
 - Fixed bug when having added and then removed a personal journal list, an exception is always shown on startup
 - Fixed a bug in the IEEEXploreFetcher
 - Fixed [bug 1282](https://sourceforge.net/p/jabref/bugs/1282/) related to backslashes duplication.
 - Fixed [bug 1285](https://sourceforge.net/p/jabref/bugs/1285/): Editing position is not lost on saving
 - Fixed [bug 1297](https://sourceforge.net/p/jabref/bugs/1297/): No console message on closing
 - Fixed [#194](https://github.com/JabRef/jabref/issues/194): JabRef starts again on Win XP and Win Vista
 - Fixed: Tooltips are now shown for the #-field when the bibtex entry is incomplete.
 - Fixed [#173](https://github.com/JabRef/jabref/issues/173): Personal journal abbreviation list is not loaded twice
 - Bugfix: Preview of external journal abbreviation list now displays the correct list
 - Fixed [#223](https://github.com/JabRef/jabref/issues/223): Window is displayed in visible area even when having multiple screens
 - Localization tweaks: "can not" -> "cannot" and "file name" -> "filename"
 - Fixed: When reconfiguring the BibTeX key generator, changes are applied instantly without requiring a restart of JabRef
 - Fixed [#250](https://github.com/JabRef/jabref/issues/250): No hard line breaks after 70 chars in serialized JabRef meta data
 - Fixed [bug 1296](https://sourceforge.net/p/jabref/bugs/1296/): External links in the help open in the standard browser
 - Fixed behavior of opening files: If an existing database is opened, it is focused now instead of opening it twice.

### Removed
 - Entry type 'Other' is not selectable anymore as it is no real entry type. Will be converted to 'Misc'.
 - BREAKING: Remove plugin functionality.
 - The key bindings for searching specific databases are removed
 - Remove option to toggle native file dialog on mac by making JabRef always use native file dialogs on mac
 - Remove options to set PDF and PS directories per .bib database as the general options have also been deleted.
 - Remove option to disable renaming in FileChooser dialogs.
 - Remove option to hide the BibTeX Code tab in the entry editor.
 - Remove option to set a custom icon for the external file types. This is not possible anymore with the new icon font.
 - Remove legacy options to sync files in the "pdf" or "ps" field
 - Remove button to merge entries and keep the old ones.
 - Remove non-compact rank symbols in favor of compact rank
 - Remove Mr.DLib support as MR.DLib will be shut down in 2015
 - Remove support for key bindings per external application by allowing only the key binding "push to application" for the currently selected external application.
 - Remove "edit preamble" from toolbar
 - Remove support to the move-to-SysTray action
 - Remove incremental search
 - Remove option to disable autocompleters for search and make this always one
 - Remove option to highlight matches and make this always one when not using regex or grammar-based search
 - Remove non-working web searches: JSTOR and Sciencedirect (planned to be fixed for the next release)
 - Remove option Tools -> Open PDF or PS which is replaced by Tools -> Open File

## 2.80 - never released

Version 2.80 was intended as intermediate step to JabRef 3.0.
Since much functionality has changed during development, a release of this version was skipped.

## 2.11

The changelog of 2.11 and versions before is maintained as [text file](https://github.com/JabRef/jabref/blob/dev_2.11/CHANGELOG) in the [dev_2.11 branch](https://github.com/JabRef/jabref/tree/dev_2.11).

[Unreleased]: https://github.com/JabRef/jabref/compare/v3.2...HEAD
[3.2]: https://github.com/JabRef/jabref/compare/v3.1...v3.2
[3.1]: https://github.com/JabRef/jabref/compare/v3.0...v3.1
[3.0]: https://github.com/JabRef/jabref/compare/v2.11.1...v3.0
[dev_2.11]: https://github.com/JabRef/jabref/compare/v2.11.1...dev_2.11
[2.11.1]: https://github.com/JabRef/jabref/compare/v2.11...v2.11.1<|MERGE_RESOLUTION|>--- conflicted
+++ resolved
@@ -15,11 +15,8 @@
 ### Changed
 - OvidImporter now also imports fields: doi, issn, language and keywords
 - Implemented [#647](https://github.com/JabRef/jabref/issues/647): The preview can now be copied
-<<<<<<< HEAD
 - [#459](https://github.com/JabRef/jabref/issues/459) Open default directory when trying to add files to an entry
-=======
 - Implemented [#668](https://github.com/JabRef/jabref/issues/668): Replace clear with icon to reduce search bar width
->>>>>>> f1d4cbdf
 
 ### Fixed
 - Make BibTex parser more robust against missing newlines
