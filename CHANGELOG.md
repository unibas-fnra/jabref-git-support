# Changelog

All notable changes to this project will be documented in this file.
The format is based on [Keep a Changelog](https://keepachangelog.com/en/1.0.0/).
We refer to [GitHub issues](https://github.com/JabRef/jabref/issues) by using `#NUM`.
In case, there is no issue present, the pull request implementing the feature is linked.

Note that this project **does not** adhere to [Semantic Versioning](https://semver.org/).

## [Unreleased]

### Added

- We added a scite.ai tab in the entry editor that retrieves 'Smart Citation' tallies for citations that have a DOI. [koppor#375](https://github.com/koppor/jabref/issues/375)  
- We added a dropdown menu to let users change the reference library during AUX file import. [#10472](https://github.com/JabRef/jabref/issues/10472)
- We added a button to let users reset the cite command to the default value. [#10569](https://github.com/JabRef/jabref/issues/10569)
- We added the option to use System Preference for Light/Dark Theme [#8729](https://github.com/JabRef/jabref/issues/8729).
- We added [scholar.archive.org](https://scholar.archive.org/) as a new fetcher. [#10498](https://github.com/JabRef/jabref/issues/10498)

### Changed

- We moved the location of the 'Open only one instance of JabRef' preference option from "Network" to "General". [#9306](https://github.com/JabRef/jabref/issues/9306)
- The two previews in the change resolver dialog now have their scrollbars synchronized. [#9576](https://github.com/JabRef/jabref/issues/9576).
- We changed the setting of the keyword separator to accept a single character only. [#177](https://github.com/koppor/jabref/issues/177)
- We replaced "SearchAll" in Web Search by "Search Selected". [#10556](https://github.com/JabRef/jabref/issues/10556)
- Short DOI formatter now checks, if the value is already formatted. If so, it returns the value instead of calling the ShortDOIService again. [#10589](https://github.com/JabRef/jabref/issues/10589)
- We upgraded to JavaFX 21.0.1. As a consequence JabRef requires now macOS 11 or later and GTK 3.8 or later on Linux [10627](https://github.com/JabRef/jabref/pull/10627).

### Fixed

- We fixed an issue where the added protected term has unwanted leading and trailing whitespaces, where the formatted text has unwanted empty brackets and where the word at the cursor in the textbox can be added to the list. [#10415](https://github.com/JabRef/jabref/issues/10415)
- We fixed an issue where in the merge dialog the file field of entries was not correctly merged when the first and second entry both contained values inside the file field. [#10572](https://github.com/JabRef/jabref/issues/10572)
- We fixed some small inconsistencies in the user interface. [#10507](https://github.com/JabRef/jabref/issues/10507) [#10458](https://github.com/JabRef/jabref/issues/10458)
<<<<<<< HEAD
- We fixed issues in the external file type dialog w.r.t. duplicate entries in the case of a language switch. [#10271](https://github.com/JabRef/jabref/issues/10271)
=======
- We fixed the issue where the Hayagriva YAML exporter would not include a parent field for the publisher/series. [#10596](https://github.com/JabRef/jabref/issues/10596)
>>>>>>> c75506f6

### Removed

- We removed duplicate filtering and sorting operations in the MainTable when editing BibEntries. [#10619](https://github.com/JabRef/jabref/pull/10619)




## [5.11] – 2023-10-22

### Added

- We added the ability to sort subgroups in Z-A order, as well as by ascending and descending number of subgroups. [#10249](https://github.com/JabRef/jabref/issues/10249)
- We added the possibility to find (and add) papers that cite or are cited by a given paper. [#6187](https://github.com/JabRef/jabref/issues/6187)
- We added an error-specific message for when a download from a URL fails. [#9826](https://github.com/JabRef/jabref/issues/9826)
- We added support for customizing the citation command (e.g., `[@key1,@key2]`) when [pushing to external applications](https://docs.jabref.org/cite/pushtoapplications). [#10133](https://github.com/JabRef/jabref/issues/10133)
- We added an integrity check for more special characters. [#8712](https://github.com/JabRef/jabref/issues/8712)
- We added protected terms described as "Computer science". [#10222](https://github.com/JabRef/jabref/pull/10222)
- We added a link "Get more themes..." in the preferences to that points to [themes.jabref.org](https://themes.jabref.org) allowing the user to download new themes. [#10243](https://github.com/JabRef/jabref/issues/10243)
- We added a fetcher for [LOBID](https://lobid.org/resources/api) resources. [koppor#386](https://github.com/koppor/jabref/issues/386)
- When in `biblatex` mode, the [integrity check](https://docs.jabref.org/finding-sorting-and-cleaning-entries/checkintegrity) for journal titles now also checks the field `journal`.
- We added support for exporting to Hayagriva YAML format. [#10382](https://github.com/JabRef/jabref/issues/10382)
- We added support for pushing citations to [TeXShop](https://pages.uoregon.edu/koch/texshop/) on macOS [forum#2699](https://discourse.jabref.org/t/push-to-texshop-mac/2699).
- We added the 'Bachelor's thesis' type for Biblatex's 'Thesis' EntryType [#10029](https://github.com/JabRef/jabref/issues/10029).

### Changed

- The export formats `listrefs`, `tablerefs`, `tablerefsabsbib`, now use the ISO date format in the footer [#10383](https://github.com/JabRef/jabref/pull/10383).
- When searching for an identifier in the "Web search", the title of the search window is now "Identifier-based Web Search". [#10391](https://github.com/JabRef/jabref/pull/10391)
- The ampersand checker now skips verbatim fields (`file`, `url`, ...). [#10419](https://github.com/JabRef/jabref/pull/10419)
- If no existing document is selected for exporting "XMP annotated pdf" JabRef will now create a new PDF file with a sample text and the metadata. [#10102](https://github.com/JabRef/jabref/issues/10102)
- We modified the DOI cleanup to infer the DOI from an ArXiV ID if it's present. [#10426](https://github.com/JabRef/jabref/issues/10426)
- The ISI importer uses the field `comment` for notes (instead of `review). [#10478](https://github.com/JabRef/jabref/pull/10478)
- If no existing document is selected for exporting "Embedded BibTeX pdf" JabRef will now create a new PDF file with a sample text and the metadata. [#10101](https://github.com/JabRef/jabref/issues/10101)
- Translated titles format no longer raise a warning. [#10459](https://github.com/JabRef/jabref/issues/10459)
- We re-added the empty grey containers in the groups panel to keep an indicator for the current selected group, if displaying of group item count is turned off [#9972](https://github.com/JabRef/jabref/issues/9972)

### Fixed

- We fixed an issue where "Move URL in note field to url field" in the cleanup dialog caused an exception if no note field was present [forum#3999](https://discourse.jabref.org/t/cleanup-entries-cant-get-it-to-work/3999)
- It is possible again to use "current table sort order" for the order of entries when saving. [#9869](https://github.com/JabRef/jabref/issues/9869)
- Passwords can be stored in GNOME key ring. [#10274](https://github.com/JabRef/jabref/issues/10274)
- We fixed an issue where groups based on an aux file could not be created due to an exception [#10350](https://github.com/JabRef/jabref/issues/10350)
- We fixed an issue where the JabRef browser extension could not communicate with JabRef under macOS due to missing files. You should use the `.pkg` for the first installation as it updates all necessary files for the extension [#10308](https://github.com/JabRef/jabref/issues/10308)
- We fixed an issue where the ISBN fetcher returned the entrytype `misc` for certain ISBN numbers [#10348](https://github.com/JabRef/jabref/issues/10348)
- We fixed a bug where an exception was raised when saving less than three export save orders in the preference. [#10157](https://github.com/JabRef/jabref/issues/10157)
- We fixed an issue where it was possible to create a group with no name or with a group separator inside the name [#9776](https://github.com/JabRef/jabref/issues/9776)
- Biblatex's `journaltitle` is now also respected for showing the journal information. [#10397](https://github.com/JabRef/jabref/issues/10397)
- JabRef does not hang anymore when exporting via CLI. [#10380](https://github.com/JabRef/jabref/issues/10380)
- We fixed an issue where it was not possible to save a library on a network share under macOS due to an exception when acquiring a file lock [#10452](https://github.com/JabRef/jabref/issues/10452)
- We fixed an issue where exporting "XMP annotated pdf" without selecting an existing document would produce an exception. [#10102](https://github.com/JabRef/jabref/issues/10102)
- We fixed an issue where the "Enabled" column in the "Protected terms files" tab in the preferences could not be resized [#10285](https://github.com/JabRef/jabref/issues/10285)
- We fixed an issue where after creation of a new library, the new library was not focused. [koppor#592](https://github.com/koppor/jabref/issues/592)
- We fixed an issue where double clicking on an url in the file field would trigger an exception instead of opening the browser [#10480](https://github.com/JabRef/jabref/pull/10480)
- We fixed an issue where scrolling was impossible on dragging a citation on the groups panel. [#9754](https://github.com/JabRef/jabref/issues/9754)
- We fixed an issue where exporting "Embedded BibTeX pdf" without selecting an existing document would produce an exception. [#10101](https://github.com/JabRef/jabref/issues/10101)
- We fixed an issue where there was a failure to access the url link for "eprint" for the ArXiv entry.[#10474](https://github.com/JabRef/jabref/issues/10474)
- We fixed an issue where it was not possible to connect to a shared database once a group with entries was added or other metadata modified [#10336](https://github.com/JabRef/jabref/issues/10336)
- We fixed an issue where middle-button paste in X not always worked [#7905](https://github.com/JabRef/jabref/issues/7905)

## [5.10] – 2023-09-02

### Added

- We added a field showing the BibTeX/biblatex source for added and deleted entries in the "External Changes Resolver" dialog. [#9509](https://github.com/JabRef/jabref/issues/9509)
- We added user-specific comment field so that multiple users can make separate comments. [#543](https://github.com/koppor/jabref/issues/543)
- We added a search history list in the search field's right click menu. [#7906](https://github.com/JabRef/jabref/issues/7906)
- We added a full text fetcher for IACR eprints. [#9651](https://github.com/JabRef/jabref/pull/9651)
- We added "Attach file from URL" to right-click context menu to download and store a file with the reference library. [#9646](https://github.com/JabRef/jabref/issues/9646)
- We enabled updating an existing entry with data from InspireHEP. [#9351](https://github.com/JabRef/jabref/issues/9351)
- We added a fetcher for the Bibliotheksverbund Bayern (experimental). [#9641](https://github.com/JabRef/jabref/pull/9641)
- We added support for more biblatex date formats for parsing dates. [#2753](https://github.com/JabRef/jabref/issues/2753)
- We added support for multiple languages for exporting to and importing references from MS Office. [#9699](https://github.com/JabRef/jabref/issues/9699)
- We enabled scrolling in the groups list when dragging a group on another group. [#2869](https://github.com/JabRef/jabref/pull/2869)
- We added the option to automatically download online files when a new entry is created from an existing ID (e.g., DOI). The option can be disabled in the preferences under "Import and Export". [#9756](https://github.com/JabRef/jabref/issues/9756)
- We added a new Integrity check for unescaped ampersands. [koppor#585](https://github.com/koppor/jabref/issues/585)
- We added support for parsing `$\backslash$` in file paths (as exported by Mendeley). [forum#3470](https://discourse.jabref.org/t/mendeley-bib-import-with-linked-files/3470)
- We added the possibility to automatically fetch entries when an ISBN is pasted on the main table. [#9864](https://github.com/JabRef/jabref/issues/9864)
- We added the option to disable the automatic linking of files in the entry editor [#5105](https://github.com/JabRef/jabref/issues/5105)
- We added the link icon for ISBNs in linked identifiers column. [#9819](https://github.com/JabRef/jabref/issues/9819)
- We added key binding to focus on groups <kbd>alt</kbd> + <kbd>s</kbd> [#9863](https://github.com/JabRef/jabref/issues/9863)
- We added the option to unprotect a text selection, which strips all pairs of curly braces away. [#9950](https://github.com/JabRef/jabref/issues/9950)
- We added drag and drop events for field 'Groups' in entry editor panel. [#569](https://github.com/koppor/jabref/issues/569)
- We added support for parsing MathML in the Medline importer. [#4273](https://github.com/JabRef/jabref/issues/4273)
- We added the ability to search for an identifier (DOI, ISBN, ArXiv ID) directly from 'Web Search'. [#7575](https://github.com/JabRef/jabref/issues/7575) [#9674](https://github.com/JabRef/jabref/issues/9674)
- We added a cleanup activity that identifies a URL or a last-visited-date in the `note` field and moves it to the `url` and `urldate` field respectively. [koppor#216](https://github.com/koppor/jabref/issues/216)
- We enabled the user to change the name of a field in a custom entry type by double-clicking on it. [#9840](https://github.com/JabRef/jabref/issues/9840)
- We added some preferences options to disable online activity. [#10064](https://github.com/JabRef/jabref/issues/10064)
- We integrated two mail actions ("As Email" and "To Kindle") under a new "Send" option in the right-click & Tools menus. The Kindle option creates an email targeted to the user's Kindle email, which can be set in preferences under "External programs" [#6186](https://github.com/JabRef/jabref/issues/6186)
- We added an option to clear recent libraries' history. [#10003](https://github.com/JabRef/jabref/issues/10003)
- We added an option to encrypt and remember the proxy password. [#8055](https://github.com/JabRef/jabref/issues/8055)[#10044](https://github.com/JabRef/jabref/issues/10044)
- We added support for showing journal information, via info buttons next to the `Journal` and `ISSN` fields in the entry editor. [#6189](https://github.com/JabRef/jabref/issues/6189)
- We added support for pushing citations to Sublime Text 3 [#10098](https://github.com/JabRef/jabref/issues/10098)
- We added support for the Finnish language. [#10183](https://github.com/JabRef/jabref/pull/10183)
- We added the option to automatically replaces illegal characters in the filename when adding a file to JabRef. [#10182](https://github.com/JabRef/jabref/issues/10182)
- We added a privacy policy. [#10064](https://github.com/JabRef/jabref/issues/10064)
- We added a tooltip to show the number of entries in a group [#10208](https://github.com/JabRef/jabref/issues/10208)
- We fixed an issue where it was no longer possible to add or remove selected entries to groups via context menu [#10404](https://github.com/JabRef/jabref/issues/10404), [#10317](https://github.com/JabRef/jabref/issues/10317) [#10374](https://github.com/JabRef/jabref/issues/10374)

### Changed

- We replaced "Close" by "Close library" and placed it after "Save all" in the File menu. [#10043](https://github.com/JabRef/jabref/pull/10043)
- We upgraded to Lucene 9.7 for the fulltext search. The search index will be rebuild. [#9584](https://github.com/JabRef/jabref/pull/10036)
- 'Get full text' now also checks the file url. [#568](https://github.com/koppor/jabref/issues/568)
- JabRef writes a new backup file only if there is a change. Before, JabRef created a backup upon start. [#9679](https://github.com/JabRef/jabref/pull/9679)
- We modified the `Add Group` dialog to use the most recently selected group hierarchical context. [#9141](https://github.com/JabRef/jabref/issues/9141)
- We refined the 'main directory not found' error message. [#9625](https://github.com/JabRef/jabref/pull/9625)
- JabRef writes a new backup file only if there is a change. Before, JabRef created a backup upon start. [#9679](https://github.com/JabRef/jabref/pull/9679)
- Backups of libraries are not stored per JabRef version, but collected together. [#9676](https://github.com/JabRef/jabref/pull/9676)
- We streamlined the paths for logs and backups: The parent path fragment is always `logs` or `backups`.
- `log.txt` now contains an entry if a BibTeX entry could not be parsed.
- `log.txt` now contains debug messages. Debugging needs to be enabled explicitly. [#9678](https://github.com/JabRef/jabref/pull/9678)
- `log.txt` does not contain entries for non-found files during PDF indexing. [#9678](https://github.com/JabRef/jabref/pull/9678)
- The hostname is now determined using environment variables (`COMPUTERNAME`/`HOSTNAME`) first. [#9910](https://github.com/JabRef/jabref/pull/9910)
- We improved the Medline importer to correctly import ISO dates for `revised`. [#9536](https://github.com/JabRef/jabref/issues/9536)
- To avoid cluttering of the directory, We always delete the `.sav` file upon successful write. [#9675](https://github.com/JabRef/jabref/pull/9675)
- We improved the unlinking/deletion of multiple linked files of an entry using the <kbd>Delete</kbd> key. [#9473](https://github.com/JabRef/jabref/issues/9473)
- The field names of customized entry types are now exchanged preserving the case. [#9993](https://github.com/JabRef/jabref/pull/9993)
- We moved the custom entry types dialog into the preferences dialog. [#9760](https://github.com/JabRef/jabref/pull/9760)
- We moved the manage content selectors dialog to the library properties. [#9768](https://github.com/JabRef/jabref/pull/9768)
- We moved the preferences menu command from the options menu to the file menu. [#9768](https://github.com/JabRef/jabref/pull/9768)
- We reworked the cross ref labels in the entry editor and added a right click menu. [#10046](https://github.com/JabRef/jabref/pull/10046)
- We reorganized the order of tabs and settings in the library properties. [#9836](https://github.com/JabRef/jabref/pull/9836)
- We changed the handling of an "overflow" of authors at `[authIniN]`: JabRef uses `+` to indicate an overflow. Example: `[authIni2]` produces `A+` (instead of `AB`) for `Aachen and Berlin and Chemnitz`. [#9703](https://github.com/JabRef/jabref/pull/9703)
- We moved the preferences option to open the last edited files on startup to the 'General' tab. [#9808](https://github.com/JabRef/jabref/pull/9808)
- We improved the recognition of DOIs when pasting a link containing a DOI on the maintable. [#9864](https://github.com/JabRef/jabref/issues/9864s)
- We reordered the preferences dialog. [#9839](https://github.com/JabRef/jabref/pull/9839)
- We split the 'Import and Export' tab into 'Web Search' and 'Export'. [#9839](https://github.com/JabRef/jabref/pull/9839)
- We moved the option to run JabRef in memory stick mode into the preferences dialog toolbar. [#9866](https://github.com/JabRef/jabref/pull/9866)
- In case the library contains empty entries, they are not written to disk. [#8645](https://github.com/JabRef/jabref/issues/8645)
- The formatter `remove_unicode_ligatures` is now called `replace_unicode_ligatures`. [#9890](https://github.com/JabRef/jabref/pull/9890)
- We improved the error message when no terminal was found. [#9607](https://github.com/JabRef/jabref/issues/9607)
- In the context of the "systematic literature functionality", we changed the name "database" to "catalog" to use a separate term for online catalogs in comparison to SQL databases. [#9951](https://github.com/JabRef/jabref/pull/9951)
- We now show more fields (including Special Fields) in the dropdown selection for "Save sort order" in the library properties and for "Export sort order" in the preferences. [#10010](https://github.com/JabRef/jabref/issues/10010)
- We now encrypt and store the custom API keys in the OS native credential store. [#10044](https://github.com/JabRef/jabref/issues/10044)
- We changed the behavior of group addition/edit, so that sorting by alphabetical order is not performed by default after the modification. [#10017](https://github.com/JabRef/jabref/issues/10017)
- We fixed an issue with spacing in the cleanup dialogue. [#10081](https://github.com/JabRef/jabref/issues/10081)
- The GVK fetcher now uses the new [K10plus](https://www.bszgbv.de/services/k10plus/) database. [#10189](https://github.com/JabRef/jabref/pull/10189)

### Fixed

- We fixed an issue where clicking the group expansion pane/arrow caused the node to be selected, when it should just expand/detract the node. [#10111](https://github.com/JabRef/jabref/pull/10111)
- We fixed an issue where the browser import would add ' characters before the BibTeX entry on Linux. [#9588](https://github.com/JabRef/jabref/issues/9588)
- We fixed an issue where searching for a specific term with the DOAB fetcher lead to an exception. [#9571](https://github.com/JabRef/jabref/issues/9571)
- We fixed an issue where the "Import" -> "Library to import to" did not show the correct library name if two opened libraries had the same suffix. [#9567](https://github.com/JabRef/jabref/issues/9567)
- We fixed an issue where the rpm-Version of JabRef could not be properly uninstalled and reinstalled. [#9558](https://github.com/JabRef/jabref/issues/9558), [#9603](https://github.com/JabRef/jabref/issues/9603)
- We fixed an issue where the command line export using `--exportMatches` flag does not create an output bib file. [#9581](https://github.com/JabRef/jabref/issues/9581)
- We fixed an issue where custom field in the custom entry types could not be set to mulitline. [#9609](https://github.com/JabRef/jabref/issues/9609)
- We fixed an issue where the Office XML exporter did not resolve BibTeX-Strings when exporting entries. [forum#3741](https://discourse.jabref.org/t/exporting-bibtex-constant-strings-to-ms-office-2007-xml/3741)
- We fixed an issue where the Merge Entries Toolbar configuration was not saved after hitting 'Merge Entries' button. [#9091](https://github.com/JabRef/jabref/issues/9091)
- We fixed an issue where the password is stored in clear text if the user wants to use a proxy with authentication. [#8055](https://github.com/JabRef/jabref/issues/8055)
- JabRef is now more relaxed when parsing field content: In case a field content ended with `\`, the combination `\}` was treated as plain `}`. [#9668](https://github.com/JabRef/jabref/issues/9668)
- We resolved an issue that cut off the number of group entries when it exceeded four digits. [#8797](https://github.com/JabRef/jabref/issues/8797)
- We fixed the issue where the size of the global search window was not retained after closing. [#9362](https://github.com/JabRef/jabref/issues/9362)
- We fixed an issue where the Global Search UI preview is still white in dark theme. [#9362](https://github.com/JabRef/jabref/issues/9362)
- We fixed the double paste issue when <kbd>Cmd</kbd> + <kbd>v</kbd> is pressed on 'New entry from plaintext' dialog. [#9367](https://github.com/JabRef/jabref/issues/9367)
- We fixed an issue where the pin button on the Global Search dialog was located at the bottom and not at the top. [#9362](https://github.com/JabRef/jabref/issues/9362)
- We fixed the log text color in the event log console when using dark mode. [#9732](https://github.com/JabRef/jabref/issues/9732)
- We fixed an issue where searching for unlinked files would include the current library's .bib file. [#9735](https://github.com/JabRef/jabref/issues/9735)
- We fixed an issue where it was no longer possible to connect to a shared mysql database due to an exception. [#9761](https://github.com/JabRef/jabref/issues/9761)
- We fixed an issue where an exception was thrown for the user after <kbd>Ctrl</kbd>+<kbd>Z</kbd> command. [#9737](https://github.com/JabRef/jabref/issues/9737)
- We fixed the citation key generation for [`[authors]`, `[authshort]`, `[authorsAlpha]`, `[authIniN]`, `[authEtAl]`, `[auth.etal]`](https://docs.jabref.org/setup/citationkeypatterns#special-field-markers) to handle `and others` properly. [koppor#626](https://github.com/koppor/jabref/issues/626)
- We fixed the Save/save as file type shows BIBTEX_DB instead of "Bibtex library". [#9372](https://github.com/JabRef/jabref/issues/9372)
- We fixed the default main file directory for non-English Linux users. [#8010](https://github.com/JabRef/jabref/issues/8010)
- We fixed an issue when overwriting the owner was disabled. [#9896](https://github.com/JabRef/jabref/pull/9896)
- We fixed an issue regarding recording redundant prefixes in search history. [#9685](https://github.com/JabRef/jabref/issues/9685)
- We fixed an issue where passing a URL containing a DOI led to a "No entry found" notification. [#9821](https://github.com/JabRef/jabref/issues/9821)
- We fixed some minor visual inconsistencies and issues in the preferences dialog. [#9866](https://github.com/JabRef/jabref/pull/9866)
- The order of save actions is now retained. [#9890](https://github.com/JabRef/jabref/pull/9890)
- We fixed an issue where the order of save actions was not retained in the bib file. [#9890](https://github.com/JabRef/jabref/pull/9890)
- We fixed an issue in the preferences 'External file types' tab ignoring a custom application path in the edit dialog. [#9895](https://github.com/JabRef/jabref/issues/9895)
- We fixed an issue in the preferences where custom columns could be added to the entry table with no qualifier. [#9913](https://github.com/JabRef/jabref/issues/9913)
- We fixed an issue where the encoding header in a bib file was not respected when the file contained a BOM (Byte Order Mark). [#9926](https://github.com/JabRef/jabref/issues/9926)
- We fixed an issue where cli help output for import and export format was inconsistent. [koppor#429](https://github.com/koppor/jabref/issues/429)
- We fixed an issue where the user could select multiple conflicting options for autocompletion at once. [#10181](https://github.com/JabRef/jabref/issues/10181)
- We fixed an issue where no preview could be generated for some entry types and led to an exception. [#9947](https://github.com/JabRef/jabref/issues/9947)
- We fixed an issue where the Linux terminal working directory argument was malformed and therefore ignored upon opening a terminal [#9953](https://github.com/JabRef/jabref/issues/9953)
- We fixed an issue under Linux where under some systems the file instead of the folder was opened. [#9607](https://github.com/JabRef/jabref/issues/9607)
- We fixed an issue where an Automatic Keyword Group could not be deleted in the UI. [#9778](https://github.com/JabRef/jabref/issues/9778)
- We fixed an issue where the citation key pattern `[edtrN_M]` returned the wrong editor. [#9946](https://github.com/JabRef/jabref/pull/9946)
- We fixed an issue where empty grey containers would remain in the groups panel, if displaying of group item count is turned off. [#9972](https://github.com/JabRef/jabref/issues/9972)
- We fixed an issue where fetching an ISBN could lead to application freezing when the fetcher did not return any results. [#9979](https://github.com/JabRef/jabref/issues/9979)
- We fixed an issue where closing a library containing groups and entries caused an exception [#9997](https://github.com/JabRef/jabref/issues/9997)
- We fixed a bug where the editor for strings in a bibliography file did not sort the entries by their keys [#10083](https://github.com/JabRef/jabref/pull/10083)
- We fixed an issues where clicking on the empty space of specific context menu entries would not trigger the associated action. [#8388](https://github.com/JabRef/jabref/issues/8388)
- We fixed an issue where JabRef would not remember whether the window was in fullscreen. [#4939](https://github.com/JabRef/jabref/issues/4939)
- We fixed an issue where the ACM Portal search sometimes would not return entries for some search queries when the article author had no given name. [#10107](https://github.com/JabRef/jabref/issues/10107)
- We fixed an issue that caused high CPU usage and a zombie process after quitting JabRef because of author names autocompletion. [#10159](https://github.com/JabRef/jabref/pull/10159)
- We fixed an issue where files with illegal characters in the filename could be added to JabRef. [#10182](https://github.com/JabRef/jabref/issues/10182)
- We fixed that checked-out radio buttons under "specified keywords" were not displayed as checked after closing and reopening the "edit group" window. [#10248](https://github.com/JabRef/jabref/issues/10248)
- We fixed that when editing groups, checked-out properties such as case sensitive and regular expression (under "Free search expression") were not displayed checked. [#10108](https://github.com/JabRef/jabref/issues/10108)

### Removed

- We removed the support of BibTeXML. [#9540](https://github.com/JabRef/jabref/issues/9540)
- We removed support for Markdown syntax for strikethrough and task lists in comment fields. [#9726](https://github.com/JabRef/jabref/pull/9726)
- We removed the options menu, because the two contents were moved to the File menu or the properties of the library. [#9768](https://github.com/JabRef/jabref/pull/9768)
- We removed the 'File' tab in the preferences and moved its contents to the 'Export' tab. [#9839](https://github.com/JabRef/jabref/pull/9839)
- We removed the "[Collection of Computer Science Bibliographies](https://en.wikipedia.org/wiki/Collection_of_Computer_Science_Bibliographies)" fetcher the websits is no longer available. [#6638](https://github.com/JabRef/jabref/issues/6638)

## [5.9] – 2023-01-06

### Added

- We added a dropdown menu to let users change the library they want to import into during import. [#6177](https://github.com/JabRef/jabref/issues/6177)
- We added the possibility to add/remove a preview style from the selected list using a double click. [#9490](https://github.com/JabRef/jabref/issues/9490)
- We added the option to define fields as "multine" directly in the custom entry types dialog. [#6448](https://github.com/JabRef/jabref/issues/6448)
- We changed the minWidth and the minHeight of the main window, so it won't have a width and/or a height with the value 0. [#9606](https://github.com/JabRef/jabref/issues/9606)

### Changed

- We changed database structure: in MySQL/MariaDB we renamed tables by adding a `JABREF_` prefix, and in PGSQL we moved tables in `jabref` schema. We added `VersionDBStructure` variable in `METADATA` table to indicate current version of structure, this variable is needed for automatic migration. [#9312](https://github.com/JabRef/jabref/issues/9312)
- We moved some preferences options to a new tab in the preferences dialog. [#9442](https://github.com/JabRef/jabref/pull/9308)
- We renamed "Medline abbreviation" to "dotless abbreviation". [#9504](https://github.com/JabRef/jabref/pull/9504)
- We now have more "dots" in the offered journal abbreviations. [#9504](https://github.com/JabRef/jabref/pull/9504)
- We now disable the button "Full text search" in the Searchbar by default [#9527](https://github.com/JabRef/jabref/pull/9527)


### Fixed

- The tab "deprecated fields" is shown in biblatex-mode only. [#7757](https://github.com/JabRef/jabref/issues/7757)
- In case a journal name of an IEEE journal is abbreviated, the "normal" abbreviation is used - and not the one of the IEEE BibTeX strings. [abbrv#91](https://github.com/JabRef/abbrv.jabref.org/issues/91)
- We fixed a performance issue when loading large lists of custom journal abbreviations. [#8928](https://github.com/JabRef/jabref/issues/8928)
- We fixed an issue where the last opened libraries were not remembered when a new unsaved library was open as well. [#9190](https://github.com/JabRef/jabref/issues/9190)
- We fixed an issue where no context menu for the group "All entries" was present. [forum#3682](https://discourse.jabref.org/t/how-sort-groups-a-z-not-subgroups/3682)
- We fixed an issue where extra curly braces in some fields would trigger an exception when selecting the entry or doing an integrity check. [#9475](https://github.com/JabRef/jabref/issues/9475), [#9503](https://github.com/JabRef/jabref/issues/9503)
- We fixed an issue where entering a date in the format "YYYY/MM" in the entry editor date field caused an exception. [#9492](https://github.com/JabRef/jabref/issues/9492)
- For portable versions, the `.deb` file now works on plain debian again. [#9472](https://github.com/JabRef/jabref/issues/9472)
- We fixed an issue where the download of linked online files failed after an import of entries for certain urls. [#9518](https://github.com/JabRef/jabref/issues/9518)
- We fixed an issue where an exception occurred when manually downloading a file from an URL in the entry editor. [#9521](https://github.com/JabRef/jabref/issues/9521)
- We fixed an issue with open office csv file formatting where commas in the abstract field where not escaped. [#9087](https://github.com/JabRef/jabref/issues/9087)
- We fixed an issue with deleting groups where subgroups different from the selected group were deleted. [#9281](https://github.com/JabRef/jabref/issues/9281)

## [5.8] – 2022-12-18

### Added

- We integrated a new three-way merge UI for merging entries in the Entries Merger Dialog, the Duplicate Resolver Dialog, the Entry Importer Dialog, and the External Changes Resolver Dialog. [#8945](https://github.com/JabRef/jabref/pull/8945)
- We added the ability to merge groups, keywords, comments and files when merging entries. [#9022](https://github.com/JabRef/jabref/pull/9022)
- We added a warning message next to the authors field in the merge dialog to warn users when the authors are the same but formatted differently. [#8745](https://github.com/JabRef/jabref/issues/8745)
- The default file directory of a library is used as default directory for [unlinked file lookup](https://docs.jabref.org/collect/findunlinkedfiles#link-the-pdfs-to-your-bib-library). [koppor#546](https://github.com/koppor/jabref/issues/546)
- The properties of an existing systematic literature review (SLR) can be edited. [koppor#604](https://github.com/koppor/jabref/issues/604)
- An systematic literature review (SLR) can now be started from the SLR itself. [#9131](https://github.com/JabRef/jabref/pull/9131), [koppor#601](https://github.com/koppor/jabref/issues/601)
- On startup, JabRef notifies the user if there were parsing errors during opening.
- We added support for the field `fjournal` (in `@article`) for abbreviation and unabbreviation functionalities. [#321](https://github.com/JabRef/jabref/pull/321)
- In case a backup is found, the filename of the backup is shown and one can navigate to the file. [#9311](https://github.com/JabRef/jabref/pull/9311)
- We added support for the Ukrainian and Arabic languages. [#9236](https://github.com/JabRef/jabref/pull/9236), [#9243](https://github.com/JabRef/jabref/pull/9243)

### Changed

- We improved the Citavi Importer to also import so called Knowledge-items into the field `comment` of the corresponding entry [#9025](https://github.com/JabRef/jabref/issues/9025)
- We modified the change case sub-menus and their corresponding tips (displayed when you stay long over the menu) to properly reflect exemplified cases. [#9339](https://github.com/Jabref/jabref/issues/9339)
- We call backup files `.bak` and temporary writing files now `.sav`.
- JabRef keeps 10 older versions of a `.bib` file in the [user data dir](https://github.com/harawata/appdirs#supported-directories) (instead of a single `.sav` (now: `.bak`) file in the directory of the `.bib` file)
- We improved the External Changes Resolver dialog to be more usaable. [#9021](https://github.com/JabRef/jabref/pull/9021)
- We simplified the actions to fast-resolve duplicates to 'Keep Left', 'Keep Right', 'Keep Both' and 'Keep Merged'. [#9056](https://github.com/JabRef/jabref/issues/9056)
- The fallback directory of the file folder now is the general file directory. In case there was a directory configured for a library and this directory was not found, JabRef placed the PDF next to the .bib file and not into the general file directory.
- The global default directory for storing PDFs is now the documents folder in the user's home.
- When adding or editing a subgroup it is placed w.r.t. to alphabetical ordering rather than at the end. [koppor#577](https://github.com/koppor/jabref/issues/577)
- Groups context menu now shows appropriate options depending on number of subgroups. [koppor#579](https://github.com/koppor/jabref/issues/579)
- We modified the "Delete file" dialog and added the full file path to the dialog text. The file path in the title was changed to file name only. [koppor#534](https://github.com/koppor/jabref/issues/534)
- Download from URL now automatically fills with URL from clipboard. [koppor#535](https://github.com/koppor/jabref/issues/535)
- We added HTML and Markdown files to Find Unlinked Files and removed BibTeX. [koppor#547](https://github.com/koppor/jabref/issues/547)
- ArXiv fetcher now retrieves additional data from related DOIs (both ArXiv and user-assigned). [#9170](https://github.com/JabRef/jabref/pull/9170)
- We modified the Directory of Open Access Books (DOAB) fetcher so that it will now also fetch the ISBN when possible. [#8708](https://github.com/JabRef/jabref/issues/8708)
- Genres are now mapped correctly to entry types when importing MODS files. [#9185](https://github.com/JabRef/jabref/issues/9185)
- We changed the button label from "Return to JabRef" to "Return to library" to better indicate the purpose of the action.
- We changed the color of found text from red to high-contrast colors (background: yellow; font color: purple). [koppor#552](https://github.com/koppor/jabref/issues/552)
- We fixed an issue where the wrong icon for a successful import of a bib entry was shown. [#9308](https://github.com/JabRef/jabref/pull/9308)
- We changed the messages after importing unlinked local files to past tense. [koppor#548](https://github.com/koppor/jabref/issues/548)
- We fixed an issue where the wrong icon for a successful import of a bib entry was shown [#9308](https://github.com/JabRef/jabref/pull/9308)
- In the context of the [Cleanup dialog](https://docs.jabref.org/finding-sorting-and-cleaning-entries/cleanupentries) we changed the text of the conversion of BibTeX to biblatex (and vice versa) to make it more clear. [koppor#545](https://github.com/koppor/jabref/issues/545)
- We removed wrapping of string constants when writing to a `.bib` file.
- In the context of a systematic literature review (SLR), a user can now add arbitrary data into `study.yml`. JabRef just ignores this data. [#9124](https://github.com/JabRef/jabref/pull/9124)
- In the context of a systematic literature review (SLR), we reworked the "Define study" parameters dialog. [#9123](https://github.com/JabRef/jabref/pull/9123)
- We upgraded to Lucene 9.4 for the fulltext search. The search index will be rebuild. [#9213](https://github.com/JabRef/jabref/pull/9213)
- We disabled the "change case" menu for empty fields. [#9214](https://github.com/JabRef/jabref/issues/9214)
- We disabled the conversion menu for empty fields. [#9200](https://github.com/JabRef/jabref/issues/9200)

### Fixed

- We fixed an issue where applied save actions on saving the library file would lead to the dialog "The library has been modified by another program" popping up. [#4877](https://github.com/JabRef/jabref/issues/4877)
- We fixed issues with save actions not correctly loaded when opening the library. [#9122](https://github.com/JabRef/jabref/pull/9122)
- We fixed the behavior of "Discard changes" when reopening a modified library. [#9361](https://github.com/JabRef/jabref/issues/9361)
- We fixed several bugs regarding the manual and the autosave of library files that could lead to exceptions. [#9067](https://github.com/JabRef/jabref/pull/9067), [#8484](https://github.com/JabRef/jabref/issues/8484), [#8746](https://github.com/JabRef/jabref/issues/8746), [#6684](https://github.com/JabRef/jabref/issues/6684), [#6644](https://github.com/JabRef/jabref/issues/6644), [#6102](https://github.com/JabRef/jabref/issues/6102), [#6000](https://github.com/JabRef/jabref/issues/6000)
- We fixed an issue where pdfs were re-indexed on each startup. [#9166](https://github.com/JabRef/jabref/pull/9166)
- We fixed an issue when using an unsafe character in the citation key, the auto-linking feature fails to link files. [#9267](https://github.com/JabRef/jabref/issues/9267)
- We fixed an issue where a message about changed metadata would occur on saving although nothing changed. [#9159](https://github.com/JabRef/jabref/issues/9159)
- We fixed an issue where the possibility to generate a subdatabase from an aux file was writing empty files when called from the commandline. [#9115](https://github.com/JabRef/jabref/issues/9115), [forum#3516](https://discourse.jabref.org/t/export-subdatabase-from-aux-file-on-macos-command-line/3516)
- We fixed an issue where author names with tilde accents (for example ñ) were marked as "Names are not in the standard BibTeX format". [#8071](https://github.com/JabRef/jabref/issues/8071)
- We fixed an issue where capitalize didn't capitalize words after hyphen characters. [#9157](https://github.com/JabRef/jabref/issues/9157)
- We fixed an issue where title case didn't capitalize words after en-dash characters and skip capitalization of conjunctions that comes after en-dash characters. [#9068](https://github.com/JabRef/jabref/pull/9068),[#9142](https://github.com/JabRef/jabref/pull/9142)
- We fixed an issue with the message that is displayed when fetcher returns an empty list of entries for given query. [#9195](https://github.com/JabRef/jabref/issues/9195)
- We fixed an issue where editing entry's "date" field in library mode "biblatex" causes an uncaught exception. [#8747](https://github.com/JabRef/jabref/issues/8747)
- We fixed an issue where importing from XMP would fail for certain PDFs. [#9383](https://github.com/JabRef/jabref/issues/9383)
- We fixed an issue that JabRef displayed the wrong group tree after loading. [koppor#637](https://github.com/koppor/jabref/issues/637)
- We fixed that sorting of entries in the maintable by special fields is updated immediately. [#9334](https://github.com/JabRef/jabref/issues/9334)
- We fixed the display of issue, number, eid and pages fields in the entry preview. [#8607](https://github.com/JabRef/jabref/pull/8607), [#8372](https://github.com/JabRef/jabref/issues/8372), [Koppor#514](https://github.com/koppor/jabref/issues/514), [forum#2390](https://discourse.jabref.org/t/unable-to-edit-my-bibtex-file-that-i-used-before-vers-5-1/2390), [forum#3462](https://discourse.jabref.org/t/jabref-5-6-need-help-with-export-from-jabref-to-microsoft-word-entry-preview-of-apa-7-not-rendering-correctly/3462)
- We fixed the page ranges checker to detect article numbers in the pages field (used at [Check Integrity](https://docs.jabref.org/finding-sorting-and-cleaning-entries/checkintegrity)). [#8607](https://github.com/JabRef/jabref/pull/8607)
- The [HtmlToLaTeXFormatter](https://docs.jabref.org/finding-sorting-and-cleaning-entries/saveactions#html-to-latex) keeps single `<` characters.
- We fixed a performance regression when opening large libraries. [#9041](https://github.com/JabRef/jabref/issues/9041)
- We fixed a bug where spaces are trimmed when highlighting differences in the Entries merge dialog. [koppor#371](https://github.com/koppor/jabref/issues/371)
- We fixed some visual glitches with the linked files editor field in the entry editor and increased its height. [#8823](https://github.com/JabRef/jabref/issues/8823)
- We fixed some visual inconsistencies (round corners of highlighted buttons). [#8806](https://github.com/JabRef/jabref/issues/8806)
- We fixed an issue where JabRef would not exit when a connection to a LibreOffice document was established previously and the document is still open. [#9075](https://github.com/JabRef/jabref/issues/9075)
- We fixed an issue about selecting the save order in the preferences. [#9147](https://github.com/JabRef/jabref/issues/9147)
- We fixed an issue where an exception when fetching a DOI was not logged correctly. [koppor#627](https://github.com/koppor/jabref/issues/627)
- We fixed an issue where a user could not open an attached file in a new unsaved library. [#9386](https://github.com/JabRef/jabref/issues/9386)
- We fixed a typo within a connection error message. [koppor#625](https://github.com/koppor/jabref/issues/625)
- We fixed an issue where journal abbreviations would not abbreviate journal titles with escaped ampersands (\\&). [#8948](https://github.com/JabRef/jabref/issues/8948)
- We fixed the readability of the file field in the dark theme. [#9340](https://github.com/JabRef/jabref/issues/9340)
- We fixed an issue where the 'close dialog' key binding was not closing the Preferences dialog. [#8888](https://github.com/jabref/jabref/issues/8888)
- We fixed an issue where a known journal's medline/dot-less abbreviation does not switch to the full name. [#9370](https://github.com/JabRef/jabref/issues/9370)
- We fixed an issue where hitting enter on the search field within the preferences dialog closed the dialog. [koppor#630](https://github.com/koppor/jabref/issues/630)
- We fixed the "Cleanup entries" dialog is partially visible. [#9223](https://github.com/JabRef/jabref/issues/9223)
- We fixed an issue where font size preferences did not apply correctly to preference dialog window and the menu bar. [#8386](https://github.com/JabRef/jabref/issues/8386) and [#9279](https://github.com/JabRef/jabref/issues/9279)
- We fixed the display of the "Customize Entry Types" dialog title. [#9198](https://github.com/JabRef/jabref/issues/9198)
- We fixed an issue where the CSS styles are missing in some dialogs. [#9150](https://github.com/JabRef/jabref/pull/9150)
- We fixed an issue where controls in the preferences dialog could outgrow the window. [#9017](https://github.com/JabRef/jabref/issues/9017)
- We fixed an issue where highlighted text color for entry merge dialogue was not clearly visible. [#9192](https://github.com/JabRef/jabref/issues/9192)

### Removed

- We removed "last-search-date" from the systematic literature review feature, because the last-search-date can be deducted from the git logs. [#9116](https://github.com/JabRef/jabref/pull/9116)
- We removed the [CiteseerX](https://docs.jabref.org/collect/import-using-online-bibliographic-database#citeseerx) fetcher, because the API used by JabRef is sundowned. [#9466](https://github.com/JabRef/jabref/pull/9466)

## [5.7] – 2022-08-05

### Added

- We added a fetcher for [Biodiversity Heritage Library](https://www.biodiversitylibrary.org/). [8539](https://github.com/JabRef/jabref/issues/8539)
- We added support for multiple messages in the snackbar. [#7340](https://github.com/JabRef/jabref/issues/7340)
- We added an extra option in the 'Find Unlinked Files' dialog view to ignore unnecessary files like Thumbs.db, DS_Store, etc. [koppor#373](https://github.com/koppor/jabref/issues/373)
- JabRef now writes log files. Linux: `$home/.cache/jabref/logs/version`, Windows: `%APPDATA%\..\Local\harawata\jabref\version\logs`, Mac: `Users/.../Library/Logs/jabref/version`
- We added an importer for Citavi backup files, support ".ctv5bak" and ".ctv6bak" file formats. [#8322](https://github.com/JabRef/jabref/issues/8322)
- We added a feature to drag selected entries and drop them to other opened inactive library tabs [koppor521](https://github.com/koppor/jabref/issues/521).
- We added support for the [biblatex-apa](https://github.com/plk/biblatex-apa) legal entry types `Legislation`, `Legadminmaterial`, `Jurisdiction`, `Constitution` and `Legal` [#8931](https://github.com/JabRef/jabref/issues/8931)

### Changed

- The file column in the main table now shows the corresponding defined icon for the linked file [8930](https://github.com/JabRef/jabref/issues/8930).
- We improved the color of the selected entries and the color of the summary in the Import Entries Dialog in the dark theme. [#7927](https://github.com/JabRef/jabref/issues/7927)
- We upgraded to Lucene 9.2 for the fulltext search.
  Thus, the now created search index cannot be read from older versions of JabRef anylonger.
  ⚠️ JabRef will recreate the index in a new folder for new files and this will take a long time for a huge library.
  Moreover, switching back and forth JabRef versions and meanwhile adding PDFs also requires rebuilding the index now and then.
  [#8868](https://github.com/JabRef/jabref/pull/8868)
- We improved the Latex2Unicode conversion [#8639](https://github.com/JabRef/jabref/pull/8639)
- Writing BibTeX data into a PDF (XMP) removes braces. [#8452](https://github.com/JabRef/jabref/issues/8452)
- Writing BibTeX data into a PDF (XMP) does not write the `file` field.
- Writing BibTeX data into a PDF (XMP) considers the configured keyword separator (and does not use "," as default any more)
- The Medline/Pubmed search now also supports the [default fields and operators for searching](https://docs.jabref.org/collect/import-using-online-bibliographic-database#search-syntax). [forum#3554](https://discourse.jabref.org/t/native-pubmed-search/3354)
- We improved group expansion arrow that prevent it from activating group when expanding or collapsing. [#7982](https://github.com/JabRef/jabref/issues/7982), [#3176](https://github.com/JabRef/jabref/issues/3176)
- When configured SSL certificates changed, JabRef warns the user to restart to apply the configuration.
- We improved the appearances and logic of the "Manage field names & content" dialog, and renamed it to "Automatic field editor". [#6536](https://github.com/JabRef/jabref/issues/6536)
- We improved the message explaining the options when modifying an automatic keyword group [#8911](https://github.com/JabRef/jabref/issues/8911)
- We moved the preferences option "Warn about duplicates on import" option from the tab "File" to the tab "Import and Export". [koppor#570](https://github.com/koppor/jabref/issues/570)
- When JabRef encounters `% Encoding: UTF-8` header, it is kept during writing (and not removed). [#8964](https://github.com/JabRef/jabref/pull/8964)
- We replace characters which cannot be decoded using the specified encoding by a (probably another) valid character. This happens if JabRef detects the wrong charset (e.g., UTF-8 instead of Windows 1252). One can use the [Integrity Check](https://docs.jabref.org/finding-sorting-and-cleaning-entries/checkintegrity) to find those characters.

### Fixed

- We fixed an issue where linked fails containing parts of the main file directory could not be opened. [#8991](https://github.com/JabRef/jabref/issues/8991)
- Linked files with an absolute path can be opened again. [#8991](https://github.com/JabRef/jabref/issues/8991)
- We fixed an issue where the user could not rate an entry in the main table when an entry was not yet ranked. [#5842](https://github.com/JabRef/jabref/issues/5842)
- We fixed an issue that caused JabRef to sometimes open multiple instances when "Remote Operation" is enabled. [#8653](https://github.com/JabRef/jabref/issues/8653)
- We fixed an issue where linked files with the filetype "application/pdf" in an entry were not shown with the correct PDF-Icon in the main table [8930](https://github.com/JabRef/jabref/issues/8930)
- We fixed an issue where "open folder" for linked files did not open the folder and did not select the file unter certain Linux desktop environments [#8679](https://github.com/JabRef/jabref/issues/8679), [#8849](https://github.com/JabRef/jabref/issues/8849)
- We fixed an issue where the content of a big shared database library is not shown [#8788](https://github.com/JabRef/jabref/issues/8788)
- We fixed the unnecessary horizontal scroll bar in group panel [#8467](https://github.com/JabRef/jabref/issues/8467)
- We fixed an issue where the notification bar message, icon and actions appeared to be invisible. [#8761](https://github.com/JabRef/jabref/issues/8761)
- We fixed an issue where deprecated fields tab is shown when the fields don't contain any values. [#8396](https://github.com/JabRef/jabref/issues/8396)
- We fixed an issue where an exception for DOI search occurred when the DOI contained urlencoded characters. [#8787](https://github.com/JabRef/jabref/issues/8787)
- We fixed an issue which allow us to select and open identifiers from a popup list in the maintable [#8758](https://github.com/JabRef/jabref/issues/8758), [8802](https://github.com/JabRef/jabref/issues/8802)
- We fixed an issue where the escape button had no functionality within the "Filter groups" textfield. [koppor#562](https://github.com/koppor/jabref/issues/562)
- We fixed an issue where the exception that there are invalid characters in filename. [#8786](https://github.com/JabRef/jabref/issues/8786)
- When the proxy configuration removed the proxy user/password, this change is applied immediately.
- We fixed an issue where removing several groups deletes only one of them. [#8390](https://github.com/JabRef/jabref/issues/8390)
- We fixed an issue where the Sidepane (groups, web search and open office) width is not remembered after restarting JabRef. [#8907](https://github.com/JabRef/jabref/issues/8907)
- We fixed a bug where switching between themes will cause an error/exception. [#8939](https://github.com/JabRef/jabref/pull/8939)
- We fixed a bug where files that were deleted in the source bibtex file were kept in the index. [#8962](https://github.com/JabRef/jabref/pull/8962)
- We fixed "Error while sending to JabRef" when the browser extension interacts with JabRef. [JabRef-Browser-Extension#479](https://github.com/JabRef/JabRef-Browser-Extension/issues/479)
- We fixed a bug where updating group view mode (intersection or union) requires re-selecting groups to take effect. [#6998](https://github.com/JabRef/jabref/issues/6998)
- We fixed a bug that prevented external group metadata changes from being merged. [#8873](https://github.com/JabRef/jabref/issues/8873)
- We fixed the shared database opening dialog to remember autosave folder and tick. [#7516](https://github.com/JabRef/jabref/issues/7516)
- We fixed an issue where name formatter could not be saved. [#9120](https://github.com/JabRef/jabref/issues/9120)
- We fixed a bug where after the export of Preferences, custom exports were duplicated. [#10176](https://github.com/JabRef/jabref/issues/10176)

### Removed

- We removed the social media buttons for our Twitter and Facebook pages. [#8774](https://github.com/JabRef/jabref/issues/8774)

## [5.6] – 2022-04-25

### Added

- We enabled the user to customize the API Key for some fetchers. [#6877](https://github.com/JabRef/jabref/issues/6877)
- We added an extra option when right-clicking an entry in the Entry List to copy either the DOI or the DOI url.
- We added a fetcher for [Directory of Open Access Books (DOAB)](https://doabooks.org/) [8576](https://github.com/JabRef/jabref/issues/8576)
- We added an extra option to ask the user whether they want to open to reveal the folder holding the saved file with the file selected. [#8195](https://github.com/JabRef/jabref/issues/8195)
- We added a new section to network preferences to allow using custom SSL certificates. [#8126](https://github.com/JabRef/jabref/issues/8126)
- We improved the version check to take also beta version into account and now redirect to the right changelog for the version.
- We added two new web and fulltext fetchers: SemanticScholar and ResearchGate.
- We added notifications on success and failure when writing metadata to a PDF-file. [#8276](https://github.com/JabRef/jabref/issues/8276)
- We added a cleanup action that escapes `$` (by adding a backslash in front). [#8673](https://github.com/JabRef/jabref/issues/8673)

### Changed

- We upgraded to Lucene 9.1 for the fulltext search.
  Thus, the now created search index cannot be read from older versions of JabRef any longer.
  ⚠️ JabRef will recreate the index in a new folder for new files and this will take a long time for a huge library.
  Moreover, switching back and forth JabRef versions and meanwhile adding PDFs also requires rebuilding the index now and then.
  [#8362](https://github.com/JabRef/jabref/pull/8362)
- We changed the list of CSL styles to those that support formatting bibliographies. [#8421](https://github.com/JabRef/jabref/issues/8421) [citeproc-java#116](https://github.com/michel-kraemer/citeproc-java/issues/116)
- The CSL preview styles now also support displaying data from cross references entries that are linked via the `crossref` field. [#7378](https://github.com/JabRef/jabref/issues/7378)
- We made the Search button in Web Search wider. We also skewed the panel titles to the left. [#8397](https://github.com/JabRef/jabref/issues/8397)
- We introduced a preference to disable fulltext indexing. [#8468](https://github.com/JabRef/jabref/issues/8468)
- When exporting entries, the encoding is always UTF-8.
- When embedding BibTeX data into a PDF, the encoding is always UTF-8.
- We replaced the [OttoBib](https://en.wikipedia.org/wiki/OttoBib) fetcher by a fetcher by [OpenLibrary](https://openlibrary.org/dev/docs/api/books). [#8652](https://github.com/JabRef/jabref/issues/8652)
- We first fetch ISBN data from OpenLibrary, if nothing found, ebook.de is tried.
- We now only show a warning when exiting for tasks that will not be recovered automatically upon relaunch of JabRef. [#8468](https://github.com/JabRef/jabref/issues/8468)

### Fixed

- We fixed an issue where right clicking multiple entries and pressing "Change entry type" would only change one entry. [#8654](https://github.com/JabRef/jabref/issues/8654)
- We fixed an issue where it was no longer possible to add or delete multiple files in the `file` field in the entry editor. [#8659](https://github.com/JabRef/jabref/issues/8659)
- We fixed an issue where the author's lastname was not used for the citation key generation if it started with a lowercase letter. [#8601](https://github.com/JabRef/jabref/issues/8601)
- We fixed an issue where custom "Protected terms" files were missing after a restart of JabRef. [#8608](https://github.com/JabRef/jabref/issues/8608)
- We fixed an issue where JabRef could not start due to a missing directory for the fulltex index. [#8579](https://github.com/JabRef/jabref/issues/8579)
- We fixed an issue where long article numbers in the `pages` field would cause an exception and preventing the citation style to display. [#8381](https://github.com/JabRef/jabref/issues/8381), [citeproc-java](https://github.com/michel-kraemer/citeproc-java/issues/114)
- We fixed an issue where online links in the file field were not detected correctly and could produce an exception. [#8510](https://github.com/JabRef/jabref/issues/8510)
- We fixed an issue where an exception could occur when saving the preferences [#7614](https://github.com/JabRef/jabref/issues/7614)
- We fixed an issue where "Copy DOI url" in the right-click menu of the Entry List would just copy the DOI and not the DOI url. [#8389](https://github.com/JabRef/jabref/issues/8389)
- We fixed an issue where opening the console from the drop-down menu would cause an exception. [#8466](https://github.com/JabRef/jabref/issues/8466)
- We fixed an issue when reading non-UTF-8 encoded. When no encoding header is present, the encoding is now detected from the file content (and the preference option is disregarded). [#8417](https://github.com/JabRef/jabref/issues/8417)
- We fixed an issue where pasting a URL was replacing `+` signs by spaces making the URL unreachable. [#8448](https://github.com/JabRef/jabref/issues/8448)
- We fixed an issue where creating subsidiary files from aux files created with some versions of biblatex would produce incorrect results. [#8513](https://github.com/JabRef/jabref/issues/8513)
- We fixed an issue where opening the changelog from withing JabRef led to a 404 error. [#8563](https://github.com/JabRef/jabref/issues/8563)
- We fixed an issue where not all found unlinked local files were imported correctly due to some race condition. [#8444](https://github.com/JabRef/jabref/issues/8444)
- We fixed an issue where Merge entries dialog exceeds screen boundaries.
- We fixed an issue where the app lags when selecting an entry after a fresh start. [#8446](https://github.com/JabRef/jabref/issues/8446)
- We fixed an issue where no citationkey was generated on import, pasting a doi or an entry on the main table. [8406](https://github.com/JabRef/jabref/issues/8406), [koppor#553](https://github.com/koppor/jabref/issues/553)
- We fixed an issue where accent search does not perform consistently. [#6815](https://github.com/JabRef/jabref/issues/6815)
- We fixed an issue where the incorrect entry was selected when "New Article" is pressed while search filters are active. [#8674](https://github.com/JabRef/jabref/issues/8674)
- We fixed an issue where "Write BibTeXEntry metadata to PDF" button remains enabled while writing to PDF is in-progress. [#8691](https://github.com/JabRef/jabref/issues/8691)

### Removed

- We removed the option to copy CSL Citation styles data as `XSL_FO`, `ASCIIDOC`, and `RTF` as these have not been working since a long time and are no longer supported in the external library used for processing the styles. [#7378](https://github.com/JabRef/jabref/issues/7378)
- We removed the option to configure the default encoding. The default encoding is now hard-coded to the modern UTF-8 encoding.

## [5.5] – 2022-01-17

### Changed

- We integrated the external file types dialog directly inside the preferences. [#8341](https://github.com/JabRef/jabref/pull/8341)
- We disabled the add group button color change after adding 10 new groups. [#8051](https://github.com/JabRef/jabref/issues/8051)
- We inverted the logic for resolving [BibTeX strings](https://docs.jabref.org/advanced/strings). This helps to keep `#` chars. By default String resolving is only activated for a couple of standard fields. The list of fields can be modified in the preferences. [#7010](https://github.com/JabRef/jabref/issues/7010), [#7012](https://github.com/JabRef/jabref/issues/7012), [#8303](https://github.com/JabRef/jabref/issues/8303)
- We moved the search box in preview preferences closer to the available citation styles list. [#8370](https://github.com/JabRef/jabref/pull/8370)
- Changing the preference to show the preview panel as a separate tab now has effect without restarting JabRef. [#8370](https://github.com/JabRef/jabref/pull/8370)
- We enabled switching themes in JabRef without the need to restart JabRef. [#7335](https://github.com/JabRef/jabref/pull/7335)
- We added support for the field `day`, `rights`, `coverage` and `language` when reading XMP data in Dublin Core format. [#8491](https://github.com/JabRef/jabref/issues/8491)

### Fixed

- We fixed an issue where the preferences for "Search and store files relative to library file location" where ignored when the "Main file directory" field was not empty [#8385](https://github.com/JabRef/jabref/issues/8385)
- We fixed an issue where `#`chars in certain fields would be interpreted as BibTeX strings [#7010](https://github.com/JabRef/jabref/issues/7010), [#7012](https://github.com/JabRef/jabref/issues/7012), [#8303](https://github.com/JabRef/jabref/issues/8303)
- We fixed an issue where the fulltext search on an empty library with no documents would lead to an exception [koppor#522](https://github.com/koppor/jabref/issues/522)
- We fixed an issue where clicking on "Accept changes" in the merge dialog would lead to an exception [forum#2418](https://discourse.jabref.org/t/the-library-has-been-modified-by-another-program/2418/8)
- We fixed an issue where clicking on headings in the entry preview could lead to an exception. [#8292](https://github.com/JabRef/jabref/issues/8292)
- We fixed an issue where IntegrityCheck used the system's character encoding instead of the one set by the library or in preferences [#8022](https://github.com/JabRef/jabref/issues/8022)
- We fixed an issue about empty metadata in library properties when called from the right click menu. [#8358](https://github.com/JabRef/jabref/issues/8358)
- We fixed an issue where someone could add a duplicate field in the customize entry type dialog. [#8194](https://github.com/JabRef/jabref/issues/8194)
- We fixed a typo in the library properties tab: "String constants". There, one can configure [BibTeX string constants](https://docs.jabref.org/advanced/strings).
- We fixed an issue when writing a non-UTF-8 encoded file: The header is written again. [#8417](https://github.com/JabRef/jabref/issues/8417)
- We fixed an issue where folder creation during systemic literature review failed due to an illegal fetcher name. [#8552](https://github.com/JabRef/jabref/pull/8552)

## [5.4] – 2021-12-20

### Added

- We added confirmation dialog when user wants to close a library where any empty entries are detected. [#8096](https://github.com/JabRef/jabref/issues/8096)
- We added import support for CFF files. [#7945](https://github.com/JabRef/jabref/issues/7945)
- We added the option to copy the DOI of an entry directly from the context menu copy submenu. [#7826](https://github.com/JabRef/jabref/issues/7826)
- We added a fulltext search feature. [#2838](https://github.com/JabRef/jabref/pull/2838)
- We improved the deduction of bib-entries from imported fulltext pdfs. [#7947](https://github.com/JabRef/jabref/pull/7947)
- We added unprotect_terms to the list of bracketed pattern modifiers [#7826](https://github.com/JabRef/jabref/pull/7960)
- We added a dialog that allows to parse metadata from linked pdfs. [#7929](https://github.com/JabRef/jabref/pull/7929)
- We added an icon picker in group edit dialog. [#6142](https://github.com/JabRef/jabref/issues/6142)
- We added a preference to Opt-In to JabRef's online metadata extraction service (Grobid) usage. [#8002](https://github.com/JabRef/jabref/pull/8002)
- We readded the possibility to display the search results of all databases ("Global Search"). It is shown in a separate window. [#4096](https://github.com/JabRef/jabref/issues/4096)
- We readded the possibility to keep the search string when switching tabs. It is implemented by a toggle button. [#4096](https://github.com/JabRef/jabref/issues/4096#issuecomment-575986882)
- We allowed the user to also preview the available citation styles in the preferences besides the selected ones [#8108](https://github.com/JabRef/jabref/issues/8108)
- We added an option to search the available citation styles by name in the preferences [#8108](https://github.com/JabRef/jabref/issues/8108)
- We added an option to generate bib-entries from ID through a popover in the toolbar. [#4183](https://github.com/JabRef/jabref/issues/4183)
- We added a menu option in the right click menu of the main table tabs to display the library properties. [#6527](https://github.com/JabRef/jabref/issues/6527)
- When a `.bib` file ("library") was saved successfully, a notification is shown

### Changed

- Local library settings may overwrite the setting "Search and store files relative to library file location" [#8179](https://github.com/JabRef/jabref/issues/8179)
- The option "Fit table horizontally on screen" in the "Entry table" preferences is now disabled by default [#8148](https://github.com/JabRef/jabref/pull/8148)
- We improved the preferences and descriptions in the "Linked files" preferences tab [#8148](https://github.com/JabRef/jabref/pull/8148)
- We slightly changed the layout of the Journal tab in the preferences for ui consistency. [#7937](https://github.com/JabRef/jabref/pull/7937)
- The JabRefHost on Windows now writes a temporary file and calls `-importToOpen` instead of passing the bibtex via `-importBibtex`. [#7374](https://github.com/JabRef/jabref/issues/7374), [JabRef Browser Ext #274](https://github.com/JabRef/JabRef-Browser-Extension/issues/274)
- We reordered some entries in the right-click menu of the main table. [#6099](https://github.com/JabRef/jabref/issues/6099)
- We merged the barely used ImportSettingsTab and the CustomizationTab in the preferences into one single tab and moved the option to allow Integers in Edition Fields in Bibtex-Mode to the EntryEditor tab. [#7849](https://github.com/JabRef/jabref/pull/7849)
- We moved the export order in the preferences from `File` to `Import and Export`. [#7935](https://github.com/JabRef/jabref/pull/7935)
- We reworked the export order in the preferences and the save order in the library preferences. You can now set more than three sort criteria in your library preferences. [#7935](https://github.com/JabRef/jabref/pull/7935)
- The metadata-to-pdf actions now also embeds the bibfile to the PDF. [#8037](https://github.com/JabRef/jabref/pull/8037)
- The snap was updated to use the core20 base and to use lzo compression for better startup performance [#8109](https://github.com/JabRef/jabref/pull/8109)
- We moved the union/intersection view button in the group sidepane to the left of the other controls. [#8202](https://github.com/JabRef/jabref/pull/8202)
- We improved the Drag and Drop behavior in the "Customize Entry Types" Dialog [#6338](https://github.com/JabRef/jabref/issues/6338)
- When determining the URL of an ArXiV eprint, the URL now points to the version [#8149](https://github.com/JabRef/jabref/pull/8149)
- We Included all standard fields with citation key when exporting to Old OpenOffice/LibreOffice Calc Format [#8176](https://github.com/JabRef/jabref/pull/8176)
- In case the database is encoded with `UTF8`, the `% Encoding` marker is not written anymore
- The written `.bib` file has the same line endings [#390](https://github.com/koppor/jabref/issues/390)
- The written `.bib` file always has a final line break
- The written `.bib` file keeps the newline separator of the loaded `.bib` file
- We present options to manually enter an article or return to the New Entry menu when the fetcher DOI fails to find an entry for an ID [#7870](https://github.com/JabRef/jabref/issues/7870)
- We trim white space and non-ASCII characters from DOI [#8127](https://github.com/JabRef/jabref/issues/8127)
- The duplicate checker now inspects other fields in case no difference in the required and optional fields are found.
- We reworked the library properties dialog and integrated the `Library > Preamble`, `Library > Citation key pattern` and `Library > String constants dialogs` [#8264](https://github.com/JabRef/jabref/pulls/8264)
- We improved the startup time of JabRef by switching from the logging library `log4j2` to `tinylog` [#8007](https://github.com/JabRef/jabref/issues/8007)

### Fixed

- We fixed an issue where an exception occurred when pasting an entry with a publication date-range of the form 1910/1917 [#7864](https://github.com/JabRef/jabref/issues/7864)
- We fixed an issue where an exception occurred when a preview style was edited and afterwards another preview style selected. [#8280](https://github.com/JabRef/jabref/issues/8280)
- We fixed an issue where the actions to move a file to a directory were incorrectly disabled. [#7908](https://github.com/JabRef/jabref/issues/7908)
- We fixed an issue where an exception occurred when a linked online file was edited in the entry editor [#8008](https://github.com/JabRef/jabref/issues/8008)
- We fixed an issue when checking for a new version when JabRef is used behind a corporate proxy. [#7884](https://github.com/JabRef/jabref/issues/7884)
- We fixed some icons that were drawn in the wrong color when JabRef used a custom theme. [#7853](https://github.com/JabRef/jabref/issues/7853)
- We fixed an issue where the `Aux file` on `Edit group` doesn't support relative sub-directories path to import. [#7719](https://github.com/JabRef/jabref/issues/7719).
- We fixed an issue where it was impossible to add or modify groups. [#7912](https://github.com/JabRef/jabref/pull/793://github.com/JabRef/jabref/pull/7921)
- We fixed an issue about the visible side pane components being out of sync with the view menu. [#8115](https://github.com/JabRef/jabref/issues/8115)
- We fixed an issue where the side pane would not close when all its components were closed. [#8082](https://github.com/JabRef/jabref/issues/8082)
- We fixed an issue where exported entries from a Citavi bib containing URLs could not be imported [#7882](https://github.com/JabRef/jabref/issues/7882)
- We fixed an issue where the icons in the search bar had the same color, toggled as well as untoggled. [#8014](https://github.com/JabRef/jabref/pull/8014)
- We fixed an issue where typing an invalid UNC path into the "Main file directory" text field caused an error. [#8107](https://github.com/JabRef/jabref/issues/8107)
- We fixed an issue where "Open Folder" didn't select the file on macOS in Finder [#8130](https://github.com/JabRef/jabref/issues/8130)
- We fixed an issue where importing PDFs resulted in an uncaught exception [#8143](https://github.com/JabRef/jabref/issues/8143)
- We fixed "The library has been modified by another program" showing up when line breaks change [#4877](https://github.com/JabRef/jabref/issues/4877)
- The default directory of the "LaTeX Citations" tab is now the directory of the currently opened database (and not the directory chosen at the last open file dialog or the last database save) [koppor#538](https://github.com/koppor/jabref/issues/538)
- When writing a bib file, the `NegativeArraySizeException` should not occur [#8231](https://github.com/JabRef/jabref/issues/8231) [#8265](https://github.com/JabRef/jabref/issues/8265)
- We fixed an issue where some menu entries were available without entries selected. [#4795](https://github.com/JabRef/jabref/issues/4795)
- We fixed an issue where right-clicking on a tab and selecting close will close the focused tab even if it is not the tab we right-clicked [#8193](https://github.com/JabRef/jabref/pull/8193)
- We fixed an issue where selecting a citation style in the preferences would sometimes produce an exception [#7860](https://github.com/JabRef/jabref/issues/7860)
- We fixed an issue where an exception would occur when clicking on a DOI link in the preview pane [#7706](https://github.com/JabRef/jabref/issues/7706)
- We fixed an issue where XMP and embedded BibTeX export would not work [#8278](https://github.com/JabRef/jabref/issues/8278)
- We fixed an issue where the XMP and embedded BibTeX import of a file containing multiple schemas failed [#8278](https://github.com/JabRef/jabref/issues/8278)
- We fixed an issue where writing embedded BibTeX import fails due to write protection or bibtex already being present [#8332](https://github.com/JabRef/jabref/pull/8332)
- We fixed an issue where pdf-paths and the pdf-indexer could get out of sync [#8182](https://github.com/JabRef/jabref/issues/8182)
- We fixed an issue where Status-Logger error messages appeared during the startup of JabRef [#5475](https://github.com/JabRef/jabref/issues/5475)

### Removed

- We removed two orphaned preferences options [#8164](https://github.com/JabRef/jabref/pull/8164)
- We removed the functionality of the `--debug` commandline options. Use the java command line switch `-Dtinylog.level=debug` for debug output instead. [#8226](https://github.com/JabRef/jabref/pull/8226)

## [5.3] – 2021-07-05

### Added

- We added a progress counter to the title bar in Possible Duplicates dialog window. [#7366](https://github.com/JabRef/jabref/issues/7366)
- We added new "Customization" tab to the preferences which includes option to choose a custom address for DOI access. [#7337](https://github.com/JabRef/jabref/issues/7337)
- We added zbmath to the public databases from which the bibliographic information of an existing entry can be updated. [#7437](https://github.com/JabRef/jabref/issues/7437)
- We showed to the find Unlinked Files Dialog the date of the files' most recent modification. [#4652](https://github.com/JabRef/jabref/issues/4652)
- We added to the find Unlinked Files function a filter to show only files based on date of last modification (Last Year, Last Month, Last Week, Last Day). [#4652](https://github.com/JabRef/jabref/issues/4652)
- We added to the find Unlinked Files function a filter that sorts the files based on the date of last modification(Sort by Newest, Sort by Oldest First). [#4652](https://github.com/JabRef/jabref/issues/4652)
- We added the possibility to add a new entry via its zbMath ID (zbMATH can be chosen as ID type in the "Select entry type" window). [#7202](https://github.com/JabRef/jabref/issues/7202)
- We added the extension support and the external application support (For Texshow, Texmaker and LyX) to the flatpak [#7248](https://github.com/JabRef/jabref/pull/7248)
- We added some symbols and keybindings to the context menu in the entry editor. [#7268](https://github.com/JabRef/jabref/pull/7268)
- We added keybindings for setting and clearing the read status. [#7264](https://github.com/JabRef/jabref/issues/7264)
- We added two new fields to track the creation and most recent modification date and time for each entry. [koppor#130](https://github.com/koppor/jabref/issues/130)
- We added a feature that allows the user to copy highlighted text in the preview window. [#6962](https://github.com/JabRef/jabref/issues/6962)
- We added a feature that allows you to create new BibEntry via paste arxivId [#2292](https://github.com/JabRef/jabref/issues/2292)
- We added support for conducting automated and systematic literature search across libraries and git support for persistence [#369](https://github.com/koppor/jabref/issues/369)
- We added a add group functionality at the bottom of the side pane. [#4682](https://github.com/JabRef/jabref/issues/4682)
- We added a feature that allows the user to choose whether to trust the target site when unable to find a valid certification path from the file download site. [#7616](https://github.com/JabRef/jabref/issues/7616)
- We added a feature that allows the user to open all linked files of multiple selected entries by "Open file" option. [#6966](https://github.com/JabRef/jabref/issues/6966)
- We added a keybinding preset for new entries. [#7705](https://github.com/JabRef/jabref/issues/7705)
- We added a select all button for the library import function. [#7786](https://github.com/JabRef/jabref/issues/7786)
- We added a search feature for journal abbreviations. [#7804](https://github.com/JabRef/jabref/pull/7804)
- We added auto-key-generation progress to the background task list. [#7267](https://github.com/JabRef/jabref/issues/7267)
- We added the option to write XMP metadata to pdfs from the CLI. [7814](https://github.com/JabRef/jabref/pull/7814)

### Changed

- The export to MS Office XML now exports the author field as `Inventor` if the bibtex entry type is `patent` [#7830](https://github.com/JabRef/jabref/issues/7830)
- We changed the EndNote importer to import the field `label` to the corresponding bibtex field `endnote-label` [forum#2734](https://discourse.jabref.org/t/importing-endnote-label-field-to-jabref-from-xml-file/2734)
- The keywords added via "Manage content selectors" are now displayed in alphabetical order. [#3791](https://github.com/JabRef/jabref/issues/3791)
- We improved the "Find unlinked files" dialog to show import results for each file. [#7209](https://github.com/JabRef/jabref/pull/7209)
- The content of the field `timestamp` is migrated to `creationdate`. In case one configured "udpate timestampe", it is migrated to `modificationdate`. [koppor#130](https://github.com/koppor/jabref/issues/130)
- The JabRef specific meta-data content in the main field such as priorities (prio1, prio2, ...) are migrated to their respective fields. They are removed from the keywords. [#6840](https://github.com/jabref/jabref/issues/6840)
- We fixed an issue where groups generated from authors' last names did not include all entries of the authors' [#5833](https://github.com/JabRef/jabref/issues/5833)
- The export to MS Office XML now uses the month name for the field `MonthAcessed` instead of the two digit number [#7354](https://github.com/JabRef/jabref/issues/7354)
- We included some standalone dialogs from the options menu in the main preference dialog and fixed some visual issues in the preferences dialog. [#7384](https://github.com/JabRef/jabref/pull/7384)
- We improved the linking of the `python3` interpreter via the shebang to dynamically use the systems default Python. Related to [JabRef-Browser-Extension #177](https://github.com/JabRef/JabRef-Browser-Extension/issues/177)
- Automatically found pdf files now have the linking button to the far left and uses a link icon with a plus instead of a briefcase. The file name also has lowered opacity(70%) until added. [#3607](https://github.com/JabRef/jabref/issues/3607)
- We simplified the select entry type form by splitting it into two parts ("Recommended" and "Others") based on internal usage data. [#6730](https://github.com/JabRef/jabref/issues/6730)
- We improved the submenu list by merging the'Remove group' having two options, with or without subgroups. [#4682](https://github.com/JabRef/jabref/issues/4682)
- The export to MS Office XML now uses the month name for the field `Month` instead of the two digit number [forum#2685](https://discourse.jabref.org/t/export-month-as-text-not-number/2685)
- We reintroduced missing default keybindings for new entries. [#7346](https://github.com/JabRef/jabref/issues/7346) [#7439](https://github.com/JabRef/jabref/issues/7439)
- Lists of available fields are now sorted alphabetically. [#7716](https://github.com/JabRef/jabref/issues/7716)
- The tooltip of the search field explaining the search is always shown. [#7279](https://github.com/JabRef/jabref/pull/7279)
- We rewrote the ACM fetcher to adapt to the new interface. [#5804](https://github.com/JabRef/jabref/issues/5804)
- We moved the select/collapse buttons in the unlinked files dialog into a context menu. [#7383](https://github.com/JabRef/jabref/issues/7383)
- We fixed an issue where journal abbreviations containing curly braces were not recognized [#7773](https://github.com/JabRef/jabref/issues/7773)

### Fixed

- We fixed an issue where some texts (e.g. descriptions) in dialogs could not be translated [#7854](https://github.com/JabRef/jabref/issues/7854)
- We fixed an issue where import hangs for ris files with "ER - " [#7737](https://github.com/JabRef/jabref/issues/7737)
- We fixed an issue where getting bibliograhpic data from DOI or another identifer did not respect the library mode (BibTeX/biblatex)[#6267](https://github.com/JabRef/jabref/issues/6267)
- We fixed an issue where importing entries would not respect the library mode (BibTeX/biblatex)[#1018](https://github.com/JabRef/jabref/issues/1018)
- We fixed an issue where an exception occurred when importing entries from a web search [#7606](https://github.com/JabRef/jabref/issues/7606)
- We fixed an issue where the table column sort order was not properly stored and resulted in unsorted eports [#7524](https://github.com/JabRef/jabref/issues/7524)
- We fixed an issue where the value of the field `school` or `institution` would be printed twice in the HTML Export [forum#2634](https://discourse.jabref.org/t/problem-with-exporting-techreport-phdthesis-mastersthesis-to-html/2634)
- We fixed an issue preventing to connect to a shared database. [#7570](https://github.com/JabRef/jabref/pull/7570)
- We fixed an issue preventing files from being dragged & dropped into an empty library. [#6851](https://github.com/JabRef/jabref/issues/6851)
- We fixed an issue where double-click onto PDF in file list under the 'General' tab section should just open the file. [#7465](https://github.com/JabRef/jabref/issues/7465)
- We fixed an issue where the dark theme did not extend to a group's custom color picker. [#7481](https://github.com/JabRef/jabref/issues/7481)
- We fixed an issue where choosing the fields on which autocompletion should not work in "Entry editor" preferences had no effect. [#7320](https://github.com/JabRef/jabref/issues/7320)
- We fixed an issue where the "Normalize page numbers" formatter did not replace en-dashes or em-dashes with a hyphen-minus sign. [#7239](https://github.com/JabRef/jabref/issues/7239)
- We fixed an issue with the style of highlighted check boxes while searching in preferences. [#7226](https://github.com/JabRef/jabref/issues/7226)
- We fixed an issue where the option "Move file to file directory" was disabled in the entry editor for all files [#7194](https://github.com/JabRef/jabref/issues/7194)
- We fixed an issue where application dialogs were opening in the wrong display when using multiple screens [#7273](https://github.com/JabRef/jabref/pull/7273)
- We fixed an issue where the "Find unlinked files" dialog would freeze JabRef on importing. [#7205](https://github.com/JabRef/jabref/issues/7205)
- We fixed an issue where the "Find unlinked files" would stop importing when importing a single file failed. [#7206](https://github.com/JabRef/jabref/issues/7206)
- We fixed an issue where JabRef froze for a few seconds in MacOS when DNS resolution timed out. [#7441](https://github.com/JabRef/jabref/issues/7441)
- We fixed an issue where an exception would be displayed for previewing and preferences when a custom theme has been configured but is missing [#7177](https://github.com/JabRef/jabref/issues/7177)
- We fixed an issue where URLs in `file` fields could not be handled on Windows. [#7359](https://github.com/JabRef/jabref/issues/7359)
- We fixed an issue where the regex based file search miss-interpreted specific symbols. [#4342](https://github.com/JabRef/jabref/issues/4342)
- We fixed an issue where the Harvard RTF exporter used the wrong default file extension. [4508](https://github.com/JabRef/jabref/issues/4508)
- We fixed an issue where the Harvard RTF exporter did not use the new authors formatter and therefore did not export "organization" authors correctly. [4508](https://github.com/JabRef/jabref/issues/4508)
- We fixed an issue where the field `urldate` was not exported to the corresponding fields `YearAccessed`, `MonthAccessed`, `DayAccessed` in MS Office XML [#7354](https://github.com/JabRef/jabref/issues/7354)
- We fixed an issue where the password for a shared SQL database was only remembered if it was the same as the username [#6869](https://github.com/JabRef/jabref/issues/6869)
- We fixed an issue where some custom exports did not use the new authors formatter and therefore did not export authors correctly [#7356](https://github.com/JabRef/jabref/issues/7356)
- We fixed an issue where alt+keyboard shortcuts do not work [#6994](https://github.com/JabRef/jabref/issues/6994)
- We fixed an issue about the file link editor did not allow to change the file name according to the default pattern after changing an entry. [#7525](https://github.com/JabRef/jabref/issues/7525)
- We fixed an issue where the file path is invisible in dark theme. [#7382](https://github.com/JabRef/jabref/issues/7382)
- We fixed an issue where the secondary sorting is not working for some special fields. [#7015](https://github.com/JabRef/jabref/issues/7015)
- We fixed an issue where changing the font size makes the font size field too small. [#7085](https://github.com/JabRef/jabref/issues/7085)
- We fixed an issue with TexGroups on Linux systems, where the modification of an aux-file did not trigger an auto-update for TexGroups. Furthermore, the detection of file modifications is now more reliable. [#7412](https://github.com/JabRef/jabref/pull/7412)
- We fixed an issue where the Unicode to Latex formatter produced wrong results for characters with a codepoint higher than Character.MAX_VALUE. [#7387](https://github.com/JabRef/jabref/issues/7387)
- We fixed an issue where a non valid value as font size results in an uncaught exception. [#7415](https://github.com/JabRef/jabref/issues/7415)
- We fixed an issue where "Merge citations" in the Openoffice/Libreoffice integration panel did not have a corresponding opposite. [#7454](https://github.com/JabRef/jabref/issues/7454)
- We fixed an issue where drag and drop of bib files for opening resulted in uncaught exceptions [#7464](https://github.com/JabRef/jabref/issues/7464)
- We fixed an issue where columns shrink in width when we try to enlarge JabRef window. [#6818](https://github.com/JabRef/jabref/issues/6818)
- We fixed an issue where Content selector does not seem to work for custom fields. [#6819](https://github.com/JabRef/jabref/issues/6819)
- We fixed an issue where font size of the preferences dialog does not update with the rest of the GUI. [#7416](https://github.com/JabRef/jabref/issues/7416)
- We fixed an issue in which a linked online file consisting of a web page was saved as an invalid pdf file upon being downloaded. The user is now notified when downloading a linked file results in an HTML file. [#7452](https://github.com/JabRef/jabref/issues/7452)
- We fixed an issue where opening BibTex file (doubleclick) from Folder with spaces not working. [#6487](https://github.com/JabRef/jabref/issues/6487)
- We fixed the header title in the Add Group/Subgroup Dialog box. [#4682](https://github.com/JabRef/jabref/issues/4682)
- We fixed an issue with saving large `.bib` files [#7265](https://github.com/JabRef/jabref/issues/7265)
- We fixed an issue with very large page numbers [#7590](https://github.com/JabRef/jabref/issues/7590)
- We fixed an issue where the file extension is missing on saving the library file on linux [#7451](https://github.com/JabRef/jabref/issues/7451)
- We fixed an issue with opacity of disabled icon-buttons [#7195](https://github.com/JabRef/jabref/issues/7195)
- We fixed an issue where journal abbreviations in UTF-8 were not recognized [#5850](https://github.com/JabRef/jabref/issues/5850)
- We fixed an issue where the article title with curly brackets fails to download the arXiv link (pdf file). [#7633](https://github.com/JabRef/jabref/issues/7633)
- We fixed an issue with toggle of special fields does not work for sorted entries [#7016](https://github.com/JabRef/jabref/issues/7016)
- We fixed an issue with the default path of external application. [#7641](https://github.com/JabRef/jabref/issues/7641)
- We fixed an issue where urls must be embedded in a style tag when importing EndNote style Xml files. Now it can parse url with or without a style tag. [#6199](https://github.com/JabRef/jabref/issues/6199)
- We fixed an issue where the article title with colon fails to download the arXiv link (pdf file). [#7660](https://github.com/JabRef/jabref/issues/7660)
- We fixed an issue where the keybinding for delete entry did not work on the main table [7580](https://github.com/JabRef/jabref/pull/7580)
- We fixed an issue where the RFC fetcher is not compatible with the draft [7305](https://github.com/JabRef/jabref/issues/7305)
- We fixed an issue where duplicate files (both file names and contents are the same) is downloaded and add to linked files [#6197](https://github.com/JabRef/jabref/issues/6197)
- We fixed an issue where changing the appearance of the preview tab did not trigger a restart warning. [#5464](https://github.com/JabRef/jabref/issues/5464)
- We fixed an issue where editing "Custom preview style" triggers exception. [#7526](https://github.com/JabRef/jabref/issues/7526)
- We fixed the [SAO/NASA Astrophysics Data System](https://docs.jabref.org/collect/import-using-online-bibliographic-database#sao-nasa-astrophysics-data-system) fetcher. [#7867](https://github.com/JabRef/jabref/pull/7867)
- We fixed an issue where a title with multiple applied formattings in EndNote was not imported correctly [forum#2734](https://discourse.jabref.org/t/importing-endnote-label-field-to-jabref-from-xml-file/2734)
- We fixed an issue where a `report` in EndNote was imported as `article` [forum#2734](https://discourse.jabref.org/t/importing-endnote-label-field-to-jabref-from-xml-file/2734)
- We fixed an issue where the field `publisher` in EndNote was not imported in JabRef [forum#2734](https://discourse.jabref.org/t/importing-endnote-label-field-to-jabref-from-xml-file/2734)

### Removed

- We removed add group button beside the filter group tab. [#4682](https://github.com/JabRef/jabref/issues/4682)

## [5.2] – 2020-12-24

### Added

- We added a validation to check if the current database location is shared, preventing an exception when Pulling Changes From Shared Database. [#6959](https://github.com/JabRef/jabref/issues/6959)
- We added a query parser and mapping layer to enable conversion of queries formulated in simplified lucene syntax by the user into api queries. [#6799](https://github.com/JabRef/jabref/pull/6799)
- We added some basic functionality to customise the look of JabRef by importing a css theme file. [#5790](https://github.com/JabRef/jabref/issues/5790)
- We added connection check function in network preference setting [#6560](https://github.com/JabRef/jabref/issues/6560)
- We added support for exporting to YAML. [#6974](https://github.com/JabRef/jabref/issues/6974)
- We added a DOI format and organization check to detect [American Physical Society](https://journals.aps.org/) journals to copy the article ID to the page field for cases where the page numbers are missing. [#7019](https://github.com/JabRef/jabref/issues/7019)
- We added an error message in the New Entry dialog that is shown in case the fetcher did not find anything . [#7000](https://github.com/JabRef/jabref/issues/7000)
- We added a new formatter to output shorthand month format. [#6579](https://github.com/JabRef/jabref/issues/6579)
- We added support for the new Microsoft Edge browser in all platforms. [#7056](https://github.com/JabRef/jabref/pull/7056)
- We reintroduced emacs/bash-like keybindings. [#6017](https://github.com/JabRef/jabref/issues/6017)
- We added a feature to provide automated cross library search using a cross library query language. This provides support for the search step of systematic literature reviews (SLRs). [koppor#369](https://github.com/koppor/jabref/issues/369)

### Changed

- We changed the default preferences for OpenOffice/LibreOffice integration to automatically sync the bibliography when inserting new citations in a OpenOffic/LibreOffice document. [#6957](https://github.com/JabRef/jabref/issues/6957)
- We restructured the 'File' tab and extracted some parts into the 'Linked files' tab [#6779](https://github.com/JabRef/jabref/pull/6779)
- JabRef now offers journal lists from <https://abbrv.jabref.org>. JabRef the lists which use a dot inside the abbreviations. [#5749](https://github.com/JabRef/jabref/pull/5749)
- We removed two useless preferences in the groups preferences dialog. [#6836](https://github.com/JabRef/jabref/pull/6836)
- Synchronization of SpecialFields to keywords is now disabled by default. [#6621](https://github.com/JabRef/jabref/issues/6621)
- JabRef no longer opens the entry editor with the first entry on startup [#6855](https://github.com/JabRef/jabref/issues/6855)
- We completed the rebranding of `bibtexkey` as `citationkey` which was started in JabRef 5.1.
- JabRef no longer opens the entry editor with the first entry on startup [#6855](https://github.com/JabRef/jabref/issues/6855)
- Fetch by ID: (long) "SAO/NASA Astrophysics Data System" replaced by (short) "SAO/NASA ADS" [#6876](https://github.com/JabRef/jabref/pull/6876)
- We changed the title of the window "Manage field names and content" to have the same title as the corresponding menu item [#6895](https://github.com/JabRef/jabref/pull/6895)
- We renamed the menus "View -> Previous citation style" and "View -> Next citation style" into "View -> Previous preview style" and "View -> Next preview style" and renamed the "Preview" style to "Customized preview style". [#6899](https://github.com/JabRef/jabref/pull/6899)
- We changed the default preference option "Search and store files relative to library file location" to on, as this seems to be a more intuitive behaviour. [#6863](https://github.com/JabRef/jabref/issues/6863)
- We changed the title of the window "Manage field names and content": to have the same title as the corresponding menu item [#6895](https://github.com/JabRef/jabref/pull/6895)
- We improved the detection of "short" DOIs [6880](https://github.com/JabRef/jabref/issues/6880)
- We improved the duplicate detection when identifiers like DOI or arxiv are semantiaclly the same, but just syntactically differ (e.g. with or without http(s):// prefix). [#6707](https://github.com/JabRef/jabref/issues/6707)
- We improved JabRef start up time [6057](https://github.com/JabRef/jabref/issues/6057)
- We changed in the group interface "Generate groups from keywords in a BibTeX field" by "Generate groups from keywords in the following field". [#6983](https://github.com/JabRef/jabref/issues/6983)
- We changed the name of a group type from "Searching for keywords" to "Searching for a keyword". [6995](https://github.com/JabRef/jabref/pull/6995)
- We changed the way JabRef displays the title of a tab and of the window. [4161](https://github.com/JabRef/jabref/issues/4161)
- We changed connect timeouts for server requests to 30 seconds in general and 5 seconds for GROBID server (special) and improved user notifications on connection issues. [7026](https://github.com/JabRef/jabref/pull/7026)
- We changed the order of the library tab context menu items. [#7171](https://github.com/JabRef/jabref/issues/7171)
- We changed the way linked files are opened on Linux to use the native openFile method, compatible with confined packages. [7037](https://github.com/JabRef/jabref/pull/7037)
- We refined the entry preview to show the full names of authors and editors, to list the editor only if no author is present, have the year earlier. [#7083](https://github.com/JabRef/jabref/issues/7083)

### Fixed

- We fixed an issue changing the icon link_variation_off that is not meaningful. [#6834](https://github.com/JabRef/jabref/issues/6834)
- We fixed an issue where the `.sav` file was not deleted upon exiting JabRef. [#6109](https://github.com/JabRef/jabref/issues/6109)
- We fixed a linked identifier icon inconsistency. [#6705](https://github.com/JabRef/jabref/issues/6705)
- We fixed the wrong behavior that font size changes are not reflected in dialogs. [#6039](https://github.com/JabRef/jabref/issues/6039)
- We fixed the failure to Copy citation key and link. [#5835](https://github.com/JabRef/jabref/issues/5835)
- We fixed an issue where the sort order of the entry table was reset after a restart of JabRef. [#6898](https://github.com/JabRef/jabref/pull/6898)
- We fixed an issue where no longer a warning was displayed when inserting references into LibreOffice with an invalid "ReferenceParagraphFormat". [#6907](https://github.com/JabRef/jabref/pull/60907).
- We fixed an issue where a selected field was not removed after the first click in the custom entry types dialog. [#6934](https://github.com/JabRef/jabref/issues/6934)
- We fixed an issue where a remove icon was shown for standard entry types in the custom entry types dialog. [#6906](https://github.com/JabRef/jabref/issues/6906)
- We fixed an issue where it was impossible to connect to OpenOffice/LibreOffice on Mac OSX. [#6970](https://github.com/JabRef/jabref/pull/6970)
- We fixed an issue with the python script used by browser plugins that failed to locate JabRef if not installed in its default location. [#6963](https://github.com/JabRef/jabref/pull/6963/files)
- We fixed an issue where spaces and newlines in an isbn would generate an exception. [#6456](https://github.com/JabRef/jabref/issues/6456)
- We fixed an issue where identity column header had incorrect foreground color in the Dark theme. [#6796](https://github.com/JabRef/jabref/issues/6796)
- We fixed an issue where the RIS exporter added extra blank lines.[#7007](https://github.com/JabRef/jabref/pull/7007/files)
- We fixed an issue where clicking on Collapse All button in the Search for Unlinked Local Files expanded the directory structure erroneously [#6848](https://github.com/JabRef/jabref/issues/6848)
- We fixed an issue, when pulling changes from shared database via shortcut caused creation of a new tech report [6867](https://github.com/JabRef/jabref/issues/6867)
- We fixed an issue where the JabRef GUI does not highlight the "All entries" group on start-up [#6691](https://github.com/JabRef/jabref/issues/6691)
- We fixed an issue where a custom dark theme was not applied to the entry preview tab [7068](https://github.com/JabRef/jabref/issues/7068)
- We fixed an issue where modifications to the Custom preview layout in the preferences were not saved [#6447](https://github.com/JabRef/jabref/issues/6447)
- We fixed an issue where errors from imports were not shown to the user [#7084](https://github.com/JabRef/jabref/pull/7084)
- We fixed an issue where the EndNote XML Import would fail on empty keywords tags [forum#2387](https://discourse.jabref.org/t/importing-in-unknown-format-fails-to-import-xml-library-from-bookends-export/2387)
- We fixed an issue where the color of groups of type "free search expression" not persisting after restarting the application [#6999](https://github.com/JabRef/jabref/issues/6999)
- We fixed an issue where modifications in the source tab where not saved without switching to another field before saving the library [#6622](https://github.com/JabRef/jabref/issues/6622)
- We fixed an issue where the "Document Viewer" did not show the first page of the opened pdf document and did not show the correct total number of pages [#7108](https://github.com/JabRef/jabref/issues/7108)
- We fixed an issue where the context menu was not updated after a file link was changed. [#5777](https://github.com/JabRef/jabref/issues/5777)
- We fixed an issue where the password for a shared SQL database was not remembered [#6869](https://github.com/JabRef/jabref/issues/6869)
- We fixed an issue where newly added entires were not synced to a shared SQL database [#7176](https://github.com/JabRef/jabref/issues/7176)
- We fixed an issue where the PDF-Content importer threw an exception when no DOI number is present at the first page of the PDF document [#7203](https://github.com/JabRef/jabref/issues/7203)
- We fixed an issue where groups created from aux files did not update on file changes [#6394](https://github.com/JabRef/jabref/issues/6394)
- We fixed an issue where authors that only have last names were incorrectly identified as institutes when generating citation keys [#7199](https://github.com/JabRef/jabref/issues/7199)
- We fixed an issue where institutes were incorrectly identified as universities when generating citation keys [#6942](https://github.com/JabRef/jabref/issues/6942)

### Removed

- We removed the Google Scholar fetcher and the ACM fetcher do not work due to traffic limitations [#6369](https://github.com/JabRef/jabref/issues/6369)
- We removed the menu entry "Manage external file types" because it's already in 'Preferences' dialog [#6991](https://github.com/JabRef/jabref/issues/6991)
- We removed the integrity check "Abbreviation detected" for the field journal/journaltitle in the entry editor [#3925](https://github.com/JabRef/jabref/issues/3925)

## [5.1] – 2020-08-30

### Added

- We added a new fetcher to enable users to search mEDRA DOIs [#6602](https://github.com/JabRef/jabref/issues/6602)
- We added a new fetcher to enable users to search "[Collection of Computer Science Bibliographies](https://en.wikipedia.org/wiki/Collection_of_Computer_Science_Bibliographies)". [#6638](https://github.com/JabRef/jabref/issues/6638)
- We added default values for delimiters in Add Subgroup window [#6624](https://github.com/JabRef/jabref/issues/6624)
- We improved responsiveness of general fields specification dialog window. [#6604](https://github.com/JabRef/jabref/issues/6604)
- We added support for importing ris file and load DOI [#6530](https://github.com/JabRef/jabref/issues/6530)
- We added the Library properties to a context menu on the library tabs [#6485](https://github.com/JabRef/jabref/issues/6485)
- We added a new field in the preferences in 'BibTeX key generator' for unwanted characters that can be user-specified. [#6295](https://github.com/JabRef/jabref/issues/6295)
- We added support for searching ShortScience for an entry through the user's browser. [#6018](https://github.com/JabRef/jabref/pull/6018)
- We updated EditionChecker to permit edition to start with a number. [#6144](https://github.com/JabRef/jabref/issues/6144)
- We added tooltips for most fields in the entry editor containing a short description. [#5847](https://github.com/JabRef/jabref/issues/5847)
- We added support for basic markdown in custom formatted previews [#6194](https://github.com/JabRef/jabref/issues/6194)
- We now show the number of items found and selected to import in the online search dialog. [#6248](https://github.com/JabRef/jabref/pull/6248)
- We created a new install screen for macOS. [#5759](https://github.com/JabRef/jabref/issues/5759)
- We added a new integrity check for duplicate DOIs. [koppor#339](https://github.com/koppor/jabref/issues/339)
- We implemented an option to download fulltext files while importing. [#6381](https://github.com/JabRef/jabref/pull/6381)
- We added a progress-indicator showing the average progress of background tasks to the toolbar. Clicking it reveals a pop-over with a list of running background tasks. [6443](https://github.com/JabRef/jabref/pull/6443)
- We fixed the bug when strike the delete key in the text field. [#6421](https://github.com/JabRef/jabref/issues/6421)
- We added a BibTex key modifier for truncating strings. [#3915](https://github.com/JabRef/jabref/issues/3915)
- We added support for jumping to target entry when typing letter/digit after sorting a column in maintable [#6146](https://github.com/JabRef/jabref/issues/6146)
- We added a new fetcher to enable users to search all available E-Libraries simultaneously. [koppor#369](https://github.com/koppor/jabref/issues/369)
- We added the field "entrytype" to the export sort criteria [#6531](https://github.com/JabRef/jabref/pull/6531)
- We added the possibility to change the display order of the fields in the entry editor. The order can now be configured using drag and drop in the "Customize entry types" dialog [#6152](https://github.com/JabRef/jabref/pull/6152)
- We added native support for biblatex-software [#6574](https://github.com/JabRef/jabref/issues/6574)
- We added a missing restart warning for AutoComplete in the preferences dialog. [#6351](https://github.com/JabRef/jabref/issues/6351)
- We added a note to the citation key pattern preferences dialog as a temporary workaround for a JavaFX bug, about committing changes in a table cell, if the focus is lost. [#5825](https://github.com/JabRef/jabref/issues/5825)
- We added support for customized fallback fields in bracketed patterns. [#7111](https://github.com/JabRef/jabref/issues/7111)

### Changed

- We improved the arXiv fetcher. Now it should find entries even more reliably and does no longer include the version (e.g `v1`) in the `eprint` field. [forum#1941](https://discourse.jabref.org/t/remove-version-in-arxiv-import/1941)
- We moved the group search bar and the button "New group" from bottom to top position to make it more prominent. [#6112](https://github.com/JabRef/jabref/pull/6112)
- When JabRef finds a `.sav` file without changes, there is no dialog asking for acceptance of changes anymore.
- We changed the buttons for import/export/show all/reset of preferences to smaller icon buttons in the preferences dialog. [#6130](https://github.com/JabRef/jabref/pull/6130)
- We moved the functionality "Manage field names & content" from the "Library" menu to the "Edit" menu, because it affects the selected entries and not the whole library
- We merged the functionality "Append contents from a BibTeX library into the currently viewed library" into the "Import into database" functionality. Fixes [#6049](https://github.com/JabRef/jabref/issues/6049).
- We changed the directory where fulltext downloads are stored to the directory set in the import-tab in preferences. [#6381](https://github.com/JabRef/jabref/pull/6381)
- We improved the error message for invalid jstyles. [#6303](https://github.com/JabRef/jabref/issues/6303)
- We changed the section name of 'Advanced' to 'Network' in the preferences and removed some obsolete options.[#6489](https://github.com/JabRef/jabref/pull/6489)
- We improved the context menu of the column "Linked identifiers" of the main table, by truncating their texts, if they are too long. [#6499](https://github.com/JabRef/jabref/issues/6499)
- We merged the main table tabs in the preferences dialog. [#6518](https://github.com/JabRef/jabref/pull/6518)
- We changed the command line option 'generateBibtexKeys' to the more generic term 'generateCitationKeys' while the short option remains 'g'.[#6545](https://github.com/JabRef/jabref/pull/6545)
- We improved the "Possible duplicate entries" window to remember its size and position throughout a session. [#6582](https://github.com/JabRef/jabref/issues/6582)
- We divided the toolbar into small parts, so if the application window is to small, only a part of the toolbar is moved into the chevron popup. [#6682](https://github.com/JabRef/jabref/pull/6682)
- We changed the layout for of the buttons in the Open Office side panel to ensure that the button text is always visible, specially when resizing. [#6639](https://github.com/JabRef/jabref/issues/6639)
- We merged the two new library commands in the file menu to one which always creates a new library in the default library mode. [#6359](https://github.com/JabRef/jabref/pull/6539#issuecomment-641056536)

### Fixed

- We fixed an issue where entry preview tab has no name in drop down list. [#6591](https://github.com/JabRef/jabref/issues/6591)
- We fixed to only search file links in the BIB file location directory when preferences has corresponding checkbox checked. [#5891](https://github.com/JabRef/jabref/issues/5891)
- We fixed wrong button order (Apply and Cancel) in ManageProtectedTermsDialog.
- We fixed an issue with incompatible characters at BibTeX key [#6257](https://github.com/JabRef/jabref/issues/6257)
- We fixed an issue where dash (`-`) was reported as illegal BibTeX key [#6295](https://github.com/JabRef/jabref/issues/6295)
- We greatly improved the performance of the overall application and many operations. [#5071](https://github.com/JabRef/jabref/issues/5071)
- We fixed an issue where sort by priority was broken. [#6222](https://github.com/JabRef/jabref/issues/6222)
- We fixed an issue where opening a library from the recent libraries menu was not possible. [#5939](https://github.com/JabRef/jabref/issues/5939)
- We fixed an issue with inconsistent capitalization of file extensions when downloading files. [#6115](https://github.com/JabRef/jabref/issues/6115)
- We fixed the display of language and encoding in the preferences dialog. [#6130](https://github.com/JabRef/jabref/pull/6130)
- Now the link and/or the link description in the column "linked files" of the main table gets truncated or wrapped, if too long, otherwise display issues arise. [#6178](https://github.com/JabRef/jabref/issues/6178)
- We fixed the issue that groups panel does not keep size when resizing window. [#6180](https://github.com/JabRef/jabref/issues/6180)
- We fixed an error that sometimes occurred when using the context menu. [#6085](https://github.com/JabRef/jabref/issues/6085)
- We fixed an issue where search full-text documents downloaded files with same name, overwriting existing files. [#6174](https://github.com/JabRef/jabref/pull/6174)
- We fixed an issue when importing into current library an erroneous message "import cancelled" is displayed even though import is successful. [#6266](https://github.com/JabRef/jabref/issues/6266)
- We fixed an issue where custom jstyles for Open/LibreOffice where not saved correctly. [#6170](https://github.com/JabRef/jabref/issues/6170)
- We fixed an issue where the INSPIRE fetcher was no longer working [#6229](https://github.com/JabRef/jabref/issues/6229)
- We fixed an issue where custom exports with an uppercase file extension could not be selected for "Copy...-> Export to Clipboard" [#6285](https://github.com/JabRef/jabref/issues/6285)
- We fixed the display of icon both in the main table and linked file editor. [#6169](https://github.com/JabRef/jabref/issues/6169)
- We fixed an issue where the windows installer did not create an entry in the start menu [bug report in the forum](https://discourse.jabref.org/t/error-while-fetching-from-doi/2018/3)
- We fixed an issue where only the field `abstract` and `comment` were declared as multiline fields. Other fields can now be configured in the preferences using "Do not wrap the following fields when saving" [4373](https://github.com/JabRef/jabref/issues/4373)
- We fixed an issue where JabRef switched to discrete graphics under macOS [#5935](https://github.com/JabRef/jabref/issues/5935)
- We fixed an issue where the Preferences entry preview will be unexpected modified leads to Value too long exception [#6198](https://github.com/JabRef/jabref/issues/6198)
- We fixed an issue where custom jstyles for Open/LibreOffice would only be valid if a layout line for the entry type `default` was at the end of the layout section [#6303](https://github.com/JabRef/jabref/issues/6303)
- We fixed an issue where a new entry is not shown in the library if a search is active [#6297](https://github.com/JabRef/jabref/issues/6297)
- We fixed an issue where long directory names created from patterns could create an exception. [#3915](https://github.com/JabRef/jabref/issues/3915)
- We fixed an issue where sort on numeric cases was broken. [#6349](https://github.com/JabRef/jabref/issues/6349)
- We fixed an issue where year and month fields were not cleared when converting to biblatex [#6224](https://github.com/JabRef/jabref/issues/6224)
- We fixed an issue where an "Not on FX thread" exception occurred when saving on linux [#6453](https://github.com/JabRef/jabref/issues/6453)
- We fixed an issue where the library sort order was lost. [#6091](https://github.com/JabRef/jabref/issues/6091)
- We fixed an issue where brackets in regular expressions were not working. [6469](https://github.com/JabRef/jabref/pull/6469)
- We fixed an issue where multiple background task popups stacked over each other.. [#6472](https://github.com/JabRef/jabref/issues/6472)
- We fixed an issue where LaTeX citations for specific commands (`\autocite`s) of biblatex-mla were not recognized. [#6476](https://github.com/JabRef/jabref/issues/6476)
- We fixed an issue where drag and drop was not working on empty database. [#6487](https://github.com/JabRef/jabref/issues/6487)
- We fixed an issue where the name fields were not updated after the preferences changed. [#6515](https://github.com/JabRef/jabref/issues/6515)
- We fixed an issue where "null" appeared in generated BibTeX keys. [#6459](https://github.com/JabRef/jabref/issues/6459)
- We fixed an issue where the authors' names were incorrectly displayed in the authors' column when they were bracketed. [#6465](https://github.com/JabRef/jabref/issues/6465) [#6459](https://github.com/JabRef/jabref/issues/6459)
- We fixed an issue where importing certain unlinked files would result in an exception [#5815](https://github.com/JabRef/jabref/issues/5815)
- We fixed an issue where downloaded files would be moved to a directory named after the citationkey when no file directory pattern is specified [#6589](https://github.com/JabRef/jabref/issues/6589)
- We fixed an issue with the creation of a group of cited entries which incorrectly showed the message that the library had been modified externally whenever saving the library. [#6420](https://github.com/JabRef/jabref/issues/6420)
- We fixed an issue with the creation of a group of cited entries. Now the file path to an aux file gets validated. [#6585](https://github.com/JabRef/jabref/issues/6585)
- We fixed an issue on Linux systems where the application would crash upon inotify failure. Now, the user is prompted with a warning, and given the choice to continue the session. [#6073](https://github.com/JabRef/jabref/issues/6073)
- We moved the search modifier buttons into the search bar, as they were not accessible, if autocompletion was disabled. [#6625](https://github.com/JabRef/jabref/issues/6625)
- We fixed an issue about duplicated group color indicators [#6175](https://github.com/JabRef/jabref/issues/6175)
- We fixed an issue where entries with the entry type Misc from an imported aux file would not be saved correctly to the bib file on disk [#6405](https://github.com/JabRef/jabref/issues/6405)
- We fixed an issue where percent sign ('%') was not formatted properly by the HTML formatter [#6753](https://github.com/JabRef/jabref/issues/6753)
- We fixed an issue with the [SAO/NASA Astrophysics Data System](https://docs.jabref.org/collect/add-entry-using-an-id#sao-nasa-a-ds) fetcher where `\textbackslash` appeared at the end of the abstract.
- We fixed an issue with the Science Direct fetcher where PDFs could not be downloaded. Fixes [#5860](https://github.com/JabRef/jabref/issues/5860)
- We fixed an issue with the Library of Congress importer.
- We fixed the [link to the external libraries listing](https://github.com/JabRef/jabref/blob/master/external-libraries.md) in the about dialog
- We fixed an issue regarding pasting on Linux. [#6293](https://github.com/JabRef/jabref/issues/6293)

### Removed

- We removed the option of the "enforce legal key". [#6295](https://github.com/JabRef/jabref/issues/6295)
- We removed the obsolete `External programs / Open PDF` section in the preferences, as the default application to open PDFs is now set in the `Manage external file types` dialog. [#6130](https://github.com/JabRef/jabref/pull/6130)
- We removed the option to configure whether a `.bib.bak` file should be generated upon save. It is now always enabled. Documentation at <https://docs.jabref.org/advanced/autosave>. [#6092](https://github.com/JabRef/jabref/issues/6092)
- We removed the built-in list of IEEE journal abbreviations using BibTeX strings. If you still want to use them, you have to download them separately from <https://abbrv.jabref.org>.

## [5.0] – 2020-03-06

### Changed

- Added browser integration to the snap package for firefox/chromium browsers. [#6062](https://github.com/JabRef/jabref/pull/6062)
- We reintroduced the possibility to extract references from plain text (using [GROBID](https://grobid.readthedocs.io/en/latest/)). [#5614](https://github.com/JabRef/jabref/pull/5614)
- We changed the open office panel to show buttons in rows of three instead of going straight down to save space as the button expanded out to take up unnecessary horizontal space. [#5479](https://github.com/JabRef/jabref/issues/5479)
- We cleaned up the group add/edit dialog. [#5826](https://github.com/JabRef/jabref/pull/5826)
- We reintroduced the index column. [#5844](https://github.com/JabRef/jabref/pull/5844)
- Filenames of external files can no longer contain curly braces. [#5926](https://github.com/JabRef/jabref/pull/5926)
- We made the filters more easily accessible in the integrity check dialog. [#5955](https://github.com/JabRef/jabref/pull/5955)
- We reimplemented and improved the dialog "Customize entry types". [#4719](https://github.com/JabRef/jabref/issues/4719)
- We added an [American Physical Society](https://journals.aps.org/) fetcher. [#818](https://github.com/JabRef/jabref/issues/818)
- We added possibility to enable/disable items quantity in groups. [#6042](https://github.com/JabRef/jabref/issues/6042)

### Fixed

- We fixed an issue where the command line console was always opened in the background. [#5474](https://github.com/JabRef/jabref/issues/5474)
- We fixed and issue where pdf files will not open under some KDE linux distributions when using okular. [#5253](https://github.com/JabRef/jabref/issues/5253)
- We fixed an issue where the Medline fetcher was only working when JabRef was running from source. [#5645](https://github.com/JabRef/jabref/issues/5645)
- We fixed some visual issues in the dark theme. [#5764](https://github.com/JabRef/jabref/pull/5764) [#5753](https://github.com/JabRef/jabref/issues/5753)
- We fixed an issue where non-default previews didn't handle unicode characters. [#5779](https://github.com/JabRef/jabref/issues/5779)
- We improved the performance, especially changing field values in the entry should feel smoother now. [#5843](https://github.com/JabRef/jabref/issues/5843)
- We fixed an issue where the ampersand character wasn't rendering correctly on previews. [#3840](https://github.com/JabRef/jabref/issues/3840)
- We fixed an issue where an erroneous "The library has been modified by another program" message was shown when saving. [#4877](https://github.com/JabRef/jabref/issues/4877)
- We fixed an issue where the file extension was missing after downloading a file (we now fall-back to pdf). [#5816](https://github.com/JabRef/jabref/issues/5816)
- We fixed an issue where cleaning up entries broke web URLs, if "Make paths of linked files relative (if possible)" was enabled, which resulted in various other issues subsequently. [#5861](https://github.com/JabRef/jabref/issues/5861)
- We fixed an issue where the tab "Required fields" of the entry editor did not show all required fields, if at least two of the defined required fields are linked with a logical or. [#5859](https://github.com/JabRef/jabref/issues/5859)
- We fixed several issues concerning managing external file types: Now everything is usable and fully functional. Previously, there were problems with the radio buttons, with saving the settings and with loading an input field value. Furthermore, different behavior for Windows and other operating systems was given, which was unified as well. [#5846](https://github.com/JabRef/jabref/issues/5846)
- We fixed an issue where entries containing Unicode charaters were not parsed correctly [#5899](https://github.com/JabRef/jabref/issues/5899)
- We fixed an issue where an entry containing an external filename with curly braces could not be saved. Curly braces are now longer allowed in filenames. [#5899](https://github.com/JabRef/jabref/issues/5899)
- We fixed an issue where changing the type of an entry did not update the main table [#5906](https://github.com/JabRef/jabref/issues/5906)
- We fixed an issue in the optics of the library properties, that cropped the dialog on scaled displays. [#5969](https://github.com/JabRef/jabref/issues/5969)
- We fixed an issue where changing the type of an entry did not update the main table. [#5906](https://github.com/JabRef/jabref/issues/5906)
- We fixed an issue where opening a library from the recent libraries menu was not possible. [#5939](https://github.com/JabRef/jabref/issues/5939)
- We fixed an issue where the most bottom group in the list got lost, if it was dragged on itself. [#5983](https://github.com/JabRef/jabref/issues/5983)
- We fixed an issue where changing entry type doesn't always work when biblatex source is shown. [#5905](https://github.com/JabRef/jabref/issues/5905)
- We fixed an issue where the group and the link column were not updated after changing the entry in the main table. [#5985](https://github.com/JabRef/jabref/issues/5985)
- We fixed an issue where reordering the groups was not possible after inserting an article. [#6008](https://github.com/JabRef/jabref/issues/6008)
- We fixed an issue where citation styles except the default "Preview" could not be used. [#5622](https://github.com/JabRef/jabref/issues/5622)
- We fixed an issue where a warning was displayed when the title content is made up of two sentences. [#5832](https://github.com/JabRef/jabref/issues/5832)
- We fixed an issue where an exception was thrown when adding a save action without a selected formatter in the library properties [#6069](https://github.com/JabRef/jabref/issues/6069)
- We fixed an issue where JabRef's icon was missing in the Export to clipboard Dialog. [#6286](https://github.com/JabRef/jabref/issues/6286)
- We fixed an issue when an "Abstract field" was duplicating text, when importing from RIS file (Neurons) [#6065](https://github.com/JabRef/jabref/issues/6065)
- We fixed an issue where adding the addition of a new entry was not completely validated [#6370](https://github.com/JabRef/jabref/issues/6370)
- We fixed an issue where the blue and red text colors in the Merge entries dialog were not quite visible [#6334](https://github.com/JabRef/jabref/issues/6334)
- We fixed an issue where underscore character was removed from the file name in the Recent Libraries list in File menu [#6383](https://github.com/JabRef/jabref/issues/6383)
- We fixed an issue where few keyboard shortcuts regarding new entries were missing [#6403](https://github.com/JabRef/jabref/issues/6403)

### Removed

- Ampersands are no longer escaped by default in the `bib` file. If you want to keep the current behaviour, you can use the new "Escape Ampersands" formatter as a save action. [#5869](https://github.com/JabRef/jabref/issues/5869)
- The "Merge Entries" entry was removed from the Quality Menu. Users should use the right-click menu instead. [#6021](https://github.com/JabRef/jabref/pull/6021)

## [5.0-beta] – 2019-12-15

### Changed

- We added a short DOI field formatter which shortens DOI to more human-readable form. [koppor#343](https://github.com/koppor/jabref/issues/343)
- We improved the display of group memberships by adding multiple colored bars if the entry belongs to more than one group. [#4574](https://github.com/JabRef/jabref/issues/4574)
- We added an option to show the preview as an extra tab in the entry editor (instead of in a split view). [#5244](https://github.com/JabRef/jabref/issues/5244)
- A custom Open/LibreOffice jstyle file now requires a layout line for the entry type `default` [#5452](https://github.com/JabRef/jabref/issues/5452)
- The entry editor is now open by default when JabRef starts up. [#5460](https://github.com/JabRef/jabref/issues/5460)
- Customized entry types are now serialized in alphabetical order in the bib file.
- We added a new ADS fetcher to use the new ADS API. [#4949](https://github.com/JabRef/jabref/issues/4949)
- We added support of the [X11 primary selection](https://unix.stackexchange.com/a/139193/18033) [#2389](https://github.com/JabRef/jabref/issues/2389)
- We added support to switch between biblatex and bibtex library types. [#5550](https://github.com/JabRef/jabref/issues/5550)
- We changed the save action buttons to be easier to understand. [#5565](https://github.com/JabRef/jabref/issues/5565)
- We made the columns for groups, files and uri in the main table reorderable and merged the clickable icon columns for uri, url, doi and eprint. [#5544](https://github.com/JabRef/jabref/pull/5544)
- We reduced the number of write actions performed when autosave is enabled [#5679](https://github.com/JabRef/jabref/issues/5679)
- We made the column sort order in the main table persistent [#5730](https://github.com/JabRef/jabref/pull/5730)
- When an entry is modified on disk, the change dialog now shows the merge dialog to highlight the changes [#5688](https://github.com/JabRef/jabref/pull/5688)

### Fixed

- Inherit fields from cross-referenced entries as specified by biblatex. [#5045](https://github.com/JabRef/jabref/issues/5045)
- We fixed an issue where it was no longer possible to connect to LibreOffice. [#5261](https://github.com/JabRef/jabref/issues/5261)
- The "All entries group" is no longer shown when no library is open.
- We fixed an exception which occurred when closing JabRef. [#5348](https://github.com/JabRef/jabref/issues/5348)
- We fixed an issue where JabRef reports incorrectly about customized entry types. [#5332](https://github.com/JabRef/jabref/issues/5332)
- We fixed a few problems that prevented JabFox to communicate with JabRef. [#4737](https://github.com/JabRef/jabref/issues/4737) [#4303](https://github.com/JabRef/jabref/issues/4303)
- We fixed an error where the groups containing an entry loose their highlight color when scrolling. [#5022](https://github.com/JabRef/jabref/issues/5022)
- We fixed an error where scrollbars were not shown. [#5374](https://github.com/JabRef/jabref/issues/5374)
- We fixed an error where an exception was thrown when merging entries. [#5169](https://github.com/JabRef/jabref/issues/5169)
- We fixed an error where certain metadata items were not serialized alphabetically.
- After assigning an entry to a group, the item count is now properly colored to reflect the new membership of the entry. [#3112](https://github.com/JabRef/jabref/issues/3112)
- The group panel is now properly updated when switching between libraries (or when closing/opening one). [#3142](https://github.com/JabRef/jabref/issues/3142)
- We fixed an error where the number of matched entries shown in the group pane was not updated correctly. [#4441](https://github.com/JabRef/jabref/issues/4441)
- We fixed an error where the wrong file is renamed and linked when using the "Copy, rename and link" action. [#5653](https://github.com/JabRef/jabref/issues/5653)
- We fixed a "null" error when writing XMP metadata. [#5449](https://github.com/JabRef/jabref/issues/5449)
- We fixed an issue where empty keywords lead to a strange display of automatic keyword groups. [#5333](https://github.com/JabRef/jabref/issues/5333)
- We fixed an error where the default color of a new group was white instead of dark gray. [#4868](https://github.com/JabRef/jabref/issues/4868)
- We fixed an issue where the first field in the entry editor got the focus while performing a different action (like searching). [#5084](https://github.com/JabRef/jabref/issues/5084)
- We fixed an issue where multiple entries were highlighted in the web search result after scrolling. [#5035](https://github.com/JabRef/jabref/issues/5035)
- We fixed an issue where the hover indication in the web search pane was not working. [#5277](https://github.com/JabRef/jabref/issues/5277)
- We fixed an error mentioning "javafx.controls/com.sun.javafx.scene.control" that was thrown when interacting with the toolbar.
- We fixed an error where a cleared search was restored after switching libraries. [#4846](https://github.com/JabRef/jabref/issues/4846)
- We fixed an exception which occurred when trying to open a non-existing file from the "Recent files"-menu [#5334](https://github.com/JabRef/jabref/issues/5334)
- We fixed an issues where the search highlight in the entry preview did not worked. [#5069](https://github.com/JabRef/jabref/issues/5069)
- The context menu for fields in the entry editor is back. [#5254](https://github.com/JabRef/jabref/issues/5254)
- We fixed an exception which occurred when trying to open a non-existing file from the "Recent files"-menu [#5334](https://github.com/JabRef/jabref/issues/5334)
- We fixed a problem where the "editor" information has been duplicated during saving a .bib-Database. [#5359](https://github.com/JabRef/jabref/issues/5359)
- We re-introduced the feature to switch between different preview styles. [#5221](https://github.com/JabRef/jabref/issues/5221)
- We fixed various issues (including [#5263](https://github.com/JabRef/jabref/issues/5263)) related to copying entries to the clipboard
- We fixed some display errors in the preferences dialog and replaced some of the controls [#5033](https://github.com/JabRef/jabref/pull/5033) [#5047](https://github.com/JabRef/jabref/pull/5047) [#5062](https://github.com/JabRef/jabref/pull/5062) [#5141](https://github.com/JabRef/jabref/pull/5141) [#5185](https://github.com/JabRef/jabref/pull/5185) [#5265](https://github.com/JabRef/jabref/pull/5265) [#5315](https://github.com/JabRef/jabref/pull/5315) [#5360](https://github.com/JabRef/jabref/pull/5360)
- We fixed an exception which occurred when trying to import entries without an open library. [#5447](https://github.com/JabRef/jabref/issues/5447)
- The "Automatically set file links" feature now follows symbolic links. [#5664](https://github.com/JabRef/jabref/issues/5664)
- After successful import of one or multiple bib entries the main table scrolls to the first imported entry [#5383](https://github.com/JabRef/jabref/issues/5383)
- We fixed an exception which occurred when an invalid jstyle was loaded. [#5452](https://github.com/JabRef/jabref/issues/5452)
- We fixed an issue where the command line arguments `importBibtex` and `importToOpen` did not import into the currently open library, but opened a new one. [#5537](https://github.com/JabRef/jabref/issues/5537)
- We fixed an error where the preview theme did not adapt to the "Dark" mode [#5463](https://github.com/JabRef/jabref/issues/5463)
- We fixed an issue where multiple entries were allowed in the "crossref" field [#5284](https://github.com/JabRef/jabref/issues/5284)
- We fixed an issue where the merge dialog showed the wrong text colour in "Dark" mode [#5516](https://github.com/JabRef/jabref/issues/5516)
- We fixed visibility issues with the scrollbar and group selection highlight in "Dark" mode, and enabled "Dark" mode for the OpenOffice preview in the style selection window. [#5522](https://github.com/JabRef/jabref/issues/5522)
- We fixed an issue where the author field was not correctly parsed during bibtex key-generation. [#5551](https://github.com/JabRef/jabref/issues/5551)
- We fixed an issue where notifications where shown during autosave. [#5555](https://github.com/JabRef/jabref/issues/5555)
- We fixed an issue where the side pane was not remembering its position. [#5615](https://github.com/JabRef/jabref/issues/5615)
- We fixed an issue where JabRef could not interact with [Oracle XE](https://www.oracle.com/de/database/technologies/appdev/xe.html) in the [shared SQL database setup](https://docs.jabref.org/collaborative-work/sqldatabase).
- We fixed an issue where the toolbar icons were hidden on smaller screens.
- We fixed an issue where renaming referenced files for bib entries with long titles was not possible. [#5603](https://github.com/JabRef/jabref/issues/5603)
- We fixed an issue where a window which is on an external screen gets unreachable when external screen is removed. [#5037](https://github.com/JabRef/jabref/issues/5037)
- We fixed a bug where the selection of groups was lost after drag and drop. [#2868](https://github.com/JabRef/jabref/issues/2868)
- We fixed an issue where the custom entry types didn't show the correct display name [#5651](https://github.com/JabRef/jabref/issues/5651)

### Removed

- We removed some obsolete notifications. [#5555](https://github.com/JabRef/jabref/issues/5555)
- We removed an internal step in the [ISBN-to-BibTeX fetcher](https://docs.jabref.org/collect/add-entry-using-an-id#isbn): The [ISBN to BibTeX Converter](https://manas.tungare.name/software/isbn-to-bibtex) by [@manastungare](https://github.com/manastungare) is not used anymore, because it is offline: "people using this tool have not been generating enough sales for Amazon."
- We removed the option to control the default drag and drop behaviour. You can use the modifier keys (like CtrL or Alt) instead.

## [5.0-alpha] – 2019-08-25

### Changed

- We added eventitle, eventdate and venue fields to `@unpublished` entry type.
- We added `@software` and `@dataSet` entry type to biblatex.
- All fields are now properly sorted alphabetically (in the subgroups of required/optional fields) when the entry is written to the bib file.
- We fixed an issue where some importers used the field `pubstatus` instead of the standard BibTeX field `pubstate`.
- We changed the latex command removal for docbook exporter. [#3838](https://github.com/JabRef/jabref/issues/3838)
- We changed the location of some fields in the entry editor (you might need to reset your preferences for these changes to come into effect)
  - Journal/Year/Month in biblatex mode -> Deprecated (if filled)
  - DOI/URL: General -> Optional
  - Internal fields like ranking, read status and priority: Other -> General
  - Moreover, empty deprecated fields are no longer shown
- Added server timezone parameter when connecting to a shared database.
- We updated the dialog for setting up general fields.
- URL field formatting is updated. All whitespace chars, located at the beginning/ending of the URL, are trimmed automatically
- We changed the behavior of the field formatting dialog such that the `bibtexkey` is not changed when formatting all fields or all text fields.
- We added a "Move file to file directory and rename file" option for simultaneously moving and renaming of document file. [#4166](https://github.com/JabRef/jabref/issues/4166)
- Use integrated graphics card instead of discrete on macOS [#4070](https://github.com/JabRef/jabref/issues/4070)
- We added a cleanup operation that detects an arXiv identifier in the note, journal or URL field and moves it to the `eprint` field.
  Because of this change, the last-used cleanup operations were reset.
- We changed the minimum required version of Java to 1.8.0_171, as this is the latest release for which the automatic Java update works. [#4093](https://github.com/JabRef/jabref/issues/4093)
- The special fields like `Printed` and `Read status` now show gray icons when the row is hovered.
- We added a button in the tab header which allows you to close the database with one click. [#494](https://github.com/JabRef/jabref/issues/494)
- Sorting in the main table now takes information from cross-referenced entries into account. [#2808](https://github.com/JabRef/jabref/issues/2808)
- If a group has a color specified, then entries matched by this group have a small colored bar in front of them in the main table.
- Change default icon for groups to a circle because a colored version of the old icon was hard to distinguish from its black counterpart.
- In the main table, the context menu appears now when you press the "context menu" button on the keyboard. [feature request in the forum](https://discourse.jabref.org/t/how-to-enable-keyboard-context-key-windows)
- We added icons to the group side panel to quickly switch between `union` and `intersection` group view mode. [#3269](https://github.com/JabRef/jabref/issues/3269).
- We use `https` for [fetching from most online bibliographic database](https://docs.jabref.org/collect/import-using-online-bibliographic-database).
- We changed the default keyboard shortcuts for moving between entries when the entry editor is active to ̀<kbd>alt</kbd> + <kbd>up/down</kbd>.
- Opening a new file now prompts the directory of the currently selected file, instead of the directory of the last opened file.
- Window state is saved on close and restored on start.
- We made the MathSciNet fetcher more reliable.
- We added the ISBN fetcher to the list of fetcher available under "Update with bibliographic information from the web" in the entry editor toolbar.
- Files without a defined external file type are now directly opened with the default application of the operating system
- We streamlined the process to rename and move files by removing the confirmation dialogs.
- We removed the redundant new lines of markings and wrapped the summary in the File annotation tab. [#3823](https://github.com/JabRef/jabref/issues/3823)
- We add auto URL formatting when user paste link to URL field in entry editor. [koppor#254](https://github.com/koppor/jabref/issues/254)
- We added a minimum height for the entry editor so that it can no longer be hidden by accident. [#4279](https://github.com/JabRef/jabref/issues/4279)
- We added a new keyboard shortcut so that the entry editor could be closed by <kbd>Ctrl</kbd> + <kbd>E</kbd>. [#4222](https://github.com/JabRef/jabref/issues/4222)
- We added an option in the preference dialog box, that allows user to pick the dark or light theme option. [#4130](https://github.com/JabRef/jabref/issues/4130)
- We updated the Related Articles tab to accept JSON from the new version of the Mr. DLib service
- We added an option in the preference dialog box that allows user to choose behavior after dragging and dropping files in Entry Editor. [#4356](https://github.com/JabRef/jabref/issues/4356)
- We added the ability to have an export preference where previously "File"-->"Export"/"Export selected entries" would not save the user's preference[#4495](https://github.com/JabRef/jabref/issues/4495)
- We optimized the code responsible for connecting to an external database, which should lead to huge improvements in performance.
- For automatically created groups, added ability to filter groups by entry type. [#4539](https://github.com/JabRef/jabref/issues/4539)
- We added the ability to add field names from the Preferences Dialog [#4546](https://github.com/JabRef/jabref/issues/4546)
- We added the ability to change the column widths directly in the main table. [#4546](https://github.com/JabRef/jabref/issues/4546)
- We added a description of how recommendations were chosen and better error handling to Related Articles tab
- We added the ability to execute default action in dialog by using with <kbd>Ctrl</kbd> + <kbd>Enter</kbd> combination [#4496](https://github.com/JabRef/jabref/issues/4496)
- We grouped and reordered the Main Menu (File, Edit, Library, Quality, Tools, and View tabs & icons). [#4666](https://github.com/JabRef/jabref/issues/4666) [#4667](https://github.com/JabRef/jabref/issues/4667) [#4668](https://github.com/JabRef/jabref/issues/4668) [#4669](https://github.com/JabRef/jabref/issues/4669) [#4670](https://github.com/JabRef/jabref/issues/4670) [#4671](https://github.com/JabRef/jabref/issues/4671) [#4672](https://github.com/JabRef/jabref/issues/4672) [#4673](https://github.com/JabRef/jabref/issues/4673)
- We added additional modifiers (capitalize, titlecase and sentencecase) to the Bibtex key generator. [#1506](https://github.com/JabRef/jabref/issues/1506)
- We have migrated from the mysql jdbc connector to the mariadb one for better authentication scheme support. [#4745](https://github.com/JabRef/jabref/issues/4745)
- We grouped the toolbar icons and changed the Open Library and Copy icons. [#4584](https://github.com/JabRef/jabref/issues/4584)
- We added a browse button next to the path text field for aux-based groups. [#4586](https://github.com/JabRef/jabref/issues/4586)
- We changed the title of Group Dialog to "Add subgroup" from "Edit group" when we select Add subgroup option.
- We enable import button only if entries are selected. [#4755](https://github.com/JabRef/jabref/issues/4755)
- We made modifications to improve the contrast of UI elements. [#4583](https://github.com/JabRef/jabref/issues/4583)
- We added a warning for empty BibTeX keys in the entry editor. [#4440](https://github.com/JabRef/jabref/issues/4440)
- We added an option in the settings to set the default action in JabRef when right clicking on any entry in any database and selecting "Open folder". [#4763](https://github.com/JabRef/jabref/issues/4763)
- The Medline fetcher now normalizes the author names according to the BibTeX-Standard [#4345](https://github.com/JabRef/jabref/issues/4345)
- We added an option on the Linked File Viewer to rename the attached file of an entry directly on the JabRef. [#4844](https://github.com/JabRef/jabref/issues/4844)
- We added an option in the preference dialog box that allows user to enable helpful tooltips.[#3599](https://github.com/JabRef/jabref/issues/3599)
- We reworked the functionality for extracting BibTeX entries from plain text, because our used service [freecite shut down](https://library.brown.edu/libweb/freecite_notice.php). [#5206](https://github.com/JabRef/jabref/pull/5206)
- We moved the dropdown menu for selecting the push-application from the toolbar into the external application preferences. [#674](https://github.com/JabRef/jabref/issues/674)
- We removed the alphabetical ordering of the custom tabs and updated the error message when trying to create a general field with a name containing an illegal character. [#5019](https://github.com/JabRef/jabref/issues/5019)
- We added a context menu to the bib(la)tex-source-editor to copy'n'paste. [#5007](https://github.com/JabRef/jabref/pull/5007)
- We added a tool that allows searching for citations in LaTeX files. It scans directories and shows which entries are used, how many times and where.
- We added a 'LaTeX citations' tab to the entry editor, to search for citations to the active entry in the LaTeX file directory. It can be disabled in the preferences dialog.
- We added an option in preferences to allow for integers in field "edition" when running database in bibtex mode. [#4680](https://github.com/JabRef/jabref/issues/4680)
- We added the ability to use negation in export filter layouts. [#5138](https://github.com/JabRef/jabref/pull/5138)
- Focus on Name Area instead of 'OK' button whenever user presses 'Add subgroup'. [#6307](https://github.com/JabRef/jabref/issues/6307)
- We changed the behavior of merging that the entry which has "smaller" bibkey will be selected. [#7395](https://github.com/JabRef/jabref/issues/7395)

### Fixed

- We fixed an issue where JabRef died silently for the user without enough inotify instances [#4874](https://github.com/JabRef/jabref/issues/4874)
- We fixed an issue where corresponding groups are sometimes not highlighted when clicking on entries [#3112](https://github.com/JabRef/jabref/issues/3112)
- We fixed an issue where custom exports could not be selected in the 'Export (selected) entries' dialog [#4013](https://github.com/JabRef/jabref/issues/4013)
- Italic text is now rendered correctly. [#3356](https://github.com/JabRef/jabref/issues/3356)
- The entry editor no longer gets corrupted after using the source tab. [#3532](https://github.com/JabRef/jabref/issues/3532) [#3608](https://github.com/JabRef/jabref/issues/3608) [#3616](https://github.com/JabRef/jabref/issues/3616)
- We fixed multiple issues where entries did not show up after import if a search was active. [#1513](https://github.com/JabRef/jabref/issues/1513) [#3219](https://github.com/JabRef/jabref/issues/3219))
- We fixed an issue where the group tree was not updated correctly after an entry was changed. [#3618](https://github.com/JabRef/jabref/issues/3618)
- We fixed an issue where a right-click in the main table selected a wrong entry. [#3267](https://github.com/JabRef/jabref/issues/3267)
- We fixed an issue where in rare cases entries where overlayed in the main table. [#3281](https://github.com/JabRef/jabref/issues/3281)
- We fixed an issue where selecting a group messed up the focus of the main table and the entry editor. [#3367](https://github.com/JabRef/jabref/issues/3367)
- We fixed an issue where composite author names were sorted incorrectly. [#2828](https://github.com/JabRef/jabref/issues/2828)
- We fixed an issue where commands followed by `-` didn't work. [#3805](https://github.com/JabRef/jabref/issues/3805)
- We fixed an issue where a non-existing aux file in a group made it impossible to open the library. [#4735](https://github.com/JabRef/jabref/issues/4735)
- We fixed an issue where some journal names were wrongly marked as abbreviated. [#4115](https://github.com/JabRef/jabref/issues/4115)
- We fixed an issue where the custom file column were sorted incorrectly. [#3119](https://github.com/JabRef/jabref/issues/3119)
- We improved the parsing of author names whose infix is abbreviated without a dot. [#4864](https://github.com/JabRef/jabref/issues/4864)
- We fixed an issues where the entry losses focus when a field is edited and at the same time used for sorting. [#3373](https://github.com/JabRef/jabref/issues/3373)
- We fixed an issue where the menu on Mac OS was not displayed in the usual Mac-specific way. [#3146](https://github.com/JabRef/jabref/issues/3146)
- We improved the integrity check for page numbers. [#4113](https://github.com/JabRef/jabref/issues/4113) and [feature request in the forum](https://discourse.jabref.org/t/pages-field-allow-use-of-en-dash/1199)
- We fixed an issue where the order of fields in customized entry types was not saved correctly. [#4033](https://github.com/JabRef/jabref/issues/4033)
- We fixed an issue where renaming a group did not change the group name in the interface. [#3189](https://github.com/JabRef/jabref/issues/3189)
- We fixed an issue where the groups tree of the last database was still shown even after the database was already closed.
- We fixed an issue where the "Open file dialog" may disappear behind other windows. [#3410](https://github.com/JabRef/jabref/issues/3410)
- We fixed an issue where the number of entries matched was not updated correctly upon adding or removing an entry. [#3537](https://github.com/JabRef/jabref/issues/3537)
- We fixed an issue where the default icon of a group was not colored correctly.
- We fixed an issue where the first field in entry editor was not focused when adding a new entry. [#4024](https://github.com/JabRef/jabref/issues/4024)
- We reworked the "Edit file" dialog to make it resizeable and improved the workflow for adding and editing files [#2970](https://github.com/JabRef/jabref/issues/2970)
- We fixed an issue where custom name formatters were no longer found correctly. [#3531](https://github.com/JabRef/jabref/issues/3531)
- We fixed an issue where the month was not shown in the preview. [#3239](https://github.com/JabRef/jabref/issues/3239)
- Rewritten logic to detect a second jabref instance. [#4023](https://github.com/JabRef/jabref/issues/4023)
- We fixed an issue where the "Convert to BibTeX-Cleanup" moved the content of the `file` field to the `pdf` field [#4120](https://github.com/JabRef/jabref/issues/4120)
- We fixed an issue where the preview pane in entry preview in preferences wasn't showing the citation style selected [#3849](https://github.com/JabRef/jabref/issues/3849)
- We fixed an issue where the default entry preview style still contained the field `review`. The field `review` in the style is now replaced with comment to be consistent with the entry editor [#4098](https://github.com/JabRef/jabref/issues/4098)
- We fixed an issue where users were vulnerable to XXE attacks during parsing [#4229](https://github.com/JabRef/jabref/issues/4229)
- We fixed an issue where files added via the "Attach file" contextmenu of an entry were not made relative. [#4201](https://github.com/JabRef/jabref/issues/4201) and [#4241](https://github.com/JabRef/jabref/issues/4241)
- We fixed an issue where author list parser can't generate bibtex for Chinese author. [#4169](https://github.com/JabRef/jabref/issues/4169)
- We fixed an issue where the list of XMP Exclusion fields in the preferences was not be saved [#4072](https://github.com/JabRef/jabref/issues/4072)
- We fixed an issue where the ArXiv Fetcher did not support HTTP URLs [koppor#328](https://github.com/koppor/jabref/issues/328)
- We fixed an issue where only one PDF file could be imported [#4422](https://github.com/JabRef/jabref/issues/4422)
- We fixed an issue where "Move to group" would always move the first entry in the library and not the selected [#4414](https://github.com/JabRef/jabref/issues/4414)
- We fixed an issue where an older dialog appears when downloading full texts from the quality menu. [#4489](https://github.com/JabRef/jabref/issues/4489)
- We fixed an issue where right clicking on any entry in any database and selecting "Open folder" results in the NullPointer exception. [#4763](https://github.com/JabRef/jabref/issues/4763)
- We fixed an issue where option 'open terminal here' with custom command was passing the wrong argument. [#4802](https://github.com/JabRef/jabref/issues/4802)
- We fixed an issue where ranking an entry would generate an IllegalArgumentException. [#4754](https://github.com/JabRef/jabref/issues/4754)
- We fixed an issue where special characters where removed from non-label key generation pattern parts [#4767](https://github.com/JabRef/jabref/issues/4767)
- We fixed an issue where the RIS import would overwite the article date with the value of the acessed date [#4816](https://github.com/JabRef/jabref/issues/4816)
- We fixed an issue where an NullPointer exception was thrown when a referenced entry in an Open/Libre Office document was no longer present in the library. Now an error message with the reference marker of the missing entry is shown. [#4932](https://github.com/JabRef/jabref/issues/4932)
- We fixed an issue where a database exception related to a missing timezone was too big. [#4827](https://github.com/JabRef/jabref/issues/4827)
- We fixed an issue where the IEEE fetcher returned an error if no keywords were present in the result from the IEEE website [#4997](https://github.com/JabRef/jabref/issues/4997)
- We fixed an issue where the command line help text had several errors, and arguments and descriptions have been rewritten to simplify and detail them better. [#2016](https://github.com/JabRef/jabref/issues/2016)
- We fixed an issue where the same menu for changing entry type had two different sizes and weights. [#4977](https://github.com/JabRef/jabref/issues/4977)
- We fixed an issue where the "Attach file" dialog, in the right-click menu for an entry, started on the working directory instead of the user's main directory. [#4995](https://github.com/JabRef/jabref/issues/4995)
- We fixed an issue where the JabRef Icon in the macOS launchpad was not displayed correctly [#5003](https://github.com/JabRef/jabref/issues/5003)
- We fixed an issue where the "Search for unlinked local files" would throw an exception when parsing the content of a PDF-file with missing "series" information [#5128](https://github.com/JabRef/jabref/issues/5128)
- We fixed an issue where the XMP Importer would incorrectly return an empty default entry when importing pdfs [#6577](https://github.com/JabRef/jabref/issues/6577)
- We fixed an issue where opening the menu 'Library properties' marked the library as modified [#6451](https://github.com/JabRef/jabref/issues/6451)
- We fixed an issue when importing resulted in an exception [#7343](https://github.com/JabRef/jabref/issues/7343)
- We fixed an issue where the field in the Field formatter dropdown selection were sorted in random order. [#7710](https://github.com/JabRef/jabref/issues/7710)

### Removed

- The feature to "mark entries" was removed and merged with the groups functionality. For migration, a group is created for every value of the `__markedentry` field and the entry is added to this group.
- The number column was removed.
- We removed the global search feature.
- We removed the coloring of cells in the main table according to whether the field is optional/required.
- We removed the feature to find and resolve duplicate BibTeX keys (as this use case is already covered by the integrity check).
- We removed a few commands from the right-click menu that are not needed often and thus don't need to be placed that prominently:
  - Print entry preview: available through entry preview
  - All commands related to marking: marking is not yet reimplemented
  - Set/clear/append/rename fields: available through Edit menu
  - Manage keywords: available through the Edit menu
  - Copy linked files to folder: available through File menu
  - Add/move/remove from group: removed completely (functionality still available through group interface)
- We removed the option to change the column widths in the preferences dialog. [#4546](https://github.com/JabRef/jabref/issues/4546)

## Older versions

The changelog of JabRef 4.x is available at the [v4.3.1 tag](https://github.com/JabRef/jabref/blob/v4.3.1/CHANGELOG.md).
The changelog of JabRef 3.x is available at the [v3.8.2 tag](https://github.com/JabRef/jabref/blob/v3.8.2/CHANGELOG.md).
The changelog of JabRef 2.11 and all previous versions is available as [text file in the v2.11.1 tag](https://github.com/JabRef/jabref/blob/v2.11.1/CHANGELOG).

[Unreleased]: https://github.com/JabRef/jabref/compare/v5.11...HEAD
[5.11]: https://github.com/JabRef/jabref/compare/v5.10...v5.11
[5.10]: https://github.com/JabRef/jabref/compare/v5.9...v5.10
[5.9]: https://github.com/JabRef/jabref/compare/v5.8...v5.9
[5.8]: https://github.com/JabRef/jabref/compare/v5.7...v5.8
[5.7]: https://github.com/JabRef/jabref/compare/v5.6...v5.7
[5.6]: https://github.com/JabRef/jabref/compare/v5.5...v5.6
[5.5]: https://github.com/JabRef/jabref/compare/v5.4...v5.5
[5.4]: https://github.com/JabRef/jabref/compare/v5.3...v5.4
[5.3]: https://github.com/JabRef/jabref/compare/v5.2...v5.3
[5.2]: https://github.com/JabRef/jabref/compare/v5.1...v5.2
[5.1]: https://github.com/JabRef/jabref/compare/v5.0...v5.1
[5.0]: https://github.com/JabRef/jabref/compare/v5.0-beta...v5.0
[5.0-beta]: https://github.com/JabRef/jabref/compare/v5.0-alpha...v5.0-beta
[5.0-alpha]: https://github.com/JabRef/jabref/compare/v4.3...v5.0-alpha
<!-- markdownlint-disable-file MD012 MD024 MD033 MD053 --><|MERGE_RESOLUTION|>--- conflicted
+++ resolved
@@ -31,11 +31,8 @@
 - We fixed an issue where the added protected term has unwanted leading and trailing whitespaces, where the formatted text has unwanted empty brackets and where the word at the cursor in the textbox can be added to the list. [#10415](https://github.com/JabRef/jabref/issues/10415)
 - We fixed an issue where in the merge dialog the file field of entries was not correctly merged when the first and second entry both contained values inside the file field. [#10572](https://github.com/JabRef/jabref/issues/10572)
 - We fixed some small inconsistencies in the user interface. [#10507](https://github.com/JabRef/jabref/issues/10507) [#10458](https://github.com/JabRef/jabref/issues/10458)
-<<<<<<< HEAD
+- We fixed the issue where the Hayagriva YAML exporter would not include a parent field for the publisher/series. [#10596](https://github.com/JabRef/jabref/issues/10596)
 - We fixed issues in the external file type dialog w.r.t. duplicate entries in the case of a language switch. [#10271](https://github.com/JabRef/jabref/issues/10271)
-=======
-- We fixed the issue where the Hayagriva YAML exporter would not include a parent field for the publisher/series. [#10596](https://github.com/JabRef/jabref/issues/10596)
->>>>>>> c75506f6
 
 ### Removed
 
