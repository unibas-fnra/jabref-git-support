# Changelog

All notable changes to this project will be documented in this file.
The format is based on [Keep a Changelog](https://keepachangelog.com/en/1.0.0/).
We refer to [GitHub issues](https://github.com/JabRef/jabref/issues) by using `#NUM`.
In case, there is no issue present, the pull request implementing the feature is linked.

Note that this project **does not** adhere to [Semantic Versioning](http://semver.org/).

## [Unreleased]

### Added


- We added a dropdown menu to let users change the library they want to import into during import. [#6177](https://github.com/JabRef/jabref/issues/6177)
- We added the possibility to add/remove a preview style from the selected list using a double click. [#9490](https://github.com/JabRef/jabref/issues/9490)
- We added the option to define fields as "multine" directly in the custom entry types dialog. [#6448](https://github.com/JabRef/jabref/issues/6448)


### Changed

- We changed database structure: in MySQL/MariaDB we renamed tables by adding a `JABREF_` prefix, and in PGSQL we moved tables in `jabref` schema. We added `VersionDBStructure` variable in `METADATA` table to indicate current version of structure, this variable is needed for automatic migration. [#9312](https://github.com/JabRef/jabref/issues/9312)
- We moved some preferences options to a new tab in the preferences dialog. [#9442](https://github.com/JabRef/jabref/pull/9308)
<<<<<<< HEAD
- Get full text button nows checks the file url.[#568](https://github.com/koppor/jabref/issues/568)

=======
- We renamed "Medline abbreviation" to "dotless abbreviation". [#9504](https://github.com/JabRef/jabref/pull/9504)
- We now have more "dots" in the offered journal abbreviations. [#9504](https://github.com/JabRef/jabref/pull/9504)
>>>>>>> 06771c8d




### Fixed

- The tab "deprecated fields" is shown in biblatex-mode only. [#7757](https://github.com/JabRef/jabref/issues/7757)
- In case a journal name of an IEEE journal is abbreviated, the "normal" abbreviation is used - and not the one of the IEEE BibTeX strings. [abbrv#91](https://github.com/JabRef/abbrv.jabref.org/issues/91)
- We fixed a performance issue when loading large lists of custom journal abbreviations. [#8928](https://github.com/JabRef/jabref/issues/8928)
- We fixed an issue where the last opened libraries were not remembered when a new unsaved library was open as well. [#9190](https://github.com/JabRef/jabref/issues/9190)
- We fixed an issue where no context menu for the group "All entries" was present. [forum#3682](https://discourse.jabref.org/t/how-sort-groups-a-z-not-subgroups/3682)
- We fixed an issue where extra curly braces in some fields would trigger an exception when selecting the entry or doing an integrity check. [#9475](https://github.com/JabRef/jabref/issues/9475), [#9503](https://github.com/JabRef/jabref/issues/9503)
- We fixed an issue where entering a date in the format "YYYY/MM" in the entry editor date field caused an exception. [#9492](https://github.com/JabRef/jabref/issues/9492)
- For portable versions, the `.deb` file now works on plain debian again. [#9472](https://github.com/JabRef/jabref/issues/9472)
- We fixed an issue where the download of linked online files failed after an import of entries for certain urls. [#9518](https://github.com/JabRef/jabref/issues/9518)
- We fixed an issue where an exception occured when manually downloading a file from an URL in the entry editor. [#9521](https://github.com/JabRef/jabref/issues/9521)

### Removed








## [5.8] - 2022-12-18

### Added

- We integrated a new three-way merge UI for merging entries in the Entries Merger Dialog, the Duplicate Resolver Dialog, the Entry Importer Dialog, and the External Changes Resolver Dialog. [#8945](https://github.com/JabRef/jabref/pull/8945)
- We added the ability to merge groups, keywords, comments and files when merging entries. [#9022](https://github.com/JabRef/jabref/pull/9022)
- We added a warning message next to the authors field in the merge dialog to warn users when the authors are the same but formatted differently. [#8745](https://github.com/JabRef/jabref/issues/8745)
- The default file directory of a library is used as default directory for [unlinked file lookup](https://docs.jabref.org/collect/findunlinkedfiles#link-the-pdfs-to-your-bib-library). [koppor#546](https://github.com/koppor/jabref/issues/546)
- The properties of an existing systematic literature review (SLR) can be edited. [koppor#604](https://github.com/koppor/jabref/issues/604)
- An systematic literature review (SLR) can now be started from the SLR itself. [#9131](https://github.com/JabRef/jabref/pull/9131), [koppor#601](https://github.com/koppor/jabref/issues/601)
- On startup, JabRef notifies the user if there were parsing errors during opening.
- We added support for the field `fjournal` (in `@article`) for abbreviation and unabbreviation functionalities. [#321](https://github.com/JabRef/jabref/pull/321)
- In case a backup is found, the filename of the backup is shown and one can navigate to the file. [#9311](https://github.com/JabRef/jabref/pull/9311)
- We added support for the Ukrainian and Arabic languages. [#9236](https://github.com/JabRef/jabref/pull/9236), [#9243](https://github.com/JabRef/jabref/pull/9243)

### Changed

- We improved the Citavi Importer to also import so called Knowledge-items into the field `comment` of the corresponding entry [#9025](https://github.com/JabRef/jabref/issues/9025)
- We modified the change case sub-menus and their corresponding tips (displayed when you stay long over the menu) to properly reflect exemplified cases. [#9339](https://github.com/Jabref/jabref/issues/9339)
- We call backup files `.bak` and temporary writing files now `.sav`.
- JabRef keeps 10 older versions of a `.bib` file in the [user data dir](https://github.com/harawata/appdirs#supported-directories) (instead of a single `.sav` (now: `.bak`) file in the directory of the `.bib` file)
- We improved the External Changes Resolver dialog to be more usaable. [#9021](https://github.com/JabRef/jabref/pull/9021)
- We simplified the actions to fast-resolve duplicates to 'Keep Left', 'Keep Right', 'Keep Both' and 'Keep Merged'. [#9056](https://github.com/JabRef/jabref/issues/9056)
- The fallback directory of the file folder now is the general file directory. In case there was a directory configured for a library and this directory was not found, JabRef placed the PDF next to the .bib file and not into the general file directory.
- The global default directory for storing PDFs is now the documents folder in the user's home.
- When adding or editing a subgroup it is placed w.r.t. to alphabetical ordering rather than at the end. [koppor#577](https://github.com/koppor/jabref/issues/577)
- Groups context menu now shows appropriate options depending on number of subgroups. [koppor#579](https://github.com/koppor/jabref/issues/579)
- We modified the "Delete file" dialog and added the full file path to the dialog text. The file path in the title was changed to file name only. [koppor#534](https://github.com/koppor/jabref/issues/534)
- Download from URL now automatically fills with URL from clipboard. [koppor#535](https://github.com/koppor/jabref/issues/535)
- We added HTML and Markdown files to Find Unlinked Files and removed BibTeX. [koppor#547](https://github.com/koppor/jabref/issues/547)
- ArXiv fetcher now retrieves additional data from related DOIs (both ArXiv and user-assigned). [#9170](https://github.com/JabRef/jabref/pull/9170)
- We modified the Directory of Open Access Books (DOAB) fetcher so that it will now also fetch the ISBN when possible. [#8708](https://github.com/JabRef/jabref/issues/8708)
- Genres are now mapped correctly to entry types when importing MODS files. [#9185](https://github.com/JabRef/jabref/issues/9185)
- We changed the button label from "Return to JabRef" to "Return to library" to better indicate the purpose of the action.
- We changed the color of found text from red to high-contrast colors (background: yellow; font color: purple). [koppor#552](https://github.com/koppor/jabref/issues/552)
- We fixed an issue where the wrong icon for a successful import of a bib entry was shown. [#9308](https://github.com/JabRef/jabref/pull/9308)
- We changed the messages after importing unlinked local files to past tense. [koppor#548](https://github.com/koppor/jabref/issues/548)
- We fixed an issue where the wrong icon for a successful import of a bib entry was shown [#9308](https://github.com/JabRef/jabref/pull/9308)
- In the context of the [Cleanup dialog](https://docs.jabref.org/finding-sorting-and-cleaning-entries/cleanupentries) we changed the text of the conversion of BibTeX to biblatex (and vice versa) to make it more clear. [koppor#545](https://github.com/koppor/jabref/issues/545)
- We removed wrapping of string constants when writing to a `.bib` file.
- In the context of a systematic literature review (SLR), a user can now add arbitrary data into `study.yml`. JabRef just ignores this data. [#9124](https://github.com/JabRef/jabref/pull/9124)
- In the context of a systematic literature review (SLR), we reworked the "Define study" parameters dialog. [#9123](https://github.com/JabRef/jabref/pull/9123)
- We upgraded to Lucene 9.4 for the fulltext search. The search index will be rebuild. [#9213](https://github.com/JabRef/jabref/pull/9213)
- We disabled the "change case" menu for empty fields. [#9214](https://github.com/JabRef/jabref/issues/9214)
- We disabled the conversion menu for empty fields. [#9200](https://github.com/JabRef/jabref/issues/9200)

### Fixed

- We fixed an issue where applied save actions on saving the library file would lead to the dialog "The library has been modified by another program" popping up. [#4877](https://github.com/JabRef/jabref/issues/4877)
- We fixed issues with save actions not correctly loaded when opening the library. [#9122](https://github.com/JabRef/jabref/pull/9122)
- We fixed the behavior of "Discard changes" when reopening a modified library. [#9361](https://github.com/JabRef/jabref/issues/9361)
- We fixed several bugs regarding the manual and the autosave of library files that could lead to exceptions. [#9067](https://github.com/JabRef/jabref/pull/9067), [#8448](https://github.com/JabRef/jabref/issues/8484), [#8746](https://github.com/JabRef/jabref/issues/8746), [#6684](https://github.com/JabRef/jabref/issues/6684), [#6644](https://github.com/JabRef/jabref/issues/6644), [#6102](https://github.com/JabRef/jabref/issues/6102), [#6002](https://github.com/JabRef/jabref/issues/6000)
- We fixed an issue where pdfs were re-indexed on each startup. [#9166](https://github.com/JabRef/jabref/pull/9166)
- We fixed an issue when using an unsafe character in the citation key, the auto-linking feature fails to link files. [#9267](https://github.com/JabRef/jabref/issues/9267)
- We fixed an issue where a message about changed metadata would occur on saving although nothing changed. [#9159](https://github.com/JabRef/jabref/issues/9159)
- We fixed an issue where the possibility to generate a subdatabase from an aux file was writing empty files when called from the commandline. [#9115](https://github.com/JabRef/jabref/issues/9115), [forum#3516](https://discourse.jabref.org/t/export-subdatabase-from-aux-file-on-macos-command-line/3516)
- We fixed an issue where author names with tilde accents (for example ñ) were marked as "Names are not in the standard BibTeX format". [#8071](https://github.com/JabRef/jabref/issues/8071)
- We fixed an issue where capitalize didn't capitalize words after hyphen characters. [#9157](https://github.com/JabRef/jabref/issues/9157)
- We fixed an issue where title case didn't capitalize words after en-dash characters and skip capitalization of conjunctions that comes after en-dash characters. [#9068](https://github.com/JabRef/jabref/pull/9068),[#9142](https://github.com/JabRef/jabref/pull/9142)
- We fixed an issue with the message that is displayed when fetcher returns an empty list of entries for given query. [#9195](https://github.com/JabRef/jabref/issues/9195)
- We fixed an issue where editing entry's "date" field in library mode "biblatex" causes an uncaught exception. [#8747](https://github.com/JabRef/jabref/issues/8747)
- We fixed an issue where importing from XMP would fail for certain PDFs. [#9383](https://github.com/JabRef/jabref/issues/9383)
- We fixed an issue that JabRef displayed the wrong group tree after loading. [koppor#637](https://github.com/koppor/jabref/issues/637)
- We fixed that sorting of entries in the maintable by special fields is updated immediately. [#9334](https://github.com/JabRef/jabref/issues/9334)
- We fixed the display of issue, number, eid and pages fields in the entry preview. [#8607](https://github.com/JabRef/jabref/pull/8607), [#8372](https://github.com/JabRef/jabref/issues/8372), [Koppor#514](https://github.com/koppor/jabref/issues/514), [forum#2390](https://discourse.jabref.org/t/unable-to-edit-my-bibtex-file-that-i-used-before-vers-5-1/2390), [forum#3462](https://discourse.jabref.org/t/jabref-5-6-need-help-with-export-from-jabref-to-microsoft-word-entry-preview-of-apa-7-not-rendering-correctly/3462)
- We fixed the page ranges checker to detect article numbers in the pages field (used at [Check Integrity](https://docs.jabref.org/finding-sorting-and-cleaning-entries/checkintegrity)). [#8607](https://github.com/JabRef/jabref/pull/8607)
- The [HtmlToLaTeXFormatter](https://docs.jabref.org/finding-sorting-and-cleaning-entries/saveactions#html-to-latex) keeps single `<` characters.
- We fixed a performance regression when opening large libraries. [#9041](https://github.com/JabRef/jabref/issues/9041)
- We fixed a bug where spaces are trimmed when highlighting differences in the Entries merge dialog. [koppor#371](https://github.com/koppor/jabref/issues/371)
- We fixed some visual glitches with the linked files editor field in the entry editor and increased its height. [#8823](https://github.com/JabRef/jabref/issues/8823)
- We fixed some visual inconsistencies (round corners of highlighted buttons). [#8806](https://github.com/JabRef/jabref/issues/8806)
- We fixed an issue where JabRef would not exit when a connection to a LibreOffice document was established previously and the document is still open. [#9075](https://github.com/JabRef/jabref/issues/9075)
- We fixed an issue about selecting the save order in the preferences. [#9175](https://github.com/JabRef/jabref/issues/9147)
- We fixed an issue where an exception when fetching a DOI was not logged correctly. [koppor#627](https://github.com/koppor/jabref/issues/627)
- We fixed an issue where a user could not open an attached file in a new unsaved library. [#9386](https://github.com/JabRef/jabref/issues/9386)
- We fixed a typo within a connection error message. [koppor#625](https://github.com/koppor/jabref/issues/625)
- We fixed an issue where journal abbreviations would not abbreviate journal titles with escaped ampersands (\\&). [#8948](https://github.com/JabRef/jabref/issues/8948)
- We fixed the readability of the file field in the dark theme. [#9340](https://github.com/JabRef/jabref/issues/9340)
- We fixed an issue where the 'close dialog' key binding was not closing the Preferences dialog. [#8888](https://github.com/jabref/jabref/issues/8888)
- We fixed an issue where a known journal's medline/dot-less abbreviation does not switch to the full name. [#9370](https://github.com/JabRef/jabref/issues/9370)
- We fixed an issue where hitting enter on the search field within the preferences dialog closed the dialog. [koppor#630](https://github.com/koppor/jabref/issues/630)
- We fixed the "Cleanup entries" dialog is partially visible. [#9223](https://github.com/JabRef/jabref/issues/9223)
- We fixed an issue where font size preferences did not apply correctly to preference dialog window and the menu bar. [#8386](https://github.com/JabRef/jabref/issues/8386) and [#9279](https://github.com/JabRef/jabref/issues/9279)
- We fixed the display of the "Customize Entry Types" dialog title. [#9198](https://github.com/JabRef/jabref/issues/9198)
- We fixed an issue where the CSS styles are missing in some dialogs. [#9150](https://github.com/JabRef/jabref/pull/9150)
- We fixed an issue where controls in the preferences dialog could outgrow the window. [#9017](https://github.com/JabRef/jabref/issues/9017)

### Removed

- We removed "last-search-date" from the systematic literature review feature, because the last-search-date can be deducted from the git logs. [#9116](https://github.com/JabRef/jabref/pull/9116)
- We removed the [CiteseerX](https://docs.jabref.org/collect/import-using-online-bibliographic-database#citeseerx) fetcher, because the API used by JabRef is sundowned. [#9466](https://github.com/JabRef/jabref/pull/9466)

## [5.7] - 2022-08-05

### Added

- We added a fetcher for [Biodiversity Heritage Library](https://www.biodiversitylibrary.org/). [8539](https://github.com/JabRef/jabref/issues/8539)
- We added support for multiple messages in the snackbar. [#7340](https://github.com/JabRef/jabref/issues/7340)
- We added an extra option in the 'Find Unlinked Files' dialog view to ignore unnecessary files like Thumbs.db, DS_Store, etc. [koppor#373](https://github.com/koppor/jabref/issues/373)
- JabRef now writes log files. Linux: `$home/.cache/jabref/logs/version`, Windows: `%APPDATA%\..\Local\harawata\jabref\version\logs`, Mac: `Users/.../Library/Logs/jabref/version`
- We added an importer for Citavi backup files, support ".ctv5bak" and ".ctv6bak" file formats. [#8322](https://github.com/JabRef/jabref/issues/8322)
- We added a feature to drag selected entries and drop them to other opened inactive library tabs [koppor521](https://github.com/koppor/jabref/issues/521).
- We added support for the [biblatex-apa](https://github.com/plk/biblatex-apa) legal entry types `Legislation`, `Legadminmaterial`, `Jurisdiction`, `Constitution` and `Legal` [#8931](https://github.com/JabRef/jabref/issues/8931)

### Changed

- The file column in the main table now shows the corresponding defined icon for the linked file [8930](https://github.com/JabRef/jabref/issues/8930).
- We improved the color of the selected entries and the color of the summary in the Import Entries Dialog in the dark theme. [#7927](https://github.com/JabRef/jabref/issues/7927)
- We upgraded to Lucene 9.2 for the fulltext search.
  Thus, the now created search index cannot be read from older versions of JabRef anylonger.
  ⚠️ JabRef will recreate the index in a new folder for new files and this will take a long time for a huge library.
  Moreover, switching back and forth JabRef versions and meanwhile adding PDFs also requires rebuilding the index now and then.
  [#8868](https://github.com/JabRef/jabref/pull/8868)
- We improved the Latex2Unicode conversion [#8639](https://github.com/JabRef/jabref/pull/8639)
- Writing BibTeX data into a PDF (XMP) removes braces. [#8452](https://github.com/JabRef/jabref/issues/8452)
- Writing BibTeX data into a PDF (XMP) does not write the `file` field.
- Writing BibTeX data into a PDF (XMP) considers the configured keyword separator (and does not use "," as default any more)
- The Medline/Pubmed search now also supports the [default fields and operators for searching](https://docs.jabref.org/collect/import-using-online-bibliographic-database#search-syntax). [forum#3554](https://discourse.jabref.org/t/native-pubmed-search/3354)
- We improved group expansion arrow that prevent it from activating group when expanding or collapsing. [#7982](https://github.com/JabRef/jabref/issues/7982), [#3176](https://github.com/JabRef/jabref/issues/3176)
- When configured SSL certificates changed, JabRef warns the user to restart to apply the configuration.
- We improved the appearances and logic of the "Manage field names & content" dialog, and renamed it to "Automatic field editor". [#6536](https://github.com/JabRef/jabref/issues/6536)
- We improved the message explaining the options when modifying an automatic keyword group [#8911](https://github.com/JabRef/jabref/issues/8911)
- We moved the preferences option "Warn about duplicates on import" option from the tab "File" to the tab "Import and Export". [koppor#570](https://github.com/koppor/jabref/issues/570)
- When JabRef encounters `% Encoding: UTF-8` header, it is kept during writing (and not removed). [#8964](https://github.com/JabRef/jabref/pull/8964)
- We replace characters which cannot be decoded using the specified encoding by a (probably another) valid character. This happens if JabRef detects the wrong charset (e.g., UTF-8 instead of Windows 1252). One can use the [Integrity Check](https://docs.jabref.org/finding-sorting-and-cleaning-entries/checkintegrity) to find those characters.

### Fixed

- We fixed an issue where linked fails containing parts of the main file directory could not be opened. [#8991](https://github.com/JabRef/jabref/issues/8991)
- Linked files with an absolute path can be opened again. [#8991](https://github.com/JabRef/jabref/issues/8991)
- We fixed an issue where the user could not rate an entry in the main table when an entry was not yet ranked. [#5842](https://github.com/JabRef/jabref/issues/5842)
- We fixed an issue that caused JabRef to sometimes open multiple instances when "Remote Operation" is enabled. [#8653](https://github.com/JabRef/jabref/issues/8653)
- We fixed an issue where linked files with the filetype "application/pdf" in an entry were not shown with the correct PDF-Icon in the main table [8930](https://github.com/JabRef/jabref/issues/8930)
- We fixed an issue where "open folder" for linked files did not open the folder and did not select the file unter certain Linux desktop environments [#8679](https://github.com/JabRef/jabref/issues/8679), [#8849](https://github.com/JabRef/jabref/issues/8849)
- We fixed an issue where the content of a big shared database library is not shown [#8788](https://github.com/JabRef/jabref/issues/8788)
- We fixed the unnecessary horizontal scroll bar in group panel [#8467](https://github.com/JabRef/jabref/issues/8467)
- We fixed an issue where the notification bar message, icon and actions appeared to be invisible. [#8761](https://github.com/JabRef/jabref/issues/8761)
- We fixed an issue where deprecated fields tab is shown when the fields don't contain any values. [#8396](https://github.com/JabRef/jabref/issues/8396)
- We fixed an issue where an exception for DOI search occurred when the DOI contained urlencoded characters. [#8787](https://github.com/JabRef/jabref/issues/8787)
- We fixed an issue which allow us to select and open identifiers from a popup list in the maintable [#8758](https://github.com/JabRef/jabref/issues/8758), [8802](https://github.com/JabRef/jabref/issues/8802)
- We fixed an issue where the escape button had no functionality within the "Filter groups" textfield. [koppor#562](https://github.com/koppor/jabref/issues/562)
- We fixed an issue where the exception that there are invalid characters in filename. [#8786](https://github.com/JabRef/jabref/issues/8786)
- When the proxy configuration removed the proxy user/password, this change is applied immediately.
- We fixed an issue where removing several groups deletes only one of them. [#8390](https://github.com/JabRef/jabref/issues/8390)
- We fixed an issue where the Sidepane (groups, web search and open office) width is not remembered after restarting JabRef. [#8907](https://github.com/JabRef/jabref/issues/8907)
- We fixed a bug where switching between themes will cause an error/exception. [#8939](https://github.com/JabRef/jabref/pull/8939)
- We fixed a bug where files that were deleted in the source bibtex file were kept in the index. [#8962](https://github.com/JabRef/jabref/pull/8962)
- We fixed "Error while sending to JabRef" when the browser extension interacts with JabRef. [JabRef-Browser-Extension#479](https://github.com/JabRef/JabRef-Browser-Extension/issues/479)
- We fixed a bug where updating group view mode (intersection or union) requires re-selecting groups to take effect. [#6998](https://github.com/JabRef/jabref/issues/6998)
- We fixed a bug that prevented external group metadata changes from being merged. [#8873](https://github.com/JabRef/jabref/issues/8873)
- We fixed the shared database opening dialog to remember autosave folder and tick. [#7516](https://github.com/JabRef/jabref/issues/7516)
- We fixed an issue where name formatter could not be saved. [#9120](https://github.com/JabRef/jabref/issues/9120)

### Removed

- We removed the social media buttons for our Twitter and Facebook pages. [#8774](https://github.com/JabRef/jabref/issues/8774)

## [5.6] - 2022-04-25

### Added

- We enabled the user to customize the API Key for some fetchers. [#6877](https://github.com/JabRef/jabref/issues/6877)
- We added an extra option when right-clicking an entry in the Entry List to copy either the DOI or the DOI url.
- We added a fetcher for [Directory of Open Access Books (DOAB)](https://doabooks.org/) [8576](https://github.com/JabRef/jabref/issues/8576)
- We added an extra option to ask the user whether they want to open to reveal the folder holding the saved file with the file selected. [#8195](https://github.com/JabRef/jabref/issues/8195)
- We added a new section to network preferences to allow using custom SSL certificates. [#8126](https://github.com/JabRef/jabref/issues/8126)
- We improved the version check to take also beta version into account and now redirect to the right changelog for the version.
- We added two new web and fulltext fetchers: SemanticScholar and ResearchGate.
- We added notifications on success and failure when writing metadata to a PDF-file. [#8276](https://github.com/JabRef/jabref/issues/8276)
- We added a cleanup action that escapes `$` (by adding a backslash in front). [#8673](https://github.com/JabRef/jabref/issues/8673)

### Changed

- We upgraded to Lucene 9.1 for the fulltext search.
  Thus, the now created search index cannot be read from older versions of JabRef any longer.
  ⚠️ JabRef will recreate the index in a new folder for new files and this will take a long time for a huge library.
  Moreover, switching back and forth JabRef versions and meanwhile adding PDFs also requires rebuilding the index now and then.
  [#8362](https://github.com/JabRef/jabref/pull/8362)
- We changed the list of CSL styles to those that support formatting bibliographies. [#8421](https://github.com/JabRef/jabref/issues/8421) [citeproc-java#116](https://github.com/michel-kraemer/citeproc-java/issues/116)
- The CSL preview styles now also support displaying data from cross references entries that are linked via the `crossref` field. [#7378](https://github.com/JabRef/jabref/issues/7378)
- We made the Search button in Web Search wider. We also skewed the panel titles to the left. [#8397](https://github.com/JabRef/jabref/issues/8397)
- We introduced a preference to disable fulltext indexing. [#8468](https://github.com/JabRef/jabref/issues/8468)
- When exporting entries, the encoding is always UTF-8.
- When embedding BibTeX data into a PDF, the encoding is always UTF-8.
- We replaced the [OttoBib](https://en.wikipedia.org/wiki/OttoBib) fetcher by a fetcher by [OpenLibrary](https://openlibrary.org/dev/docs/api/books). [#8652](https://github.com/JabRef/jabref/issues/8652)
- We first fetch ISBN data from OpenLibrary, if nothing found, ebook.de is tried.
- We now only show a warning when exiting for tasks that will not be recovered automatically upon relaunch of JabRef. [#8468](https://github.com/JabRef/jabref/issues/8468)

### Fixed

- We fixed an issue where right clicking multiple entries and pressing "Change entry type" would only change one entry. [#8654](https://github.com/JabRef/jabref/issues/8654)
- We fixed an issue where it was no longer possible to add or delete multiple files in the `file` field in the entry editor. [#8659](https://github.com/JabRef/jabref/issues/8659)
- We fixed an issue where the author's lastname was not used for the citation key generation if it started with a lowercase letter. [#8601](https://github.com/JabRef/jabref/issues/8601)
- We fixed an issue where custom "Protected terms" files were missing after a restart of JabRef. [#8608](https://github.com/JabRef/jabref/issues/8608)
- We fixed an issue where JabRef could not start due to a missing directory for the fulltex index. [#8579](https://github.com/JabRef/jabref/issues/8579)
- We fixed an issue where long article numbers in the `pages` field would cause an exception and preventing the citation style to display. [#8381](https://github.com/JabRef/jabref/issues/8381), [citeproc-java](https://github.com/michel-kraemer/citeproc-java/issues/114)
- We fixed an issue where online links in the file field were not detected correctly and could produce an exception. [#8150](https://github.com/JabRef/jabref/issues/8510)
- We fixed an issue where an exception could occur when saving the preferences [#7614](https://github.com/JabRef/jabref/issues/7614)
- We fixed an issue where "Copy DOI url" in the right-click menu of the Entry List would just copy the DOI and not the DOI url. [#8389](https://github.com/JabRef/jabref/issues/8389)
- We fixed an issue where opening the console from the drop-down menu would cause an exception. [#8466](https://github.com/JabRef/jabref/issues/8466)
- We fixed an issue when reading non-UTF-8 encoded. When no encoding header is present, the encoding is now detected from the file content (and the preference option is disregarded). [#8417](https://github.com/JabRef/jabref/issues/8417)
- We fixed an issue where pasting a URL was replacing `+` signs by spaces making the URL unreachable. [#8448](https://github.com/JabRef/jabref/issues/8448)
- We fixed an issue where creating subsidiary files from aux files created with some versions of biblatex would produce incorrect results. [#8513](https://github.com/JabRef/jabref/issues/8513)
- We fixed an issue where opening the changelog from withing JabRef led to a 404 error. [#8563](https://github.com/JabRef/jabref/issues/8563)
- We fixed an issue where not all found unlinked local files were imported correctly due to some race condition. [#8444](https://github.com/JabRef/jabref/issues/8444)
- We fixed an issue where Merge entries dialog exceeds screen boundaries.
- We fixed an issue where the app lags when selecting an entry after a fresh start. [#8446](https://github.com/JabRef/jabref/issues/8446)
- We fixed an issue where no citationkey was generated on import, pasting a doi or an entry on the main table. [8406](https://github.com/JabRef/jabref/issues/8406), [koppor#553](https://github.com/koppor/jabref/issues/553)
- We fixed an issue where accent search does not perform consistently. [#6815](https://github.com/JabRef/jabref/issues/6815)
- We fixed an issue where the incorrect entry was selected when "New Article" is pressed while search filters are active. [#8674](https://github.com/JabRef/jabref/issues/8674)
- We fixed an issue where "Write BibTeXEntry metadata to PDF" button remains enabled while writing to PDF is in-progress. [#8691](https://github.com/JabRef/jabref/issues/8691)

### Removed

- We removed the option to copy CSL Citation styles data as `XSL_FO`, `ASCIIDOC`, and `RTF` as these have not been working since a long time and are no longer supported in the external library used for processing the styles. [#7378](https://github.com/JabRef/jabref/issues/7378)
- We removed the option to configure the default encoding. The default encoding is now hard-coded to the modern UTF-8 encoding.

## [5.5] - 2022-01-17

### Changed

- We integrated the external file types dialog directly inside the preferences. [#8341](https://github.com/JabRef/jabref/pull/8341)
- We disabled the add group button color change after adding 10 new groups. [#8051](https://github.com/JabRef/jabref/issues/8051)
- We inverted the logic for resolving [BibTeX strings](https://docs.jabref.org/advanced/strings). This helps to keep `#` chars. By default String resolving is only activated for a couple of standard fields. The list of fields can be modified in the preferences. [#7010](https://github.com/JabRef/jabref/issues/7010), [#7102](https://github.com/JabRef/jabref/issues/7012), [#8303](https://github.com/JabRef/jabref/issues/8303)
- We moved the search box in preview preferences closer to the available citation styles list. [#8370](https://github.com/JabRef/jabref/pull/8370)
- Changing the preference to show the preview panel as a separate tab now has effect without restarting JabRef. [#8370](https://github.com/JabRef/jabref/pull/8370)
- We enabled switching themes in JabRef without the need to restart JabRef. [#7335](https://github.com/JabRef/jabref/pull/7335)
- We added support for the field `day`, `rights`, `coverage` and `language` when reading XMP data in Dublin Core format. [#8491](https://github.com/JabRef/jabref/issues/8491)

### Fixed

- We fixed an issue where the preferences for "Search and store files relative to library file location" where ignored when the "Main file directory" field was not empty [#8385](https://github.com/JabRef/jabref/issues/8385)
- We fixed an issue where `#`chars in certain fields would be interpreted as BibTeX strings [#7010](https://github.com/JabRef/jabref/issues/7010), [#7102](https://github.com/JabRef/jabref/issues/7012), [#8303](https://github.com/JabRef/jabref/issues/8303)
- We fixed an issue where the fulltext search on an empty library with no documents would lead to an exception [koppor#522](https://github.com/koppor/jabref/issues/522)
- We fixed an issue where clicking on "Accept changes" in the merge dialog would lead to an exception [forum#2418](https://discourse.jabref.org/t/the-library-has-been-modified-by-another-program/2418/8)
- We fixed an issue where clicking on headings in the entry preview could lead to an exception. [#8292](https://github.com/JabRef/jabref/issues/8292)
- We fixed an issue where IntegrityCheck used the system's character encoding instead of the one set by the library or in preferences [#8022](https://github.com/JabRef/jabref/issues/8022)
- We fixed an issue about empty metadata in library properties when called from the right click menu. [#8358](https://github.com/JabRef/jabref/issues/8358)
- We fixed an issue where someone could add a duplicate field in the customize entry type dialog. [#8194](https://github.com/JabRef/jabref/issues/8194)
- We fixed a typo in the library properties tab: "String constants". There, one can configure [BibTeX string constants](https://docs.jabref.org/advanced/strings).
- We fixed an issue when writing a non-UTF-8 encoded file: The header is written again. [#8417](https://github.com/JabRef/jabref/issues/8417)
- We fixed an issue where folder creation during systemic literature review failed due to an illegal fetcher name. [#8552](https://github.com/JabRef/jabref/pull/8552)

## [5.4] - 2021-12-20

### Added

- We added confirmation dialog when user wants to close a library where any empty entires are detected. [#8096](https://github.com/JabRef/jabref/issues/8096)
- We added import support for CFF files. [#7945](https://github.com/JabRef/jabref/issues/7945)
- We added the option to copy the DOI of an entry directly from the context menu copy submenu. [#7826](https://github.com/JabRef/jabref/issues/7826)
- We added a fulltext search feature. [#2838](https://github.com/JabRef/jabref/pull/2838)
- We improved the deduction of bib-entries from imported fulltext pdfs. [#7947](https://github.com/JabRef/jabref/pull/7947)
- We added unprotect_terms to the list of bracketed pattern modifiers [#7826](https://github.com/JabRef/jabref/pull/7960)
- We added a dialog that allows to parse metadata from linked pdfs. [#7929](https://github.com/JabRef/jabref/pull/7929)
- We added an icon picker in group edit dialog. [#6142](https://github.com/JabRef/jabref/issues/6142)
- We added a preference to Opt-In to JabRef's online metadata extraction service (Grobid) usage. [#8002](https://github.com/JabRef/jabref/pull/8002)
- We readded the possibility to display the search results of all databases ("Global Search"). It is shown in a separate window. [#4096](https://github.com/JabRef/jabref/issues/4096)
- We readded the possibility to keep the search string when switching tabs. It is implemented by a toggle button. [#4096](https://github.com/JabRef/jabref/issues/4096#issuecomment-575986882)
- We allowed the user to also preview the available citation styles in the preferences besides the selected ones [#8108](https://github.com/JabRef/jabref/issues/8108)
- We added an option to search the available citation styles by name in the preferences [#8108](https://github.com/JabRef/jabref/issues/8108)
- We added an option to generate bib-entries from ID through a popover in the toolbar. [#4183](https://github.com/JabRef/jabref/issues/4183)
- We added a menu option in the right click menu of the main table tabs to display the library properties. [#6527](https://github.com/JabRef/jabref/issues/6527)
- When a `.bib` file ("library") was saved successfully, a notification is shown

### Changed

- Local library settings may overwrite the setting "Search and store files relative to library file location" [#8179](https://github.com/JabRef/jabref/issues/8179)
- The option "Fit table horizontally on screen" in the "Entry table" preferences is now disabled by default [#8148](https://github.com/JabRef/jabref/pull/8148)
- We improved the preferences and descriptions in the "Linked files" preferences tab [#8148](https://github.com/JabRef/jabref/pull/8148)
- We slightly changed the layout of the Journal tab in the preferences for ui consistency. [#7937](https://github.com/JabRef/jabref/pull/7937)
- The JabRefHost on Windows now writes a temporary file and calls `-importToOpen` instead of passing the bibtex via `-importBibtex`. [#7374](https://github.com/JabRef/jabref/issues/7374), [JabRef Browser Ext #274](https://github.com/JabRef/JabRef-Browser-Extension/issues/274)
- We reordered some entries in the right-click menu of the main table. [#6099](https://github.com/JabRef/jabref/issues/6099)
- We merged the barely used ImportSettingsTab and the CustomizationTab in the preferences into one single tab and moved the option to allow Integers in Edition Fields in Bibtex-Mode to the EntryEditor tab. [#7849](https://github.com/JabRef/jabref/pull/7849)
- We moved the export order in the preferences from `File` to `Import and Export`. [#7935](https://github.com/JabRef/jabref/pull/7935)
- We reworked the export order in the preferences and the save order in the library preferences. You can now set more than three sort criteria in your library preferences. [#7935](https://github.com/JabRef/jabref/pull/7935)
- The metadata-to-pdf actions now also embeds the bibfile to the PDF. [#8037](https://github.com/JabRef/jabref/pull/8037)
- The snap was updated to use the core20 base and to use lzo compression for better startup performance [#8109](https://github.com/JabRef/jabref/pull/8109)
- We moved the union/intersection view button in the group sidepane to the left of the other controls. [#8202](https://github.com/JabRef/jabref/pull/8202)
- We improved the Drag and Drop behavior in the "Customize Entry Types" Dialog [#6338](https://github.com/JabRef/jabref/issues/6338)
- When determining the URL of an ArXiV eprint, the URL now points to the version [#8149](https://github.com/JabRef/jabref/pull/8149)
- We Included all standard fields with citation key when exporting to Old OpenOffice/LibreOffice Calc Format [#8176](https://github.com/JabRef/jabref/pull/8176)
- In case the database is encoded with `UTF8`, the `% Encoding` marker is not written anymore
- The written `.bib` file has the same line endings [#390](https://github.com/koppor/jabref/issues/390)
- The written `.bib` file always has a final line break
- The written `.bib` file keeps the newline separator of the loaded `.bib` file
- We present options to manually enter an article or return to the New Entry menu when the fetcher DOI fails to find an entry for an ID [#7870](https://github.com/JabRef/jabref/issues/7870)
- We trim white space and non-ASCII characters from DOI [#8127](https://github.com/JabRef/jabref/issues/8127)
- The duplicate checker now inspects other fields in case no difference in the required and optional fields are found.
- We reworked the library properties dialog and integrated the `Library > Preamble`, `Library > Citation key pattern` and `Library > String constants dialogs` [#8264](https://github.com/JabRef/jabref/pulls/8264)
- We improved the startup time of JabRef by switching from the logging library `log4j2` to `tinylog` [#8007](https://github.com/JabRef/jabref/issues/8007)

### Fixed

- We fixed an issue where an exception occurred when pasting an entry with a publication date-range of the form 1910/1917 [#7864](https://github.com/JabRef/jabref/issues/7864)
- We fixed an issue where an exception occured when a preview style was edited and afterwards another preview style selected. [#8280](https://github.com/JabRef/jabref/issues/8280)
- We fixed an issue where the actions to move a file to a directory were incorrectly disabled. [#7908](https://github.com/JabRef/jabref/issues/7908)
- We fixed an issue where an exception occurred when a linked online file was edited in the entry editor [#8008](https://github.com/JabRef/jabref/issues/8008)
- We fixed an issue when checking for a new version when JabRef is used behind a corporate proxy. [#7884](https://github.com/JabRef/jabref/issues/7884)
- We fixed some icons that were drawn in the wrong color when JabRef used a custom theme. [#7853](https://github.com/JabRef/jabref/issues/7853)
- We fixed an issue where the `Aux file` on `Edit group` doesn't support relative sub-directories path to import. [#7719](https://github.com/JabRef/jabref/issues/7719).
- We fixed an issue where it was impossible to add or modify groups. [#7912](https://github.com/JabRef/jabref/pull/793://github.com/JabRef/jabref/pull/7921)
- We fixed an issue about the visible side pane components being out of sync with the view menu. [#8115](https://github.com/JabRef/jabref/issues/8115)
- We fixed an issue where the side pane would not close when all its components were closed. [#8082](https://github.com/JabRef/jabref/issues/8082)
- We fixed an issue where exported entries from a Citavi bib containing URLs could not be imported [#7892](https://github.com/JabRef/jabref/issues/7882)
- We fixed an issue where the icons in the search bar had the same color, toggled as well as untoggled. [#8014](https://github.com/JabRef/jabref/pull/8014)
- We fixed an issue where typing an invalid UNC path into the "Main file directory" text field caused an error. [#8107](https://github.com/JabRef/jabref/issues/8107)
- We fixed an issue where "Open Folder" didn't select the file on macOS in Finder [#8130](https://github.com/JabRef/jabref/issues/8130)
- We fixed an issue where importing PDFs resulted in an uncaught exception [#8143](https://github.com/JabRef/jabref/issues/8143)
- We fixed "The library has been modified by another program" showing up when line breaks change [#4877](https://github.com/JabRef/jabref/issues/4877)
- The default directory of the "LaTeX Citations" tab is now the directory of the currently opened database (and not the directory chosen at the last open file dialog or the last database save) [koppor#538](https://github.com/koppor/jabref/issues/538)
- When writing a bib file, the `NegativeArraySizeException` should not occur [#8231](https://github.com/JabRef/jabref/issues/8231) [#8265](https://github.com/JabRef/jabref/issues/8265)
- We fixed an issue where some menu entries were available without entries selected. [#4795](https://github.com/JabRef/jabref/issues/4795)
- We fixed an issue where right-clicking on a tab and selecting close will close the focused tab even if it is not the tab we right-clicked [#8193](https://github.com/JabRef/jabref/pull/8193)
- We fixed an issue where selecting a citation style in the preferences would sometimes produce an exception [#7860](https://github.com/JabRef/jabref/issues/7860)
- We fixed an issue where an exception would occur when clicking on a DOI link in the preview pane [#7706](https://github.com/JabRef/jabref/issues/7706)
- We fixed an issue where XMP and embedded BibTeX export would not work [#8278](https://github.com/JabRef/jabref/issues/8278)
- We fixed an issue where the XMP and embedded BibTeX import of a file containing multiple schemas failed [#8278](https://github.com/JabRef/jabref/issues/8278)
- We fixed an issue where writing embedded BibTeX import fails due to write protection or bibtex already being present [#8332](https://github.com/JabRef/jabref/pull/8332)
- We fixed an issue where pdf-paths and the pdf-indexer could get out of sync [#8182](https://github.com/JabRef/jabref/issues/8182)
- We fixed an issue where Status-Logger error messages appeared during the startup of JabRef [#5475](https://github.com/JabRef/jabref/issues/5475)

### Removed

- We removed two orphaned preferences options [#8164](https://github.com/JabRef/jabref/pull/8164)
- We removed the functionality of the `--debug` commandline options. Use the java command line switch `-Dtinylog.level=debug` for debug output instead. [#8226](https://github.com/JabRef/jabref/pull/8226)

## [5.3] – 2021-07-05

### Added

- We added a progress counter to the title bar in Possible Duplicates dialog window. [#7366](https://github.com/JabRef/jabref/issues/7366)
- We added new "Customization" tab to the preferences which includes option to choose a custom address for DOI access. [#7337](https://github.com/JabRef/jabref/issues/7337)
- We added zbmath to the public databases from which the bibliographic information of an existing entry can be updated. [#7437](https://github.com/JabRef/jabref/issues/7437)
- We showed to the find Unlinked Files Dialog the date of the files' most recent modification. [#4652](https://github.com/JabRef/jabref/issues/4652)
- We added to the find Unlinked Files function a filter to show only files based on date of last modification (Last Year, Last Month, Last Week, Last Day). [#4652](https://github.com/JabRef/jabref/issues/4652)
- We added to the find Unlinked Files function a filter that sorts the files based on the date of last modification(Sort by Newest, Sort by Oldest First). [#4652](https://github.com/JabRef/jabref/issues/4652)
- We added the possibility to add a new entry via its zbMath ID (zbMATH can be chosen as ID type in the "Select entry type" window). [#7202](https://github.com/JabRef/jabref/issues/7202)
- We added the extension support and the external application support (For Texshow, Texmaker and LyX) to the flatpak [#7248](https://github.com/JabRef/jabref/pull/7248)
- We added some symbols and keybindings to the context menu in the entry editor. [#7268](https://github.com/JabRef/jabref/pull/7268)
- We added keybindings for setting and clearing the read status. [#7264](https://github.com/JabRef/jabref/issues/7264)
- We added two new fields to track the creation and most recent modification date and time for each entry. [koppor#130](https://github.com/koppor/jabref/issues/130)
- We added a feature that allows the user to copy highlighted text in the preview window. [#6962](https://github.com/JabRef/jabref/issues/6962)
- We added a feature that allows you to create new BibEntry via paste arxivId [#2292](https://github.com/JabRef/jabref/issues/2292)
- We added support for conducting automated and systematic literature search across libraries and git support for persistence [#369](https://github.com/koppor/jabref/issues/369)
- We added a add group functionality at the bottom of the side pane. [#4682](https://github.com/JabRef/jabref/issues/4682)
- We added a feature that allows the user to choose whether to trust the target site when unable to find a valid certification path from the file download site. [#7616](https://github.com/JabRef/jabref/issues/7616)
- We added a feature that allows the user to open all linked files of multiple selected entries by "Open file" option. [#6966](https://github.com/JabRef/jabref/issues/6966)
- We added a keybinding preset for new entries. [#7705](https://github.com/JabRef/jabref/issues/7705)
- We added a select all button for the library import function. [#7786](https://github.com/JabRef/jabref/issues/7786)
- We added a search feature for journal abbreviations. [#7804](https://github.com/JabRef/jabref/pull/7804)
- We added auto-key-generation progress to the background task list. [#7267](https://github.com/JabRef/jabref/issues/72)
- We added the option to write XMP metadata to pdfs from the CLI. [7814](https://github.com/JabRef/jabref/pull/7814)

### Changed

- The export to MS Office XML now exports the author field as `Inventor` if the bibtex entry type is `patent` [#7830](https://github.com/JabRef/jabref/issues/7830)
- We changed the EndNote importer to import the field `label` to the corresponding bibtex field `endnote-label` [forum#2734](https://discourse.jabref.org/t/importing-endnote-label-field-to-jabref-from-xml-file/2734)
- The keywords added via "Manage content selectors" are now displayed in alphabetical order. [#3791](https://github.com/JabRef/jabref/issues/3791)
- We improved the "Find unlinked files" dialog to show import results for each file. [#7209](https://github.com/JabRef/jabref/pull/7209)
- The content of the field `timestamp` is migrated to `creationdate`. In case one configured "udpate timestampe", it is migrated to `modificationdate`. [koppor#130](https://github.com/koppor/jabref/issues/130)
- The JabRef specific meta-data content in the main field such as priorities (prio1, prio2, ...) are migrated to their respective fields. They are removed from the keywords. [#6840](https://github.com/jabref/jabref/issues/6840)
- We fixed an issue where groups generated from authors' last names did not include all entries of the authors' [#5833](https://github.com/JabRef/jabref/issues/5833)
- The export to MS Office XML now uses the month name for the field `MonthAcessed` instead of the two digit number [#7354](https://github.com/JabRef/jabref/issues/7354)
- We included some standalone dialogs from the options menu in the main preference dialog and fixed some visual issues in the preferences dialog. [#7384](https://github.com/JabRef/jabref/pull/7384)
- We improved the linking of the `python3` interpreter via the shebang to dynamically use the systems default Python. Related to [JabRef-Browser-Extension #177](https://github.com/JabRef/JabRef-Browser-Extension/issues/177)
- Automatically found pdf files now have the linking button to the far left and uses a link icon with a plus instead of a briefcase. The file name also has lowered opacity(70%) until added. [#3607](https://github.com/JabRef/jabref/issues/3607)
- We simplified the select entry type form by splitting it into two parts ("Recommended" and "Others") based on internal usage data. [#6730](https://github.com/JabRef/jabref/issues/6730)
- We improved the submenu list by merging the'Remove group' having two options, with or without subgroups. [#4682](https://github.com/JabRef/jabref/issues/4682)
- The export to MS Office XML now uses the month name for the field `Month` instead of the two digit number [forum#2685](https://discourse.jabref.org/t/export-month-as-text-not-number/2685)
- We reintroduced missing default keybindings for new entries. [#7346](https://github.com/JabRef/jabref/issues/7346) [#7439](https://github.com/JabRef/jabref/issues/7439)
- Lists of available fields are now sorted alphabetically. [#7716](https://github.com/JabRef/jabref/issues/7716)
- The tooltip of the search field explaining the search is always shown. [#7279](https://github.com/JabRef/jabref/pull/7279)
- We rewrote the ACM fetcher to adapt to the new interface. [#5804](https://github.com/JabRef/jabref/issues/5804)
- We moved the select/collapse buttons in the unlinked files dialog into a context menu. [#7383](https://github.com/JabRef/jabref/issues/7383)
- We fixed an issue where journal abbreviations containing curly braces were not recognized [#7773](https://github.com/JabRef/jabref/issues/7773)

### Fixed

- We fixed an isuse where some texts (e.g. descriptionss) in dialogs could not be translated [#7854](https://github.com/JabRef/jabref/issues/7854)
- We fixed an issue where import hangs for ris files with "ER - " [#7737](https://github.com/JabRef/jabref/issues/7737)
- We fixed an issue where getting bibliograhpic data from DOI or another identifer did not respect the library mode (BibTeX/biblatex)[#1018](https://github.com/JabRef/jabref/issues/6267)
- We fixed an issue where importing entries would not respect the library mode (BibTeX/biblatex)[#1018](https://github.com/JabRef/jabref/issues/1018)
- We fixed an issue where an exception occured when importing entries from a web search [#7606](https://github.com/JabRef/jabref/issues/7606)
- We fixed an issue where the table column sort order was not properly stored and resulted in unsorted eports [#7524](https://github.com/JabRef/jabref/issues/7524)
- We fixed an issue where the value of the field `school` or `institution` would be printed twice in the HTML Export [forum#2634](https://discourse.jabref.org/t/problem-with-exporting-techreport-phdthesis-mastersthesis-to-html/2634)
- We fixed an issue preventing to connect to a shared database. [#7570](https://github.com/JabRef/jabref/pull/7570)
- We fixed an issue preventing files from being dragged & dropped into an empty library. [#6851](https://github.com/JabRef/jabref/issues/6851)
- We fixed an issue where double-click onto PDF in file list under the 'General' tab section should just open the file. [#7465](https://github.com/JabRef/jabref/issues/7465)
- We fixed an issue where the dark theme did not extend to a group's custom color picker. [#7481](https://github.com/JabRef/jabref/issues/7481)
- We fixed an issue where choosing the fields on which autocompletion should not work in "Entry editor" preferences had no effect. [#7320](https://github.com/JabRef/jabref/issues/7320)
- We fixed an issue where the "Normalize page numbers" formatter did not replace en-dashes or em-dashes with a hyphen-minus sign. [#7239](https://github.com/JabRef/jabref/issues/7239)
- We fixed an issue with the style of highlighted check boxes while searching in preferences. [#7226](https://github.com/JabRef/jabref/issues/7226)
- We fixed an issue where the option "Move file to file directory" was disabled in the entry editor for all files [#7194](https://github.com/JabRef/jabref/issues/7194)
- We fixed an issue where application dialogs were opening in the wrong display when using multiple screens [#7273](https://github.com/JabRef/jabref/pull/7273)
- We fixed an issue where the "Find unlinked files" dialog would freeze JabRef on importing. [#7205](https://github.com/JabRef/jabref/issues/7205)
- We fixed an issue where the "Find unlinked files" would stop importing when importing a single file failed. [#7206](https://github.com/JabRef/jabref/issues/7206)
- We fixed an issue where JabRef froze for a few seconds in MacOS when DNS resolution timed out. [#7441](https://github.com/JabRef/jabref/issues/7441)
- We fixed an issue where an exception would be displayed for previewing and preferences when a custom theme has been configured but is missing [#7177](https://github.com/JabRef/jabref/issues/7177)
- We fixed an issue where URLs in `file` fields could not be handled on Windows. [#7359](https://github.com/JabRef/jabref/issues/7359)
- We fixed an issue where the regex based file search miss-interpreted specific symbols. [#4342](https://github.com/JabRef/jabref/issues/4342)
- We fixed an issue where the Harvard RTF exporter used the wrong default file extension. [4508](https://github.com/JabRef/jabref/issues/4508)
- We fixed an issue where the Harvard RTF exporter did not use the new authors formatter and therefore did not export "organization" authors correctly. [4508](https://github.com/JabRef/jabref/issues/4508)
- We fixed an issue where the field `urldate` was not exported to the corresponding fields `YearAccessed`, `MonthAccessed`, `DayAccessed` in MS Office XML [#7354](https://github.com/JabRef/jabref/issues/7354)
- We fixed an issue where the password for a shared SQL database was only remembered if it was the same as the username [#6869](https://github.com/JabRef/jabref/issues/6869)
- We fixed an issue where some custom exports did not use the new authors formatter and therefore did not export authors correctly [#7356](https://github.com/JabRef/jabref/issues/7356)
- We fixed an issue where alt+keyboard shortcuts do not work [#6994](https://github.com/JabRef/jabref/issues/6994)
- We fixed an issue about the file link editor did not allow to change the file name according to the default pattern after changing an entry. [#7525](https://github.com/JabRef/jabref/issues/7525)
- We fixed an issue where the file path is invisible in dark theme. [#7382](https://github.com/JabRef/jabref/issues/7382)
- We fixed an issue where the secondary sorting is not working for some special fields. [#7015](https://github.com/JabRef/jabref/issues/7015)
- We fixed an issue where changing the font size makes the font size field too small. [#7085](https://github.com/JabRef/jabref/issues/7085)
- We fixed an issue with TexGroups on Linux systems, where the modification of an aux-file did not trigger an auto-update for TexGroups. Furthermore, the detection of file modifications is now more reliable. [#7412](https://github.com/JabRef/jabref/pull/7412)
- We fixed an issue where the Unicode to Latex formatter produced wrong results for characters with a codepoint higher than Character.MAX_VALUE. [#7387](https://github.com/JabRef/jabref/issues/7387)
- We fixed an issue where a non valid value as font size results in an uncaught exception. [#7415](https://github.com/JabRef/jabref/issues/7415)
- We fixed an issue where "Merge citations" in the Openoffice/Libreoffice integration panel did not have a corresponding opposite. [#7454](https://github.com/JabRef/jabref/issues/7454)
- We fixed an issue where drag and drop of bib files for opening resulted in uncaught exceptions [#7464](https://github.com/JabRef/jabref/issues/7464)
- We fixed an issue where columns shrink in width when we try to enlarge JabRef window. [#6818](https://github.com/JabRef/jabref/issues/6818)
- We fixed an issue where Content selector does not seem to work for custom fields. [#6819](https://github.com/JabRef/jabref/issues/6819)
- We fixed an issue where font size of the preferences dialog does not update with the rest of the GUI. [#7416](https://github.com/JabRef/jabref/issues/7416)
- We fixed an issue in which a linked online file consisting of a web page was saved as an invalid pdf file upon being downloaded. The user is now notified when downloading a linked file results in an HTML file. [#7452](https://github.com/JabRef/jabref/issues/7452)
- We fixed an issue where opening BibTex file (doubleclick) from Folder with spaces not working. [#6487](https://github.com/JabRef/jabref/issues/6487)
- We fixed the header title in the Add Group/Subgroup Dialog box. [#4682](https://github.com/JabRef/jabref/issues/4682)
- We fixed an issue with saving large `.bib` files [#7265](https://github.com/JabRef/jabref/issues/7265)
- We fixed an issue with very large page numbers [#7590](https://github.com/JabRef/jabref/issues/7590)
- We fixed an issue where the file extension is missing on saving the library file on linux [#7451](https://github.com/JabRef/jabref/issues/7451)
- We fixed an issue with opacity of disabled icon-buttons [#7195](https://github.com/JabRef/jabref/issues/7195)
- We fixed an issue where journal abbreviations in UTF-8 were not recognized [#5850](https://github.com/JabRef/jabref/issues/5850)
- We fixed an issue where the article title with curly brackets fails to download the arXiv link (pdf file). [#7633](https://github.com/JabRef/jabref/issues/7633)
- We fixed an issue with toggle of special fields does not work for sorted entries [#7016](https://github.com/JabRef/jabref/issues/7016)
- We fixed an issue with the default path of external application. [#7641](https://github.com/JabRef/jabref/issues/7641)
- We fixed an issue where urls must be embedded in a style tag when importing EndNote style Xml files. Now it can parse url with or without a style tag. [#6199](https://github.com/JabRef/jabref/issues/6199)
- We fixed an issue where the article title with colon fails to download the arXiv link (pdf file). [#7660](https://github.com/JabRef/issues/7660)
- We fixed an issue where the keybinding for delete entry did not work on the main table [7580](https://github.com/JabRef/jabref/pull/7580)
- We fixed an issue where the RFC fetcher is not compatible with the draft [7305](https://github.com/JabRef/jabref/issues/7305)
- We fixed an issue where duplicate files (both file names and contents are the same) is downloaded and add to linked files [#6197](https://github.com/JabRef/jabref/issues/6197)
- We fixed an issue where changing the appearance of the preview tab did not trigger a restart warning. [#5464](https://github.com/JabRef/jabref/issues/5464)
- We fixed an issue where editing "Custom preview style" triggers exception. [#7526](https://github.com/JabRef/jabref/issues/7526)
- We fixed the [SAO/NASA Astrophysics Data System](https://docs.jabref.org/collect/import-using-online-bibliographic-database#sao-nasa-astrophysics-data-system) fetcher. [#7867](https://github.com/JabRef/jabref/pull/7867)
- We fixed an issue where a title with multiple applied formattings in EndNote was not imported correctly [forum#2734](https://discourse.jabref.org/t/importing-endnote-label-field-to-jabref-from-xml-file/2734)
- We fixed an issue where a `report` in EndNote was imported as `article` [forum#2734](https://discourse.jabref.org/t/importing-endnote-label-field-to-jabref-from-xml-file/2734)
- We fixed an issue where the field `publisher` in EndNote was not imported in JabRef [forum#2734](https://discourse.jabref.org/t/importing-endnote-label-field-to-jabref-from-xml-file/2734)

### Removed

- We removed add group button beside the filter group tab. [#4682](https://github.com/JabRef/jabref/issues/4682)

## [5.2] – 2020-12-24

### Added

- We added a validation to check if the current database location is shared, preventing an exception when Pulling Changes From Shared Database. [#6959](https://github.com/JabRef/jabref/issues/6959)
- We added a query parser and mapping layer to enable conversion of queries formulated in simplified lucene syntax by the user into api queries. [#6799](https://github.com/JabRef/jabref/pull/6799)
- We added some basic functionality to customise the look of JabRef by importing a css theme file. [#5790](https://github.com/JabRef/jabref/issues/5790)
- We added connection check function in network preference setting [#6560](https://github.com/JabRef/jabref/issues/6560)
- We added support for exporting to YAML. [#6974](https://github.com/JabRef/jabref/issues/6974)
- We added a DOI format and organization check to detect [American Physical Society](https://journals.aps.org/) journals to copy the article ID to the page field for cases where the page numbers are missing. [#7019](https://github.com/JabRef/jabref/issues/7019)
- We added an error message in the New Entry dialog that is shown in case the fetcher did not find anything . [#7000](https://github.com/JabRef/jabref/issues/7000)
- We added a new formatter to output shorthand month format. [#6579](https://github.com/JabRef/jabref/issues/6579)
- We added support for the new Microsoft Edge browser in all platforms. [#7056](https://github.com/JabRef/jabref/pull/7056)
- We reintroduced emacs/bash-like keybindings. [#6017](https://github.com/JabRef/jabref/issues/6017)
- We added a feature to provide automated cross library search using a cross library query language. This provides support for the search step of systematic literature reviews (SLRs). [koppor#369](https://github.com/koppor/jabref/issues/369)

### Changed

- We changed the default preferences for OpenOffice/LibreOffice integration to automatically sync the bibliography when inserting new citations in a OpenOffic/LibreOffice document. [#6957](https://github.com/JabRef/jabref/issues/6957)
- We restructured the 'File' tab and extracted some parts into the 'Linked files' tab [#6779](https://github.com/JabRef/jabref/pull/6779)
- JabRef now offers journal lists from <https://abbrv.jabref.org>. JabRef the lists which use a dot inside the abbreviations. [#5749](https://github.com/JabRef/jabref/pull/5749)
- We removed two useless preferences in the groups preferences dialog. [#6836](https://github.com/JabRef/jabref/pull/6836)
- Synchronization of SpecialFields to keywords is now disabled by default. [#6621](https://github.com/JabRef/jabref/issues/6621)
- JabRef no longer opens the entry editor with the first entry on startup [#6855](https://github.com/JabRef/jabref/issues/6855)
- We completed the rebranding of `bibtexkey` as `citationkey` which was started in JabRef 5.1.
- JabRef no longer opens the entry editor with the first entry on startup [#6855](https://github.com/JabRef/jabref/issues/6855)
- Fetch by ID: (long) "SAO/NASA Astrophysics Data System" replaced by (short) "SAO/NASA ADS" [#6876](https://github.com/JabRef/jabref/pull/6876)
- We changed the title of the window "Manage field names and content" to have the same title as the corresponding menu item [#6895](https://github.com/JabRef/jabref/pull/6895)
- We renamed the menus "View -> Previous citation style" and "View -> Next citation style" into "View -> Previous preview style" and "View -> Next preview style" and renamed the "Preview" style to "Customized preview style". [#6899](https://github.com/JabRef/jabref/pull/6899)
- We changed the default preference option "Search and store files relative to library file location" to on, as this seems to be a more intuitive behaviour. [#6863](https://github.com/JabRef/jabref/issues/6863)
- We changed the title of the window "Manage field names and content": to have the same title as the corresponding menu item [#6895](https://github.com/JabRef/jabref/pull/6895)
- We improved the detection of "short" DOIs [6880](https://github.com/JabRef/jabref/issues/6880)
- We improved the duplicate detection when identifiers like DOI or arxiv are semantiaclly the same, but just syntactically differ (e.g. with or without http(s):// prefix). [#6707](https://github.com/JabRef/jabref/issues/6707)
- We improved JabRef start up time [6057](https://github.com/JabRef/jabref/issues/6057)
- We changed in the group interface "Generate groups from keywords in a BibTeX field" by "Generate groups from keywords in the following field". [#6983](https://github.com/JabRef/jabref/issues/6983)
- We changed the name of a group type from "Searching for keywords" to "Searching for a keyword". [6995](https://github.com/JabRef/jabref/pull/6995)
- We changed the way JabRef displays the title of a tab and of the window. [4161](https://github.com/JabRef/jabref/issues/4161)
- We changed connect timeouts for server requests to 30 seconds in general and 5 seconds for GROBID server (special) and improved user notifications on connection issues. [7026](https://github.com/JabRef/jabref/pull/7026)
- We changed the order of the library tab context menu items. [#7171](https://github.com/JabRef/jabref/issues/7171)
- We changed the way linked files are opened on Linux to use the native openFile method, compatible with confined packages. [7037](https://github.com/JabRef/jabref/pull/7037)
- We refined the entry preview to show the full names of authors and editors, to list the editor only if no author is present, have the year earlier. [#7083](https://github.com/JabRef/jabref/issues/7083)

### Fixed

- We fixed an issue changing the icon link_variation_off that is not meaningful. [#6834](https://github.com/JabRef/jabref/issues/6834)
- We fixed an issue where the `.sav` file was not deleted upon exiting JabRef. [#6109](https://github.com/JabRef/jabref/issues/6109)
- We fixed a linked identifier icon inconsistency. [#6705](https://github.com/JabRef/jabref/issues/6705)
- We fixed the wrong behavior that font size changes are not reflected in dialogs. [#6039](https://github.com/JabRef/jabref/issues/6039)
- We fixed the failure to Copy citation key and link. [#5835](https://github.com/JabRef/jabref/issues/5835)
- We fixed an issue where the sort order of the entry table was reset after a restart of JabRef. [#6898](https://github.com/JabRef/jabref/pull/6898)
- We fixed an issue where no longer a warning was displayed when inserting references into LibreOffice with an invalid "ReferenceParagraphFormat". [#6907](https://github.com/JabRef/jabref/pull/60907).
- We fixed an issue where a selected field was not removed after the first click in the custom entry types dialog. [#6934](https://github.com/JabRef/jabref/issues/6934)
- We fixed an issue where a remove icon was shown for standard entry types in the custom entry types dialog. [#6906](https://github.com/JabRef/jabref/issues/6906)
- We fixed an issue where it was impossible to connect to OpenOffice/LibreOffice on Mac OSX. [#6970](https://github.com/JabRef/jabref/pull/6970)
- We fixed an issue with the python script used by browser plugins that failed to locate JabRef if not installed in its default location. [#6963](https://github.com/JabRef/jabref/pull/6963/files)
- We fixed an issue where spaces and newlines in an isbn would generate an exception. [#6456](https://github.com/JabRef/jabref/issues/6456)
- We fixed an issue where identity column header had incorrect foreground color in the Dark theme. [#6796](https://github.com/JabRef/jabref/issues/6796)
- We fixed an issue where the RIS exporter added extra blank lines.[#7007](https://github.com/JabRef/jabref/pull/7007/files)
- We fixed an issue where clicking on Collapse All button in the Search for Unlinked Local Files expanded the directory structure erroneously [#6848](https://github.com/JabRef/jabref/issues/6848)
- We fixed an issue, when pulling changes from shared database via shortcut caused creation of a new tech report [6867](https://github.com/JabRef/jabref/issues/6867)
- We fixed an issue where the JabRef GUI does not highlight the "All entries" group on start-up [#6691](https://github.com/JabRef/jabref/issues/6691)
- We fixed an issue where a custom dark theme was not applied to the entry preview tab [7068](https://github.com/JabRef/jabref/issues/7068)
- We fixed an issue where modifications to the Custom preview layout in the preferences were not saved [#6447](https://github.com/JabRef/jabref/issues/6447)
- We fixed an issue where errors from imports were not shown to the user [#7084](https://github.com/JabRef/jabref/pull/7084)
- We fixed an issue where the EndNote XML Import would fail on empty keywords tags [forum#2387](https://discourse.jabref.org/t/importing-in-unknown-format-fails-to-import-xml-library-from-bookends-export/2387)
- We fixed an issue where the color of groups of type "free search expression" not persisting after restarting the application [#6999](https://github.com/JabRef/jabref/issues/6999)
- We fixed an issue where modifications in the source tab where not saved without switching to another field before saving the library [#6622](https://github.com/JabRef/jabref/issues/6622)
- We fixed an issue where the "Document Viewer" did not show the first page of the opened pdf document and did not show the correct total number of pages [#7108](https://github.com/JabRef/jabref/issues/7108)
- We fixed an issue where the context menu was not updated after a file link was changed. [#5777](https://github.com/JabRef/jabref/issues/5777)
- We fixed an issue where the password for a shared SQL database was not remembered [#6869](https://github.com/JabRef/jabref/issues/6869)
- We fixed an issue where newly added entires were not synced to a shared SQL database [#7176](https://github.com/JabRef/jabref/issues/7176)
- We fixed an issue where the PDF-Content importer threw an exception when no DOI number is present at the first page of the PDF document [#7203](https://github.com/JabRef/jabref/issues/7203)
- We fixed an issue where groups created from aux files did not update on file changes [#6394](https://github.com/JabRef/jabref/issues/6394)
- We fixed an issue where authors that only have last names were incorrectly identified as institutes when generating citation keys [#7199](https://github.com/JabRef/jabref/issues/7199)
- We fixed an issue where institutes were incorrectly identified as universities when generating citation keys [#6942](https://github.com/JabRef/jabref/issues/6942)

### Removed

- We removed the Google Scholar fetcher and the ACM fetcher do not work due to traffic limitations [#6369](https://github.com/JabRef/jabref/issues/6369)
- We removed the menu entry "Manage external file types" because it's already in 'Preferences' dialog [#6991](https://github.com/JabRef/jabref/issues/6991)
- We removed the integrity check "Abbreviation detected" for the field journal/journaltitle in the entry editor [#3925](https://github.com/JabRef/jabref/issues/3925)

## [5.1] – 2020-08-30

### Added

- We added a new fetcher to enable users to search mEDRA DOIs [#6602](https://github.com/JabRef/jabref/issues/6602)
- We added a new fetcher to enable users to search "[Collection of Computer Science Bibliographies](https://liinwww.ira.uka.de/bibliography/index.html)". [#6638](https://github.com/JabRef/jabref/issues/6638)
- We added default values for delimiters in Add Subgroup window [#6624](https://github.com/JabRef/jabref/issues/6624)
- We improved responsiveness of general fields specification dialog window. [#6643](https://github.com/JabRef/jabref/issues/6604)
- We added support for importing ris file and load DOI [#6530](https://github.com/JabRef/jabref/issues/6530)
- We added the Library properties to a context menu on the library tabs [#6485](https://github.com/JabRef/jabref/issues/6485)
- We added a new field in the preferences in 'BibTeX key generator' for unwanted characters that can be user-specified. [#6295](https://github.com/JabRef/jabref/issues/6295)
- We added support for searching ShortScience for an entry through the user's browser. [#6018](https://github.com/JabRef/jabref/pull/6018)
- We updated EditionChecker to permit edition to start with a number. [#6144](https://github.com/JabRef/jabref/issues/6144)
- We added tooltips for most fields in the entry editor containing a short description. [#5847](https://github.com/JabRef/jabref/issues/5847)
- We added support for basic markdown in custom formatted previews [#6194](https://github.com/JabRef/jabref/issues/6194)
- We now show the number of items found and selected to import in the online search dialog. [#6248](https://github.com/JabRef/jabref/pull/6248)
- We created a new install screen for macOS. [#5759](https://github.com/JabRef/jabref/issues/5759)
- We added a new integrity check for duplicate DOIs. [koppor#339](https://github.com/koppor/jabref/issues/339)
- We implemented an option to download fulltext files while importing. [#6381](https://github.com/JabRef/jabref/pull/6381)
- We added a progress-indicator showing the average progress of background tasks to the toolbar. Clicking it reveals a pop-over with a list of running background tasks. [6443](https://github.com/JabRef/jabref/pull/6443)
- We fixed the bug when strike the delete key in the text field. [#6421](https://github.com/JabRef/jabref/issues/6421)
- We added a BibTex key modifier for truncating strings. [#3915](https://github.com/JabRef/jabref/issues/3915)
- We added support for jumping to target entry when typing letter/digit after sorting a column in maintable [#6146](https://github.com/JabRef/jabref/issues/6146)
- We added a new fetcher to enable users to search all available E-Libraries simultaneously. [koppor#369](https://github.com/koppor/jabref/issues/369)
- We added the field "entrytype" to the export sort criteria [#6531](https://github.com/JabRef/jabref/pull/6531)
- We added the possibility to change the display order of the fields in the entry editor. The order can now be configured using drag and drop in the "Customize entry types" dialog [#6152](https://github.com/JabRef/jabref/pull/6152)
- We added native support for biblatex-software [#6574](https://github.com/JabRef/jabref/issues/6574)
- We added a missing restart warning for AutoComplete in the preferences dialog. [#6351](https://github.com/JabRef/jabref/issues/6351)
- We added a note to the citation key pattern preferences dialog as a temporary workaround for a JavaFX bug, about committing changes in a table cell, if the focus is lost. [#5825](https://github.com/JabRef/jabref/issues/5825)
- We added support for customized fallback fields in bracketed patterns. [#7111](https://github.com/JabRef/jabref/issues/7111)

### Changed

- We improved the arXiv fetcher. Now it should find entries even more reliably and does no longer include the version (e.g `v1`) in the `eprint` field. [forum#1941](https://discourse.jabref.org/t/remove-version-in-arxiv-import/1941)
- We moved the group search bar and the button "New group" from bottom to top position to make it more prominent. [#6112](https://github.com/JabRef/jabref/pull/6112)
- When JabRef finds a `.sav` file without changes, there is no dialog asking for acceptance of changes anymore.
- We changed the buttons for import/export/show all/reset of preferences to smaller icon buttons in the preferences dialog. [#6130](https://github.com/JabRef/jabref/pull/6130)
- We moved the functionality "Manage field names & content" from the "Library" menu to the "Edit" menu, because it affects the selected entries and not the whole library
- We merged the functionality "Append contents from a BibTeX library into the currently viewed library" into the "Import into database" functionality. Fixes [#6049](https://github.com/JabRef/jabref/issues/6049).
- We changed the directory where fulltext downloads are stored to the directory set in the import-tab in preferences. [#6381](https://github.com/JabRef/jabref/pull/6381)
- We improved the error message for invalid jstyles. [#6303](https://github.com/JabRef/jabref/issues/6303)
- We changed the section name of 'Advanced' to 'Network' in the preferences and removed some obsolete options.[#6489](https://github.com/JabRef/jabref/pull/6489)
- We improved the context menu of the column "Linked identifiers" of the main table, by truncating their texts, if they are too long. [#6499](https://github.com/JabRef/jabref/issues/6499)
- We merged the main table tabs in the preferences dialog. [#6518](https://github.com/JabRef/jabref/pull/6518)
- We changed the command line option 'generateBibtexKeys' to the more generic term 'generateCitationKeys' while the short option remains 'g'.[#6545](https://github.com/JabRef/jabref/pull/6545)
- We improved the "Possible duplicate entries" window to remember its size and position throughout a session. [#6582](https://github.com/JabRef/jabref/issues/6582)
- We divided the toolbar into small parts, so if the application window is to small, only a part of the toolbar is moved into the chevron popup. [#6682](https://github.com/JabRef/jabref/pull/6682)
- We changed the layout for of the buttons in the Open Office side panel to ensure that the button text is always visible, specially when resizing. [#6639](https://github.com/JabRef/jabref/issues/6639)
- We merged the two new library commands in the file menu to one which always creates a new library in the default library mode. [#6359](https://github.com/JabRef/jabref/pull/6539#issuecomment-641056536)

### Fixed

- We fixed an issue where entry preview tab has no name in drop down list. [#6591](https://github.com/JabRef/jabref/issues/6591)
- We fixed to only search file links in the BIB file location directory when preferences has corresponding checkbox checked. [#5891](https://github.com/JabRef/jabref/issues/5891)
- We fixed wrong button order (Apply and Cancel) in ManageProtectedTermsDialog.
- We fixed an issue with incompatible characters at BibTeX key [#6257](https://github.com/JabRef/jabref/issues/6257)
- We fixed an issue where dash (`-`) was reported as illegal BibTeX key [#6295](https://github.com/JabRef/jabref/issues/6295)
- We greatly improved the performance of the overall application and many operations. [#5071](https://github.com/JabRef/jabref/issues/5071)
- We fixed an issue where sort by priority was broken. [#6222](https://github.com/JabRef/jabref/issues/6222)
- We fixed an issue where opening a library from the recent libraries menu was not possible. [#5939](https://github.com/JabRef/jabref/issues/5939)
- We fixed an issue with inconsistent capitalization of file extensions when downloading files. [#6115](https://github.com/JabRef/jabref/issues/6115)
- We fixed the display of language and encoding in the preferences dialog. [#6130](https://github.com/JabRef/jabref/pull/6130)
- Now the link and/or the link description in the column "linked files" of the main table gets truncated or wrapped, if too long, otherwise display issues arise. [#6178](https://github.com/JabRef/jabref/issues/6178)
- We fixed the issue that groups panel does not keep size when resizing window. [#6180](https://github.com/JabRef/jabref/issues/6180)
- We fixed an error that sometimes occurred when using the context menu. [#6085](https://github.com/JabRef/jabref/issues/6085)
- We fixed an issue where search full-text documents downloaded files with same name, overwriting existing files. [#6174](https://github.com/JabRef/jabref/pull/6174)
- We fixed an issue when importing into current library an erroneous message "import cancelled" is displayed even though import is successful. [#6266](https://github.com/JabRef/jabref/issues/6266)
- We fixed an issue where custom jstyles for Open/LibreOffice where not saved correctly. [#6170](https://github.com/JabRef/jabref/issues/6170)
- We fixed an issue where the INSPIRE fetcher was no longer working [#6229](https://github.com/JabRef/jabref/issues/6229)
- We fixed an issue where custom exports with an uppercase file extension could not be selected for "Copy...-> Export to Clipboard" [#6285](https://github.com/JabRef/jabref/issues/6285)
- We fixed the display of icon both in the main table and linked file editor. [#6169](https://github.com/JabRef/jabref/issues/6169)
- We fixed an issue where the windows installer did not create an entry in the start menu [bug report in the forum](https://discourse.jabref.org/t/error-while-fetching-from-doi/2018/3)
- We fixed an issue where only the field `abstract` and `comment` were declared as multiline fields. Other fields can now be configured in the preferences using "Do not wrap the following fields when saving" [4373](https://github.com/JabRef/jabref/issues/4373)
- We fixed an issue where JabRef switched to discrete graphics under macOS [#5935](https://github.com/JabRef/jabref/issues/5935)
- We fixed an issue where the Preferences entry preview will be unexpected modified leads to Value too long exception [#6198](https://github.com/JabRef/jabref/issues/6198)
- We fixed an issue where custom jstyles for Open/LibreOffice would only be valid if a layout line for the entry type `default` was at the end of the layout section [#6303](https://github.com/JabRef/jabref/issues/6303)
- We fixed an issue where a new entry is not shown in the library if a search is active [#6297](https://github.com/JabRef/jabref/issues/6297)
- We fixed an issue where long directory names created from patterns could create an exception. [#3915](https://github.com/JabRef/jabref/issues/3915)
- We fixed an issue where sort on numeric cases was broken. [#6349](https://github.com/JabRef/jabref/issues/6349)
- We fixed an issue where year and month fields were not cleared when converting to biblatex [#6224](https://github.com/JabRef/jabref/issues/6224)
- We fixed an issue where an "Not on FX thread" exception occured when saving on linux [#6453](https://github.com/JabRef/jabref/issues/6453)
- We fixed an issue where the library sort order was lost. [#6091](https://github.com/JabRef/jabref/issues/6091)
- We fixed an issue where brackets in regular expressions were not working. [6469](https://github.com/JabRef/jabref/pull/6469)
- We fixed an issue where multiple background task popups stacked over each other.. [#6472](https://github.com/JabRef/jabref/issues/6472)
- We fixed an issue where LaTeX citations for specific commands (\autocites) of biblatex-mla were not recognized. [#6476](https://github.com/JabRef/jabref/issues/6476)
- We fixed an issue where drag and drop was not working on empty database. [#6487](https://github.com/JabRef/jabref/issues/6487)
- We fixed an issue where the name fields were not updated after the preferences changed. [#6515](https://github.com/JabRef/jabref/issues/6515)
- We fixed an issue where "null" appeared in generated BibTeX keys. [#6459](https://github.com/JabRef/jabref/issues/6459)
- We fixed an issue where the authors' names were incorrectly displayed in the authors' column when they were bracketed. [#6465](https://github.com/JabRef/jabref/issues/6465) [#6459](https://github.com/JabRef/jabref/issues/6459)
- We fixed an issue where importing certain unlinked files would result in an exception [#5815](https://github.com/JabRef/jabref/issues/5815)
- We fixed an issue where downloaded files would be moved to a directory named after the citationkey when no file directory pattern is specified [#6589](https://github.com/JabRef/jabref/issues/6589)
- We fixed an issue with the creation of a group of cited entries which incorrectly showed the message that the library had been modified externally whenever saving the library. [#6420](https://github.com/JabRef/jabref/issues/6420)
- We fixed an issue with the creation of a group of cited entries. Now the file path to an aux file gets validated. [#6585](https://github.com/JabRef/jabref/issues/6585)
- We fixed an issue on Linux systems where the application would crash upon inotify failure. Now, the user is prompted with a warning, and given the choice to continue the session. [#6073](https://github.com/JabRef/jabref/issues/6073)
- We moved the search modifier buttons into the search bar, as they were not accessible, if autocompletion was disabled. [#6625](https://github.com/JabRef/jabref/issues/6625)
- We fixed an issue about duplicated group color indicators [#6175](https://github.com/JabRef/jabref/issues/6175)
- We fixed an issue where entries with the entry type Misc from an imported aux file would not be saved correctly to the bib file on disk [#6405](https://github.com/JabRef/jabref/issues/6405)
- We fixed an issue where percent sign ('%') was not formatted properly by the HTML formatter [#6753](https://github.com/JabRef/jabref/issues/6753)
- We fixed an issue with the [SAO/NASA Astrophysics Data System](https://docs.jabref.org/collect/import-using-online-bibliographic-database/ads) fetcher where `\textbackslash` appeared at the end of the abstract.
- We fixed an issue with the Science Direct fetcher where PDFs could not be downloaded. Fixes [#5860](https://github.com/JabRef/jabref/issues/5860)
- We fixed an issue with the Library of Congress importer.
- We fixed the [link to the external libraries listing](https://github.com/JabRef/jabref/blob/master/external-libraries.md) in the about dialog
- We fixed an issue regarding pasting on Linux. [#6293](https://github.com/JabRef/jabref/issues/6293)

### Removed

- We removed the option of the "enforce legal key". [#6295](https://github.com/JabRef/jabref/issues/6295)
- We removed the obsolete `External programs / Open PDF` section in the preferences, as the default application to open PDFs is now set in the `Manage external file types` dialog. [#6130](https://github.com/JabRef/jabref/pull/6130)
- We removed the option to configure whether a `.bib.bak` file should be generated upon save. It is now always enabled. Documentation at <https://docs.jabref.org/general/autosave>. [#6092](https://github.com/JabRef/jabref/issues/6092)
- We removed the built-in list of IEEE journal abbreviations using BibTeX strings. If you still want to use them, you have to download them separately from <https://abbrv.jabref.org>.

## [5.0] – 2020-03-06

### Changed

- Added browser integration to the snap package for firefox/chromium browsers. [#6062](https://github.com/JabRef/jabref/pull/6062)
- We reintroduced the possibility to extract references from plain text (using [GROBID](https://grobid.readthedocs.io/en/latest/)). [#5614](https://github.com/JabRef/jabref/pull/5614)
- We changed the open office panel to show buttons in rows of three instead of going straight down to save space as the button expanded out to take up unnecessary horizontal space. [#5479](https://github.com/JabRef/jabref/issues/5479)
- We cleaned up the group add/edit dialog. [#5826](https://github.com/JabRef/jabref/pull/5826)
- We reintroduced the index column. [#5844](https://github.com/JabRef/jabref/pull/5844)
- Filenames of external files can no longer contain curly braces. [#5926](https://github.com/JabRef/jabref/pull/5926)
- We made the filters more easily accessible in the integrity check dialog. [#5955](https://github.com/JabRef/jabref/pull/5955)
- We reimplemented and improved the dialog "Customize entry types". [#4719](https://github.com/JabRef/jabref/issues/4719)
- We added an [American Physical Society](https://journals.aps.org/) fetcher. [#818](https://github.com/JabRef/jabref/issues/818)
- We added possibility to enable/disable items quantity in groups. [#6042](https://github.com/JabRef/jabref/issues/6042)

### Fixed

- We fixed an issue where the command line console was always opened in the background. [#5474](https://github.com/JabRef/jabref/issues/5474)
- We fixed and issue where pdf files will not open under some KDE linux distributions when using okular. [#5253](https://github.com/JabRef/jabref/issues/5253)
- We fixed an issue where the Medline fetcher was only working when JabRef was running from source. [#5645](https://github.com/JabRef/jabref/issues/5645)
- We fixed some visual issues in the dark theme. [#5764](https://github.com/JabRef/jabref/pull/5764) [#5753](https://github.com/JabRef/jabref/issues/5753)
- We fixed an issue where non-default previews didn't handle unicode characters. [#5779](https://github.com/JabRef/jabref/issues/5779)
- We improved the performance, especially changing field values in the entry should feel smoother now. [#5843](https://github.com/JabRef/jabref/issues/5843)
- We fixed an issue where the ampersand character wasn't rendering correctly on previews. [#3840](https://github.com/JabRef/jabref/issues/3840)
- We fixed an issue where an erroneous "The library has been modified by another program" message was shown when saving. [#4877](https://github.com/JabRef/jabref/issues/4877)
- We fixed an issue where the file extension was missing after downloading a file (we now fall-back to pdf). [#5816](https://github.com/JabRef/jabref/issues/5816)
- We fixed an issue where cleaning up entries broke web URLs, if "Make paths of linked files relative (if possible)" was enabled, which resulted in various other issues subsequently. [#5861](https://github.com/JabRef/jabref/issues/5861)
- We fixed an issue where the tab "Required fields" of the entry editor did not show all required fields, if at least two of the defined required fields are linked with a logical or. [#5859](https://github.com/JabRef/jabref/issues/5859)
- We fixed several issues concerning managing external file types: Now everything is usable and fully functional. Previously, there were problems with the radio buttons, with saving the settings and with loading an input field value. Furthermore, different behavior for Windows and other operating systems was given, which was unified as well. [#5846](https://github.com/JabRef/jabref/issues/5846)
- We fixed an issue where entries containing Unicode charaters were not parsed correctly [#5899](https://github.com/JabRef/jabref/issues/5899)
- We fixed an issue where an entry containing an external filename with curly braces could not be saved. Curly braces are now longer allowed in filenames. [#5899](https://github.com/JabRef/jabref/issues/5899)
- We fixed an issue where changing the type of an entry did not update the main table [#5906](https://github.com/JabRef/jabref/issues/5906)
- We fixed an issue in the optics of the library properties, that cropped the dialog on scaled displays. [#5969](https://github.com/JabRef/jabref/issues/5969)
- We fixed an issue where changing the type of an entry did not update the main table. [#5906](https://github.com/JabRef/jabref/issues/5906)
- We fixed an issue where opening a library from the recent libraries menu was not possible. [#5939](https://github.com/JabRef/jabref/issues/5939)
- We fixed an issue where the most bottom group in the list got lost, if it was dragged on itself. [#5983](https://github.com/JabRef/jabref/issues/5983)
- We fixed an issue where changing entry type doesn't always work when biblatex source is shown. [#5905](https://github.com/JabRef/jabref/issues/5905)
- We fixed an issue where the group and the link column were not updated after changing the entry in the main table. [#5985](https://github.com/JabRef/jabref/issues/5985)
- We fixed an issue where reordering the groups was not possible after inserting an article. [#6008](https://github.com/JabRef/jabref/issues/6008)
- We fixed an issue where citation styles except the default "Preview" could not be used. [#56220](https://github.com/JabRef/jabref/issues/5622)
- We fixed an issue where a warning was displayed when the title content is made up of two sentences. [#5832](https://github.com/JabRef/jabref/issues/5832)
- We fixed an issue where an exception was thrown when adding a save action without a selected formatter in the library properties [#6069](https://github.com/JabRef/jabref/issues/6069)
- We fixed an issue where JabRef's icon was missing in the Export to clipboard Dialog. [#6286](https://github.com/JabRef/jabref/issues/6286)
- We fixed an issue when an "Abstract field" was duplicating text, when importing from RIS file (Neurons) [#6065](https://github.com/JabRef/jabref/issues/6065)
- We fixed an issue where adding the addition of a new entry was not completely validated [#6370](https://github.com/JabRef/jabref/issues/6370)
- We fixed an issue where the blue and red text colors in the Merge entries dialog were not quite visible [#6334](https://github.com/JabRef/jabref/issues/6334)
- We fixed an issue where underscore character was removed from the file name in the Recent Libraries list in File menu [#6383](https://github.com/JabRef/jabref/issues/6383)
- We fixed an issue where few keyboard shortcuts regarding new entries were missing [#6403](https://github.com/JabRef/jabref/issues/6403)

### Removed

- Ampersands are no longer escaped by default in the `bib` file. If you want to keep the current behaviour, you can use the new "Escape Ampersands" formatter as a save action. [#5869](https://github.com/JabRef/jabref/issues/5869)
- The "Merge Entries" entry was removed from the Quality Menu. Users should use the right-click menu instead. [#6021](https://github.com/JabRef/jabref/pull/6021)

## [5.0-beta] – 2019-12-15

### Changed

- We added a short DOI field formatter which shortens DOI to more human-readable form. [koppor#343](https://github.com/koppor/jabref/issues/343)
- We improved the display of group memberships by adding multiple colored bars if the entry belongs to more than one group. [#4574](https://github.com/JabRef/jabref/issues/4574)
- We added an option to show the preview as an extra tab in the entry editor (instead of in a split view). [#5244](https://github.com/JabRef/jabref/issues/5244)
- A custom Open/LibreOffice jstyle file now requires a layout line for the entry type `default` [#5452](https://github.com/JabRef/jabref/issues/5452)
- The entry editor is now open by default when JabRef starts up. [#5460](https://github.com/JabRef/jabref/issues/5460)
- Customized entry types are now serialized in alphabetical order in the bib file.
- We added a new ADS fetcher to use the new ADS API. [#4949](https://github.com/JabRef/jabref/issues/4949)
- We added support of the [X11 primary selection](https://unix.stackexchange.com/a/139193/18033) [#2389](https://github.com/JabRef/jabref/issues/2389)
- We added support to switch between biblatex and bibtex library types. [#5550](https://github.com/JabRef/jabref/issues/5550)
- We changed the save action buttons to be easier to understand. [#5565](https://github.com/JabRef/jabref/issues/5565)
- We made the columns for groups, files and uri in the main table reorderable and merged the clickable icon columns for uri, url, doi and eprint. [#5544](https://github.com/JabRef/jabref/pull/5544)
- We reduced the number of write actions performed when autosave is enabled [#5679](https://github.com/JabRef/jabref/issues/5679)
- We made the column sort order in the main table persistent [#5730](https://github.com/JabRef/jabref/pull/5730)
- When an entry is modified on disk, the change dialog now shows the merge dialog to highlight the changes [#5688](https://github.com/JabRef/jabref/pull/5688)

### Fixed

- Inherit fields from cross-referenced entries as specified by biblatex. [#5045](https://github.com/JabRef/jabref/issues/5045)
- We fixed an issue where it was no longer possible to connect to LibreOffice. [#5261](https://github.com/JabRef/jabref/issues/5261)
- The "All entries group" is no longer shown when no library is open.
- We fixed an exception which occurred when closing JabRef. [#5348](https://github.com/JabRef/jabref/issues/5348)
- We fixed an issue where JabRef reports incorrectly about customized entry types. [#5332](https://github.com/JabRef/jabref/issues/5332)
- We fixed a few problems that prevented JabFox to communicate with JabRef. [#4737](https://github.com/JabRef/jabref/issues/4737) [#4303](https://github.com/JabRef/jabref/issues/4303)
- We fixed an error where the groups containing an entry loose their highlight color when scrolling. [#5022](https://github.com/JabRef/jabref/issues/5022)
- We fixed an error where scrollbars were not shown. [#5374](https://github.com/JabRef/jabref/issues/5374)
- We fixed an error where an exception was thrown when merging entries. [#5169](https://github.com/JabRef/jabref/issues/5169)
- We fixed an error where certain metadata items were not serialized alphabetically.
- After assigning an entry to a group, the item count is now properly colored to reflect the new membership of the entry. [#3112](https://github.com/JabRef/jabref/issues/3112)
- The group panel is now properly updated when switching between libraries (or when closing/opening one). [#3142](https://github.com/JabRef/jabref/issues/3142)
- We fixed an error where the number of matched entries shown in the group pane was not updated correctly. [#4441](https://github.com/JabRef/jabref/issues/4441)
- We fixed an error where the wrong file is renamed and linked when using the "Copy, rename and link" action. [#5653](https://github.com/JabRef/jabref/issues/5653)
- We fixed a "null" error when writing XMP metadata. [#5449](https://github.com/JabRef/jabref/issues/5449)
- We fixed an issue where empty keywords lead to a strange display of automatic keyword groups. [#5333](https://github.com/JabRef/jabref/issues/5333)
- We fixed an error where the default color of a new group was white instead of dark gray. [#4868](https://github.com/JabRef/jabref/issues/4868)
- We fixed an issue where the first field in the entry editor got the focus while performing a different action (like searching). [#5084](https://github.com/JabRef/jabref/issues/5084)
- We fixed an issue where multiple entries were highlighted in the web search result after scrolling. [#5035](https://github.com/JabRef/jabref/issues/5035)
- We fixed an issue where the hover indication in the web search pane was not working. [#5277](https://github.com/JabRef/jabref/issues/5277)
- We fixed an error mentioning "javafx.controls/com.sun.javafx.scene.control" that was thrown when interacting with the toolbar.
- We fixed an error where a cleared search was restored after switching libraries. [#4846](https://github.com/JabRef/jabref/issues/4846)
- We fixed an exception which occurred when trying to open a non-existing file from the "Recent files"-menu [#5334](https://github.com/JabRef/jabref/issues/5334)
- We fixed an issues where the search highlight in the entry preview did not worked. [#5069](https://github.com/JabRef/jabref/issues/5069)
- The context menu for fields in the entry editor is back. [#5254](https://github.com/JabRef/jabref/issues/5254)
- We fixed an exception which occurred when trying to open a non-existing file from the "Recent files"-menu [#5334](https://github.com/JabRef/jabref/issues/5334)
- We fixed a problem where the "editor" information has been duplicated during saving a .bib-Database. [#5359](https://github.com/JabRef/jabref/issues/5359)
- We re-introduced the feature to switch between different preview styles. [#5221](https://github.com/JabRef/jabref/issues/5221)
- We fixed various issues (including [#5263](https://github.com/JabRef/jabref/issues/5263)) related to copying entries to the clipboard
- We fixed some display errors in the preferences dialog and replaced some of the controls [#5033](https://github.com/JabRef/jabref/pull/5033) [#5047](https://github.com/JabRef/jabref/pull/5047) [#5062](https://github.com/JabRef/jabref/pull/5062) [#5141](https://github.com/JabRef/jabref/pull/5141) [#5185](https://github.com/JabRef/jabref/pull/5185) [#5265](https://github.com/JabRef/jabref/pull/5265) [#5315](https://github.com/JabRef/jabref/pull/5315) [#5360](https://github.com/JabRef/jabref/pull/5360)
- We fixed an exception which occurred when trying to import entries without an open library. [#5447](https://github.com/JabRef/jabref/issues/5447)
- The "Automatically set file links" feature now follows symbolic links. [#5664](https://github.com/JabRef/jabref/issues/5664)
- After successful import of one or multiple bib entries the main table scrolls to the first imported entry [#5383](https://github.com/JabRef/jabref/issues/5383)
- We fixed an exception which occurred when an invalid jstyle was loaded. [#5452](https://github.com/JabRef/jabref/issues/5452)
- We fixed an issue where the command line arguments `importBibtex` and `importToOpen` did not import into the currently open library, but opened a new one. [#5537](https://github.com/JabRef/jabref/issues/5537)
- We fixed an error where the preview theme did not adapt to the "Dark" mode [#5463](https://github.com/JabRef/jabref/issues/5463)
- We fixed an issue where multiple entries were allowed in the "crossref" field [#5284](https://github.com/JabRef/jabref/issues/5284)
- We fixed an issue where the merge dialog showed the wrong text colour in "Dark" mode [#5516](https://github.com/JabRef/jabref/issues/5516)
- We fixed visibility issues with the scrollbar and group selection highlight in "Dark" mode, and enabled "Dark" mode for the OpenOffice preview in the style selection window. [#5522](https://github.com/JabRef/jabref/issues/5522)
- We fixed an issue where the author field was not correctly parsed during bibtex key-generation. [#5551](https://github.com/JabRef/jabref/issues/5551)
- We fixed an issue where notifications where shown during autosave. [#5555](https://github.com/JabRef/jabref/issues/5555)
- We fixed an issue where the side pane was not remembering its position. [#5615](https://github.com/JabRef/jabref/issues/5615)
- We fixed an issue where JabRef could not interact with [Oracle XE](https://www.oracle.com/de/database/technologies/appdev/xe.html) in the [shared SQL database setup](https://docs.jabref.org/collaborative-work/sqldatabase).
- We fixed an issue where the toolbar icons were hidden on smaller screens.
- We fixed an issue where renaming referenced files for bib entries with long titles was not possible. [#5603](https://github.com/JabRef/jabref/issues/5603)
- We fixed an issue where a window which is on an external screen gets unreachable when external screen is removed. [#5037](https://github.com/JabRef/jabref/issues/5037)
- We fixed a bug where the selection of groups was lost after drag and drop. [#2868](https://github.com/JabRef/jabref/issues/2868)
- We fixed an issue where the custom entry types didn't show the correct display name [#5651](https://github.com/JabRef/jabref/issues/5651)

### Removed

- We removed some obsolete notifications. [#5555](https://github.com/JabRef/jabref/issues/5555)
- We removed an internal step in the [ISBN-to-BibTeX fetcher](https://docs.jabref.org/import-using-publication-identifiers/isbntobibtex): The [ISBN to BibTeX Converter](https://manas.tungare.name/software/isbn-to-bibtex) by [@manastungare](https://github.com/manastungare) is not used anymore, because it is offline: "people using this tool have not been generating enough sales for Amazon."
- We removed the option to control the default drag and drop behaviour. You can use the modifier keys (like CtrL or Alt) instead.

## [5.0-alpha] – 2019-08-25

### Changed

- We added eventitle, eventdate and venue fields to `@unpublished` entry type.
- We added `@software` and `@dataSet` entry type to biblatex.
- All fields are now properly sorted alphabetically (in the subgroups of required/optional fields) when the entry is written to the bib file.
- We fixed an issue where some importers used the field `pubstatus` instead of the standard BibTeX field `pubstate`.
- We changed the latex command removal for docbook exporter. [#3838](https://github.com/JabRef/jabref/issues/3838)
- We changed the location of some fields in the entry editor (you might need to reset your preferences for these changes to come into effect)
  - Journal/Year/Month in biblatex mode -> Deprecated (if filled)
  - DOI/URL: General -> Optional
  - Internal fields like ranking, read status and priority: Other -> General
  - Moreover, empty deprecated fields are no longer shown
- Added server timezone parameter when connecting to a shared database.
- We updated the dialog for setting up general fields.
- URL field formatting is updated. All whitespace chars, located at the beginning/ending of the URL, are trimmed automatically
- We changed the behavior of the field formatting dialog such that the `bibtexkey` is not changed when formatting all fields or all text fields.
- We added a "Move file to file directory and rename file" option for simultaneously moving and renaming of document file. [#4166](https://github.com/JabRef/jabref/issues/4166)
- Use integrated graphics card instead of discrete on macOS [#4070](https://github.com/JabRef/jabref/issues/4070)
- We added a cleanup operation that detects an arXiv identifier in the note, journal or URL field and moves it to the `eprint` field.
  Because of this change, the last-used cleanup operations were reset.
- We changed the minimum required version of Java to 1.8.0_171, as this is the latest release for which the automatic Java update works. [#4093](https://github.com/JabRef/jabref/issues/4093)
- The special fields like `Printed` and `Read status` now show gray icons when the row is hovered.
- We added a button in the tab header which allows you to close the database with one click. [#494](https://github.com/JabRef/jabref/issues/494)
- Sorting in the main table now takes information from cross-referenced entries into account. [#2808](https://github.com/JabRef/jabref/issues/2808)
- If a group has a color specified, then entries matched by this group have a small colored bar in front of them in the main table.
- Change default icon for groups to a circle because a colored version of the old icon was hard to distinguish from its black counterpart.
- In the main table, the context menu appears now when you press the "context menu" button on the keyboard. [feature request in the forum](http://discourse.jabref.org/t/how-to-enable-keyboard-context-key-windows)
- We added icons to the group side panel to quickly switch between `union` and `intersection` group view mode. [#3269](https://github.com/JabRef/jabref/issues/3269).
- We use `https` for [fetching from most online bibliographic database](https://docs.jabref.org/import-using-online-bibliographic-database).
- We changed the default keyboard shortcuts for moving between entries when the entry editor is active to ̀<kbd>alt</kbd> + <kbd>up/down</kbd>.
- Opening a new file now prompts the directory of the currently selected file, instead of the directory of the last opened file.
- Window state is saved on close and restored on start.
- We made the MathSciNet fetcher more reliable.
- We added the ISBN fetcher to the list of fetcher available under "Update with bibliographic information from the web" in the entry editor toolbar.
- Files without a defined external file type are now directly opened with the default application of the operating system
- We streamlined the process to rename and move files by removing the confirmation dialogs.
- We removed the redundant new lines of markings and wrapped the summary in the File annotation tab. [#3823](https://github.com/JabRef/jabref/issues/3823)
- We add auto URL formatting when user paste link to URL field in entry editor. [koppor#254](https://github.com/koppor/jabref/issues/254)
- We added a minimum height for the entry editor so that it can no longer be hidden by accident. [#4279](https://github.com/JabRef/jabref/issues/4279)
- We added a new keyboard shortcut so that the entry editor could be closed by <kbd>Ctrl</kbd> + <kbd>E</kbd>. [#4222](https://github.com/JabRef/jabref/issues/4222)
- We added an option in the preference dialog box, that allows user to pick the dark or light theme option. [#4130](https://github.com/JabRef/jabref/issues/4130)
- We updated the Related Articles tab to accept JSON from the new version of the Mr. DLib service
- We added an option in the preference dialog box that allows user to choose behavior after dragging and dropping files in Entry Editor. [#4356](https://github.com/JabRef/jabref/issues/4356)
- We added the ability to have an export preference where previously "File"-->"Export"/"Export selected entries" would not save the user's preference[#4495](https://github.com/JabRef/jabref/issues/4495)
- We optimized the code responsible for connecting to an external database, which should lead to huge improvements in performance.
- For automatically created groups, added ability to filter groups by entry type. [#4539](https://github.com/JabRef/jabref/issues/4539)
- We added the ability to add field names from the Preferences Dialog [#4546](https://github.com/JabRef/jabref/issues/4546)
- We added the ability to change the column widths directly in the main table. [#4546](https://github.com/JabRef/jabref/issues/4546)
- We added a description of how recommendations were chosen and better error handling to Related Articles tab
- We added the ability to execute default action in dialog by using with <kbd>Ctrl</kbd> + <kbd>Enter</kbd> combination [#4496](https://github.com/JabRef/jabref/issues/4496)
- We grouped and reordered the Main Menu (File, Edit, Library, Quality, Tools, and View tabs & icons). [#4666](https://github.com/JabRef/jabref/issues/4666) [#4667](https://github.com/JabRef/jabref/issues/4667) [#4668](https://github.com/JabRef/jabref/issues/4668) [#4669](https://github.com/JabRef/jabref/issues/4669) [#4670](https://github.com/JabRef/jabref/issues/4670) [#4671](https://github.com/JabRef/jabref/issues/4671) [#4672](https://github.com/JabRef/jabref/issues/4672) [#4673](https://github.com/JabRef/jabref/issues/4673)
- We added additional modifiers (capitalize, titlecase and sentencecase) to the Bibtex key generator. [#1506](https://github.com/JabRef/jabref/issues/1506)
- We have migrated from the mysql jdbc connector to the mariadb one for better authentication scheme support. [#4746](https://github.com/JabRef/jabref/issues/4745)
- We grouped the toolbar icons and changed the Open Library and Copy icons. [#4584](https://github.com/JabRef/jabref/issues/4584)
- We added a browse button next to the path text field for aux-based groups. [#4586](https://github.com/JabRef/jabref/issues/4586)
- We changed the title of Group Dialog to "Add subgroup" from "Edit group" when we select Add subgroup option.
- We enable import button only if entries are selected. [#4755](https://github.com/JabRef/jabref/issues/4755)
- We made modifications to improve the contrast of UI elements. [#4583](https://github.com/JabRef/jabref/issues/4583)
- We added a warning for empty BibTeX keys in the entry editor. [#4440](https://github.com/JabRef/jabref/issues/4440)
- We added an option in the settings to set the default action in JabRef when right clicking on any entry in any database and selecting "Open folder". [#4763](https://github.com/JabRef/jabref/issues/4763)
- The Medline fetcher now normalizes the author names according to the BibTeX-Standard [#4345](https://github.com/JabRef/jabref/issues/4345)
- We added an option on the Linked File Viewer to rename the attached file of an entry directly on the JabRef. [#4844](https://github.com/JabRef/jabref/issues/4844)
- We added an option in the preference dialog box that allows user to enable helpful tooltips.[#3599](https://github.com/JabRef/jabref/issues/3599)
- We reworked the functionality for extracting BibTeX entries from plain text, because our used service [freecite shut down](https://library.brown.edu/libweb/freecite_notice.php). [#5206](https://github.com/JabRef/jabref/pull/5206)
- We moved the dropdown menu for selecting the push-application from the toolbar into the external application preferences. [#674](https://github.com/JabRef/jabref/issues/674)
- We removed the alphabetical ordering of the custom tabs and updated the error message when trying to create a general field with a name containing an illegal character. [#5019](https://github.com/JabRef/jabref/issues/5019)
- We added a context menu to the bib(la)tex-source-editor to copy'n'paste. [#5007](https://github.com/JabRef/jabref/pull/5007)
- We added a tool that allows searching for citations in LaTeX files. It scans directories and shows which entries are used, how many times and where.
- We added a 'LaTeX citations' tab to the entry editor, to search for citations to the active entry in the LaTeX file directory. It can be disabled in the preferences dialog.
- We added an option in preferences to allow for integers in field "edition" when running database in bibtex mode. [#4680](https://github.com/JabRef/jabref/issues/4680)
- We added the ability to use negation in export filter layouts. [#5138](https://github.com/JabRef/jabref/pull/5138)
- Focus on Name Area instead of 'OK' button whenever user presses 'Add subgroup'. [#6307](https://github.com/JabRef/jabref/issues/6307)
- We changed the behavior of merging that the entry which has "smaller" bibkey will be selected. [#7395](https://github.com/JabRef/jabref/issues/7395)

### Fixed

- We fixed an issue where JabRef died silently for the user without enough inotify instances [#4874](https://github.com/JabRef/jabref/issues/4847)
- We fixed an issue where corresponding groups are sometimes not highlighted when clicking on entries [#3112](https://github.com/JabRef/jabref/issues/3112)
- We fixed an issue where custom exports could not be selected in the 'Export (selected) entries' dialog [#4013](https://github.com/JabRef/jabref/issues/4013)
- Italic text is now rendered correctly. [#3356](https://github.com/JabRef/jabref/issues/3356)
- The entry editor no longer gets corrupted after using the source tab. [#3532](https://github.com/JabRef/jabref/issues/3532) [#3608](https://github.com/JabRef/jabref/issues/3608) [#3616](https://github.com/JabRef/jabref/issues/3616)
- We fixed multiple issues where entries did not show up after import if a search was active. [#1513](https://github.com/JabRef/jabref/issues/1513) [#3219](https://github.com/JabRef/jabref/issues/3219))
- We fixed an issue where the group tree was not updated correctly after an entry was changed. [#3618](https://github.com/JabRef/jabref/issues/3618)
- We fixed an issue where a right-click in the main table selected a wrong entry. [#3267](https://github.com/JabRef/jabref/issues/3267)
- We fixed an issue where in rare cases entries where overlayed in the main table. [#3281](https://github.com/JabRef/jabref/issues/3281)
- We fixed an issue where selecting a group messed up the focus of the main table and the entry editor. [#3367](https://github.com/JabRef/jabref/issues/3367)
- We fixed an issue where composite author names were sorted incorrectly. [#2828](https://github.com/JabRef/jabref/issues/2828)
- We fixed an issue where commands followed by `-` didn't work. [#3805](https://github.com/JabRef/jabref/issues/3805)
- We fixed an issue where a non-existing aux file in a group made it impossible to open the library. [#4735](https://github.com/JabRef/jabref/issues/4735)
- We fixed an issue where some journal names were wrongly marked as abbreviated. [#4115](https://github.com/JabRef/jabref/issues/4115)
- We fixed an issue where the custom file column were sorted incorrectly. [#3119](https://github.com/JabRef/jabref/issues/3119)
- We improved the parsing of author names whose infix is abbreviated without a dot. [#4864](https://github.com/JabRef/jabref/issues/4864)
- We fixed an issues where the entry losses focus when a field is edited and at the same time used for sorting. [#3373](https://github.com/JabRef/jabref/issues/3373)
- We fixed an issue where the menu on Mac OS was not displayed in the usual Mac-specific way. [#3146](https://github.com/JabRef/jabref/issues/3146)
- We improved the integrity check for page numbers. [#4113](https://github.com/JabRef/jabref/issues/4113) and [feature request in the forum](http://discourse.jabref.org/t/pages-field-allow-use-of-en-dash/1199)
- We fixed an issue where the order of fields in customized entry types was not saved correctly. [#4033](http://github.com/JabRef/jabref/issues/4033)
- We fixed an issue where renaming a group did not change the group name in the interface. [#3189](https://github.com/JabRef/jabref/issues/3189)
- We fixed an issue where the groups tree of the last database was still shown even after the database was already closed.
- We fixed an issue where the "Open file dialog" may disappear behind other windows. [#3410](https://github.com/JabRef/jabref/issues/3410)
- We fixed an issue where the number of entries matched was not updated correctly upon adding or removing an entry. [#3537](https://github.com/JabRef/jabref/issues/3537)
- We fixed an issue where the default icon of a group was not colored correctly.
- We fixed an issue where the first field in entry editor was not focused when adding a new entry. [#4024](https://github.com/JabRef/jabref/issues/4024)
- We reworked the "Edit file" dialog to make it resizeable and improved the workflow for adding and editing files [#2970](https://github.com/JabRef/jabref/issues/2970)
- We fixed an issue where custom name formatters were no longer found correctly. [#3531](https://github.com/JabRef/jabref/issues/3531)
- We fixed an issue where the month was not shown in the preview. [#3239](https://github.com/JabRef/jabref/issues/3239)
- Rewritten logic to detect a second jabref instance. [#4023](https://github.com/JabRef/jabref/issues/4023)
- We fixed an issue where the "Convert to BibTeX-Cleanup" moved the content of the `file` field to the `pdf` field [#4120](https://github.com/JabRef/jabref/issues/4120)
- We fixed an issue where the preview pane in entry preview in preferences wasn't showing the citation style selected [#3849](https://github.com/JabRef/jabref/issues/3849)
- We fixed an issue where the default entry preview style still contained the field `review`. The field `review` in the style is now replaced with comment to be consistent with the entry editor [#4098](https://github.com/JabRef/jabref/issues/4098)
- We fixed an issue where users were vulnerable to XXE attacks during parsing [#4229](https://github.com/JabRef/jabref/issues/4229)
- We fixed an issue where files added via the "Attach file" contextmenu of an entry were not made relative. [#4201](https://github.com/JabRef/jabref/issues/4201) and [#4241](https://github.com/JabRef/jabref/issues/4241)
- We fixed an issue where author list parser can't generate bibtex for Chinese author. [#4169](https://github.com/JabRef/jabref/issues/4169)
- We fixed an issue where the list of XMP Exclusion fields in the preferences was not be saved [#4072](https://github.com/JabRef/jabref/issues/4072)
- We fixed an issue where the ArXiv Fetcher did not support HTTP URLs [koppor#328](https://github.com/koppor/jabref/issues/328)
- We fixed an issue where only one PDF file could be imported [#4422](https://github.com/JabRef/jabref/issues/4422)
- We fixed an issue where "Move to group" would always move the first entry in the library and not the selected [#4414](https://github.com/JabRef/jabref/issues/4414)
- We fixed an issue where an older dialog appears when downloading full texts from the quality menu. [#4489](https://github.com/JabRef/jabref/issues/4489)
- We fixed an issue where right clicking on any entry in any database and selecting "Open folder" results in the NullPointer exception. [#4763](https://github.com/JabRef/jabref/issues/4763)
- We fixed an issue where option 'open terminal here' with custom command was passing the wrong argument. [#4802](https://github.com/JabRef/jabref/issues/4802)
- We fixed an issue where ranking an entry would generate an IllegalArgumentException. [#4754](https://github.com/JabRef/jabref/issues/4754)
- We fixed an issue where special characters where removed from non-label key generation pattern parts [#4767](https://github.com/JabRef/jabref/issues/4767)
- We fixed an issue where the RIS import would overwite the article date with the value of the acessed date [#4816](https://github.com/JabRef/jabref/issues/4816)
- We fixed an issue where an NullPointer exception was thrown when a referenced entry in an Open/Libre Office document was no longer present in the library. Now an error message with the reference marker of the missing entry is shown. [#4932](https://github.com/JabRef/jabref/issues/4932)
- We fixed an issue where a database exception related to a missing timezone was too big. [#4827](https://github.com/JabRef/jabref/issues/4827)
- We fixed an issue where the IEEE fetcher returned an error if no keywords were present in the result from the IEEE website [#4997](https://github.com/JabRef/jabref/issues/4997)
- We fixed an issue where the command line help text had several errors, and arguments and descriptions have been rewritten to simplify and detail them better. [#4932](https://github.com/JabRef/jabref/issues/2016)
- We fixed an issue where the same menu for changing entry type had two different sizes and weights. [#4977](https://github.com/JabRef/jabref/issues/4977)
- We fixed an issue where the "Attach file" dialog, in the right-click menu for an entry, started on the working directory instead of the user's main directory. [#4995](https://github.com/JabRef/jabref/issues/4995)
- We fixed an issue where the JabRef Icon in the macOS launchpad was not displayed correctly [#5003](https://github.com/JabRef/jabref/issues/5003)
- We fixed an issue where the "Search for unlinked local files" would throw an exception when parsing the content of a PDF-file with missing "series" information [#5128](https://github.com/JabRef/jabref/issues/5128)
- We fixed an issue where the XMP Importer would incorrectly return an empty default entry when importing pdfs [#6577](https://github.com/JabRef/jabref/issues/6577)
- We fixed an issue where opening the menu 'Library properties' marked the library as modified [#6451](https://github.com/JabRef/jabref/issues/6451)
- We fixed an issue when importing resulted in an exception [#7343](https://github.com/JabRef/jabref/issues/7343)
- We fixed an issue where the field in the Field formatter dropdown selection were sorted in random order. [#7710](https://github.com/JabRef/jabref/issues/7710)

### Removed

- The feature to "mark entries" was removed and merged with the groups functionality. For migration, a group is created for every value of the `__markedentry` field and the entry is added to this group.
- The number column was removed.
- We removed the global search feature.
- We removed the coloring of cells in the main table according to whether the field is optional/required.
- We removed the feature to find and resolve duplicate BibTeX keys (as this use case is already covered by the integrity check).
- We removed a few commands from the right-click menu that are not needed often and thus don't need to be placed that prominently:
  - Print entry preview: available through entry preview
  - All commands related to marking: marking is not yet reimplemented
  - Set/clear/append/rename fields: available through Edit menu
  - Manage keywords: available through the Edit menu
  - Copy linked files to folder: available through File menu
  - Add/move/remove from group: removed completely (functionality still available through group interface)
- We removed the option to change the column widths in the preferences dialog. [#4546](https://github.com/JabRef/jabref/issues/4546)

## Older versions

The changelog of JabRef 4.x is available at the [v4.3.1 tag](https://github.com/JabRef/jabref/blob/v4.3.1/CHANGELOG.md).
The changelog of JabRef 3.x is available at the [v3.8.2 tag](https://github.com/JabRef/jabref/blob/v3.8.2/CHANGELOG.md).
The changelog of JabRef 2.11 and all previous versions is available as [text file in the v2.11.1 tag](https://github.com/JabRef/jabref/blob/v2.11.1/CHANGELOG).

[Unreleased]: https://github.com/JabRef/jabref/compare/v5.8...HEAD
[5.8]: https://github.com/JabRef/jabref/compare/v5.7...v5.8
[5.7]: https://github.com/JabRef/jabref/compare/v5.6...v5.7
[5.6]: https://github.com/JabRef/jabref/compare/v5.5...v5.6
[5.5]: https://github.com/JabRef/jabref/compare/v5.4...v5.5
[5.4]: https://github.com/JabRef/jabref/compare/v5.3...v5.4
[5.3]: https://github.com/JabRef/jabref/compare/v5.2...v5.3
[5.2]: https://github.com/JabRef/jabref/compare/v5.1...v5.2
[5.1]: https://github.com/JabRef/jabref/compare/v5.0...v5.1
[5.0]: https://github.com/JabRef/jabref/compare/v5.0-beta...v5.0
[5.0-beta]: https://github.com/JabRef/jabref/compare/v5.0-alpha...v5.0-beta
[5.0-alpha]: https://github.com/JabRef/jabref/compare/v4.3...v5.0-alpha

<!-- markdownlint-disable-file MD012 MD024 MD033 --><|MERGE_RESOLUTION|>--- conflicted
+++ resolved
@@ -21,14 +21,9 @@
 
 - We changed database structure: in MySQL/MariaDB we renamed tables by adding a `JABREF_` prefix, and in PGSQL we moved tables in `jabref` schema. We added `VersionDBStructure` variable in `METADATA` table to indicate current version of structure, this variable is needed for automatic migration. [#9312](https://github.com/JabRef/jabref/issues/9312)
 - We moved some preferences options to a new tab in the preferences dialog. [#9442](https://github.com/JabRef/jabref/pull/9308)
-<<<<<<< HEAD
-- Get full text button nows checks the file url.[#568](https://github.com/koppor/jabref/issues/568)
-
-=======
 - We renamed "Medline abbreviation" to "dotless abbreviation". [#9504](https://github.com/JabRef/jabref/pull/9504)
 - We now have more "dots" in the offered journal abbreviations. [#9504](https://github.com/JabRef/jabref/pull/9504)
->>>>>>> 06771c8d
-
+- Get full text button nows checks the file url.[#568](https://github.com/koppor/jabref/issues/568)
 
 
 
