--- conflicted
+++ resolved
@@ -46,12 +46,9 @@
 - We fixed an issue where the command line export using `--exportMatches` flag does not create an output bib file [#9581](https://github.com/JabRef/jabref/issues/9581)
 - We fixed an issue where custom field in the custom entry types could not be set to mulitline [#9609](https://github.com/JabRef/jabref/issues/9609)
 - We fixed an issue where the Office XML exporter did not resolve BibTeX-Strings when exporting entries [forum#3741](https://discourse.jabref.org/t/exporting-bibtex-constant-strings-to-ms-office-2007-xml/3741)
-<<<<<<< HEAD
 - We fixed an issue where the password is saved locally if user wants to use proxy with authentication [#8055](https://github.com/JabRef/jabref/issues/8055)
-=======
 - JabRef is now more relaxed when parsing field content: In case a field content ended with `\`, the combination `\}` was treated as plain `}`. [#9668](https://github.com/JabRef/jabref/issues/9668)
 - We resolved an issue that cut off the number of group entries when it exceedet four digits. [#8797](https://github.com/JabRef/jabref/issues/8797)
->>>>>>> 52eed3e4
 
 
 ### Removed
